--- conflicted
+++ resolved
@@ -15,11 +15,9 @@
 FORMAT_AUTOCOMPLETE = 'autocomplete'
 FORMAT_HTML = 'html'
 FORMAT_JSON = 'json'
-<<<<<<< HEAD
 FORMAT_TEXTAREA = 'textarea'
-=======
 FORMAT_DYN = 'dynamic'
->>>>>>> 8f4c1e19
+
 
 # Base types
 basic_type_info = OrderedDict()

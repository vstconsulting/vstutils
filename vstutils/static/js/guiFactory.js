--- conflicted
+++ resolved
@@ -320,37 +320,6 @@
                 }
             }
         }
-<<<<<<< HEAD
-=======
-
-        if(count <  base_path.length)
-        {
-            continue;
-        }
-
-        let dif = api_action_path.match(/\//g).length - base_path.match(/\//g).length;
-        if(dif != targetLevel)
-        {
-            continue;
-        }
-
-        var name = api_action_path.match(/\/([A-z0-9]+)\/$/)
-        if(!name)
-        {
-            //debugger;
-            continue;
-        }
-        
-        let isAction = api_path_value.get === undefined || !/_(get|list)$/.test(api_path_value.get.operationId)
-       
-        res[name[1]] = {
-            api_path:api_action_path,
-            name:name[1],
-            api_path_value:api_path_value,
-            isAction:isAction, 
-        }
-
->>>>>>> aa37912b
     }
     // // NEW Build list of `actions` based on data of one record
     // let base_path_level = base_path.match(/\//g).length;
@@ -804,7 +773,7 @@
             // This action
             continue;
         }
-        
+
         if(!/_(get)$/.test(api_path_value.get.operationId) )
         {
             // This not single element
@@ -936,7 +905,6 @@
         openApi_paths(window.api);
 
         // Событие в теле которого можно было бы переопределить и дополнить список страниц
-        // Inside this event we can overload and complete page list
         tabSignal.emit("openapi.paths",  {api: window.api});
 
         tabSignal.emit("openapi.completed",  {api: window.api});

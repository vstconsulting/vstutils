
// Если количество не обязательных полей больше или равно чем hide_non_required то они будут спрятаны
// If number of non required field equal or more then `hide_non_required`, then them be hide
guiLocalSettings.setIfNotExists('hide_non_required', 4)
<<<<<<< HEAD
// Количество элементов на странице
// Number of element on page
=======


// Количество элементов на странице
>>>>>>> 65d305d7
guiLocalSettings.setIfNotExists('page_size', 20)


function getMenuIdFromApiPath(path){
<<<<<<< HEAD
    return path.replace(/[^A-z0-9\-]/img, "_")
}

function ifDataTypeDefinitions(filed, name)
{
    if(filed && filed.$ref == "#/definitions/Data")
    {
        console.log("New data filed ", name)
        delete filed.$ref;
        filed.format = name
        if(!filed.type)
        {
            filed.type = "object";
        }
        return filed
    }

    return filed
=======
    return path.replace(/[^A-z0-9\-]/img, "_")//+Math.random()
}

function ifDataTypeDefinitions(field, name)
{
    if(field && field.$ref == "#/definitions/Data")
    {
        console.log("New data field ", name)
        delete field.$ref;
        field.format = name
        if(!field.type)
        {
            field.type = "object";
        }
        return field
    }

    return field
>>>>>>> 65d305d7
}


function openApi_newDefinition(api, name, definitionList, definitionOne)
{
    name = name.toLowerCase().replace(/^One/i, "")
    if(window["api"+name])
    {
        return window["api"+name];
    }
<<<<<<< HEAD
    
    let one = definitionOne;
    let list = definitionList;
=======

    var one = definitionOne;
    var list = definitionList;
>>>>>>> 65d305d7

    console.log("Фабрика", name.replace(/^One/i, ""));

    if(!one)
    {
        one = list;
    }

    if(!list)
    {
        list = one;
    }

<<<<<<< HEAD
    let list_fileds = []
    // @TODO Think how merge next two cycle
    for(let i in list.properties)
=======

    var list_fields = []
    for(var i in list.properties)
>>>>>>> 65d305d7
    {
        if($.inArray(i, ['url', 'id']) != -1)
        {
            continue;
        }

        list.properties[i] = ifDataTypeDefinitions(list.properties[i], name+"_"+i)

<<<<<<< HEAD
        let val = list.properties[i]
=======
        var val = list.properties[i]
>>>>>>> 65d305d7
        val.name = i

        val.required = false
        if($.inArray(i, list.required) != -1)
        {
            val.required = true
        }

<<<<<<< HEAD
        list_fileds.push(val)
    }

    let one_fileds = []
    for(let i in one.properties)
=======
        list_fields.push(val)
    }

    var one_fields = []
    for(var i in one.properties)
>>>>>>> 65d305d7
    {
        if($.inArray(i, ['url', 'id']) != -1)
        {
            continue;
        }

        one.properties[i] = ifDataTypeDefinitions(one.properties[i], name+"_"+i)

<<<<<<< HEAD
        let val = one.properties[i]
=======
        var val = one.properties[i]
>>>>>>> 65d305d7
        val.name = i

        val.required = false
        if($.inArray(i, one.required) != -1)
        {
            val.required = true
        }

        one_fields.push(val)
    }

<<<<<<< HEAD
=======
   /* if(name == "project")
    {
        //...
        one_fields
        debugger;
    }
*/
>>>>>>> 65d305d7
    window["api"+name] = guiItemFactory(api, {
        // both view
        bulk_name:name.toLowerCase().replace(/^One/i, ""),
    },
    {
        view:{ // list view
            urls:{},
            definition:list,
            class_name:"api"+name,
            page_size:guiLocalSettings.get('page_size'),
            bulk_name:name.toLowerCase().replace(/^One/i, ""),
        },
        model:{
            fields:list_fields,
            page_name:name.toLowerCase().replace(/^One/i, ""),
        }
    }, {
        view:{ // one view
            urls:{},
            definition:one,
            class_name:"api"+name,
            hide_non_required:guiLocalSettings.get('hide_non_required'),
            bulk_name:name.toLowerCase().replace(/^One/i, ""),
        },
        model:{
            fields:one_fields,
            page_name:name.toLowerCase().replace(/^One/i, ""),
        }
    })

    /**
     *  Событие в теле которого можно было бы переопределить поля фабрики сразу после её создания
     *  На пример такой код для объекта типа Group будет добавлять поле testData
     *  Inside this event we can overload factory field immediately after create her
     *  For example this code for object type Group we add only field testData
     *   tabSignal.connect("openapi.factory.Group", function(data)
     *   {
     *      data.testData = "ABC";
     *   })
     */
    tabSignal.emit("openapi.factory."+name,  {obj:window["api"+name], name:"api"+name});
    return window["api"+name]
}

function openApi_definitions(api)
{
    // Создали фабрику для всего
    // Create factory for all
    for(var key in api.openapi.definitions)
    {

        var one;
        var list;

        if(/^One/.test(key))
        {
            one = api.openapi.definitions[key]
            list = api.openapi.definitions[key.replace(/^One/i, "")]
        }
        else
        {
            one = api.openapi.definitions["One"+key]
            list = api.openapi.definitions[key]
        }

        openApi_newDefinition(api, key, list, one)
    }
}

function guiTestUrl(regexp, url)
{
    url = url.replace(/[/#]*$/, "")
    var reg_exp = new RegExp(regexp)
    if(!reg_exp.test(url))
    {
        return false;
    }

    return reg_exp.exec(url)
}

function guiGetTestUrlFunctionfunction(regexp, api_path_value)
{
    return function(url)
    {
        let res = guiTestUrl(regexp, url)
        if(!res)
        {
            return false;
        }

<<<<<<< HEAD
        let obj = res.groups
        obj.page_and_parents = obj.url = res[0]; // page + parents; current url in block
 
=======
        var obj = res.groups
        obj.url = res[0]                 // текущий урл в блоке
        obj.page_and_parents = res[0]    // страница+родители

>>>>>>> 65d305d7
        if(obj.page_and_parents)
        {
            let match = obj.page_and_parents.match(/(?<parent_type>[A-z]+)\/(?<parent_id>[0-9]+)\/(?<page_type>[A-z\/]+)$/)

            if(match && match.groups)
            {
                obj.parent_type = match.groups.parent_type
                obj.parent_id = match.groups.parent_id
                obj.page_type = match.groups.page_type.replace(/\/[A-z]+$/, "")
                obj.page_name = match.groups.page_type
            }
        }

        obj.searchURL = function(query){
            return "/?"+this.page_and_parents+"/search/"+query;
        }

        obj.baseURL = function(){
            return "/?"+this.page.replace(/\/[^/]+$/, "");
        }

        obj.getApiPath = function (){
            return {api:api_path_value, url:this}
        }

        return obj
    }
}

/**
 * По пути в апи определяет ключевое имя для регулярного выражения урла страницы
 * Get key name for regular expression of page url, from api path
 * @param {type} api_path
 * @returns {getNameForUrlRegExp.url}
 */
function getNameForUrlRegExp(api_path)
{
    var url = api_path.replace(/\{([A-z]+)\}\//g, "(?<api_$1>[0-9,]+)\/").replace(/\/$/, "").replace(/^\//, "").replace(/\//g, "\\/")
    return url;
}

/**
 * Ищет описание схемы в объекте рекурсивно
 * Recursive search schema description in object
 * @param {object} obj
 * @returns {undefined|object}
 */
function getObjectBySchema(obj)
{
    if(!obj)
    {
        return undefined;
    }

    if(typeof obj == 'string')
    {
        let name = obj.match(/\/([A-z0-9]+)$/)
        if(name && name[1])
        {
            let apiname = "api" + name[1].toLowerCase().replace(/^One/i, "")
            let api_obj = window[apiname]
            if(api_obj)
            {
                return api_obj;
            }
        }
        return undefined;
    }

    if(typeof obj == 'object')
    {
        for (let i in obj) {
            if (i == '$ref') {
                let name = obj[i].match(/\/([A-z0-9]+)$/)

                if (name && name[1]) {
                    let apiname = "api" + name[1].toLowerCase().replace(/^One/i, "")
                    let api_obj = window[apiname]
                    if (api_obj) {
                        return api_obj;
                    }
                }
            }

            if (typeof obj[i] == 'object') {
                let api_obj = getObjectBySchema(obj[i])
                if (api_obj) {
                    return api_obj;
                }
            }
        }
    }

    return undefined;
}

/**
 * Вернёт массив вложенных путей для пути base_path
 * Return array of nested path for `base_path`
 * @param {type} api
 * @param {type} `base_path` path in api
 * @returns {Array} `action` of this way
 */
function openApi_get_internal_links(api, base_path, targetLevel)
{ 
    if(!api.openapi["paths"][base_path].get)
    {
        return []
    }

    let res = [];

    // NEW Build list of `actions` based on data of one record
    for(let api_action_path in api.openapi.paths)
    {
        let include_base_path = api_action_path.substr(0, base_path.length).includes(base_path)
        let curr_path_level = api_action_path.slice(base_path.length).split('/').length - 1;
        if (include_base_path && curr_path_level == targetLevel)
        {
            let name = api_action_path.split('/').slice(-1)[1]
            if (name){
                res[name[1]] = {
                    api_path:api_action_path,
                    name:name[1],
                    api_path_value:api_path_value,
                    isAction:api_path_value.get === undefined || !/_(get|list)$/.test(api_path_value.get.operationId)
                }
            }
        }
<<<<<<< HEAD
=======

        if(count <  base_path.length)
        {
            continue;
        }

        let dif = api_action_path.match(/\//g).length - base_path.match(/\//g).length;
        if(dif != targetLevel)
        {
            continue;
        }

        var name = api_action_path.match(/\/([A-z0-9]+)\/$/)
        if(!name)
        {
            //debugger;
            continue;
        }

        let isAction = api_path_value.get === undefined || !/_(get|list)$/.test(api_path_value.get.operationId)

        res[name[1]] = {
            api_path:api_action_path,
            name:name[1],
            api_path_value:api_path_value,
            isAction:isAction,
        }

>>>>>>> 65d305d7
    }

    return res;
}

/**
 * Создаёт страницу экшена
 * Create `action` page
 * @param {Object} api
 * @param {Object} api_path
 * @param {Object} action
 * @returns {undefined}
 */
function openApi_add_one_action_page_path(api, api_path, action)
{
<<<<<<< HEAD
    let api_path_value = api.openapi.paths[api_path]
=======
    var api_path_value = api.openapi.paths[api_path]
>>>>>>> 65d305d7

    // Создали страницу
    // Create page
    let page = new guiPage();

    // Настроили страницу
    // Set up the page
    page.blocks.push({
        id:'actionOne',
        prioritet:10,
        render:function(action, api_path_value)
        {
            return function(menuInfo, data)
            {
                // Создали список хостов
                // Create host list
                let pageAction = new action({api:api_path_value, url:data.reg})

                return pageAction.renderAsPage();
            }
        }(action, api_path_value)
    })

    // Страница элемента вложенного куда угодно
    // Page of element nested to somebody
    let regexp_in_other = guiGetTestUrlFunctionfunction("^(?<parents>[A-z]+\\/[0-9]+\\/)*(?<page>"+getNameForUrlRegExp(api_path.toLowerCase().replace(/\/([A-z0-9]+)\/$/, "/"))+")\\/(?<action>"+action.view.name+")$", api_path_value);

    page.registerURL([regexp_in_other], getMenuIdFromApiPath(api_path));
}

/**
 * Создаёт страницу объекта
 * Create object page
 * @param {Object} api
 * @param {Object} api_path
 * @param {Object} pageMainBlockObject
 * @returns {undefined}
 */
function openApi_add_one_page_path(api, api_path, pageMainBlockObject)
{
<<<<<<< HEAD
    let api_path_value = api.openapi.paths[api_path]
=======
    var api_path_value = api.openapi.paths[api_path]
>>>>>>> 65d305d7

    // Create page
    let page = new guiPage();

    // Set up the page
    page.blocks.push({
        id:'itemOne',
        prioritet:0,
        render:function(pageMainBlockObject, api_path_value)
        {
            return function(menuInfo, data)
            {
                // Create host list
                let pageItem = new pageMainBlockObject.one({api:api_path_value, url:data.reg})

                let def = new $.Deferred();
                $.when(pageItem.load(data.reg)).done(function()
                {
                    def.resolve(pageItem.renderAsPage())
                }).fail(function(err)
                {
                    def.resolve(renderErrorAsPage(err));
                })

                return def.promise();
            }
        }(pageMainBlockObject, api_path_value)
    })

    // Define type of page from url(if they have id in end)
    let page_url_regexp = "^(?<parents>[A-z]+\\/[0-9]+\\/)*(?<page>"+getNameForUrlRegExp(api_path)+")$"

    // Page of element nested to somebody
    let regexp_in_other = guiGetTestUrlFunctionfunction(page_url_regexp, api_path_value);

    page.registerURL([regexp_in_other], getMenuIdFromApiPath(api_path));
}

/**
 * Создаёт страницу списка и страницу с формой создания объекта
 * Create list page and page with create object form
 * @param {Object} api
 * @param {Object} api_path
 * @param {Object} pageMainBlockObject
 * @returns {undefined}
 */
function openApi_add_list_page_path(api, api_path, pageMainBlockObject)
{

    // Create page
    let page = new guiPage();

<<<<<<< HEAD
    let path_regexp = []
    let api_path_value = api.openapi.paths[api_path]
=======
    var path_regexp = []
    var api_path_value = api.openapi.paths[api_path]
>>>>>>> 65d305d7

    let pathregexp = "^"
        +"(?<page_and_parents>"
            +"(?<parents>[A-z]+\\/[0-9]+\\/)*"
            +"(?<page>"+getNameForUrlRegExp(api_path)+"))"
        +"(?<search_part>\\/search\\/(?<search_query>[A-z0-9 %\-.:,=]+)){0,1}"
        +"(?<page_part>\\/page\\/(?<page_number>[0-9]+)){0,1}$"

    path_regexp.push(guiGetTestUrlFunctionfunction(pathregexp, api_path_value))

    // Check can we create objects
    if(api_path_value.post)
    {
<<<<<<< HEAD
        // Page of new object must create based on schema of POST request, not based on object list schema
=======
        // Страница нового объекта создаваться должна на основе схемы пост запроса а не на основе схемы списка объектов.
>>>>>>> 65d305d7
        // parameters[0].schema.$ref
        let pageNewObject = getObjectBySchema(api_path_value.post)

        if(!pageNewObject)
        {
            console.error("Not valid schema, @todo")
        }
        else
        {
            // If have `Create` button, then need register create object page
            let new_page_url = guiGetTestUrlFunctionfunction("^(?<parents>[A-z]+\\/[0-9]+\\/)*(?<page>"+getNameForUrlRegExp(api_path)+")\\/new$", api_path_value)

            // Create page
            let page_new = new guiPage();
            page_new.registerURL([new_page_url], getMenuIdFromApiPath(api_path+"_new"));

<<<<<<< HEAD
 
            // Set up of new object page
=======

            // Настроили страницу нового элемента
>>>>>>> 65d305d7
            page_new.blocks.push({
                id:'newItem',
                prioritet:10,
                render:function(pageNewObject, api_path_value)
                {
                    return function(menuInfo, data)
                    {
                        let def = new $.Deferred();

                        let pageItem = new pageNewObject.one({api:api_path_value, url:data.reg})
                        def.resolve(pageItem.renderAsNewPage())

                        return def.promise();
                    }
                }(pageNewObject, api_path_value)
            })
        }

    }

    // Sub items page add
    if(api_path_value.urlLevel > 2 && pageMainBlockObject.list.getShortestApiURL().level == 2)
    {
        // If have button `Create object`, then need register create object page
        let add_page_url = guiGetTestUrlFunctionfunction("^(?<page_and_parents>(?<parents>[A-z]+\\/[0-9]+\\/)*(?<page>"+getNameForUrlRegExp(api_path)+"\\/add))(?<search_part>\\/search\\/(?<search_query>[A-z0-9 %\-.:,=]+)){0,1}(?<page_part>\\/page\\/(?<page_number>[0-9]+)){0,1}$", api_path_value)

        // Create page
        let page_add = new guiPage();
        page_add.registerURL([add_page_url], getMenuIdFromApiPath(api_path+"_add"));

        // Set up page of add existing element
        page_add.blocks.push({
            id:'itemList',
            prioritet:10,
            render:function(pageMainBlockObject, api_path_value)
            {
                return function(menuInfo, data)
                {
<<<<<<< HEAD
                    let def = new $.Deferred();
=======
                    // Тут this укажет на контекст guiPage

                    var def = new $.Deferred();
>>>>>>> 65d305d7

                    // Create host page
                    let pageItem = new pageMainBlockObject.list({api:api_path_value, url:data.reg, selectionTag:api_path_value.api_path+"add/"})

                    let filter =  $.extend(true, data.reg)

                    filter.parent_type = filter.parent_id = undefined
                    // filter.parent_type = undefined

                    $.when(pageItem.search(filter)).done(function()
                    {
                        def.resolve(pageItem.renderAsAddSubItemsPage())
                    }).fail(function(err)
                    {
                        def.reject(err);
                    })

                    return def.promise();
                }
            }(pageMainBlockObject, api_path_value)
        })
    }

    // Set up the list page
    page.blocks.push({
        id:'itemList',
        prioritet:10,
        render:function(pageMainBlockObject, api_path_value)
        {
            return function(menuInfo, data)
            {
                let def = new $.Deferred();

                // Create host list
                let pageItem = new pageMainBlockObject.list({api:api_path_value, url:data.reg})

                //debugger;
                $.when(pageItem.search(data.reg)).done(function()
                {
                    def.resolve(pageItem.renderAsPage())
                }).fail(function(err)
                {
                    def.reject(err);
                })

                return def.promise();
            }
        }(pageMainBlockObject, api_path_value)
    })

    page.registerURL(path_regexp, getMenuIdFromApiPath(api_path));
}

/**
 * Return object factory based on api path
 * And add in factory object's information by url
 * @param {Object} api
 * @param {Object} api_path
 * @param {Object} pageMainBlockObject
 * @returns {undefined}
 */
function openApi_getPageMainBlockType(api, api_path, request_type)
{
    let api_path_value = api.openapi.paths[api_path]

    // Determine class by url
    let replaced_api_path = api_path.replace(/\{[A-z]+\}\/$/, "")
    let pageMainBlockType = replaced_api_path.match(/\/([A-z0-9]+)\/$/)

    if(!pageMainBlockType || !pageMainBlockType[1])
    {
        return false;
    }

    let operationId;
    for (let request_type in api_path_value) {
        try {
            if (api_path_value[request_type] && api_path_value[request_type].operationId) {
                operationId = api_path_value[request_type].operationId
                break;
            }
        }
        catch (exception) {
            return false;
        }
    }

<<<<<<< HEAD
    // Get class by name
    // Try via conformity url and class
    let pageMainBlockObject= window["api" + pageMainBlockType[1].toLowerCase().replace(/^One/i, "")]
=======
    // Получаем класс по имени
    // Сначала путём определения соответсвия имён урла и класса
    var pageMainBlockObject= window["api" + pageMainBlockType[1].toLowerCase().replace(/^One/i, "")]
>>>>>>> 65d305d7
    if(pageMainBlockObject)
    {
        let new_bulk_name = replaced_api_path.toLowerCase().match(/\/([A-z0-9]+)\/$/);
        if(/_get$/.test(operationId))
        {
            pageMainBlockObject.one.view.urls[api_path] = {name:new_bulk_name[1].replace(/^One/i, ""), level:api_path_value.urlLevel, api:api_path_value, url:undefined}
        }
        if(/_list$/.test(operationId))
        {
            pageMainBlockObject.list.view.urls[api_path] = {name:new_bulk_name[1].replace(/^One/i, ""), level:api_path_value.urlLevel, api:api_path_value, url:undefined}
        }

        return pageMainBlockObject;
    }

    // If failed to determine, try via conformity schema name on the class fields
    let request_type_response;
    if (request_type && api_path_value[request_type].responses[200]){
        request_type_response = api_path_value[request_type].responses[200]
    }
    else if (request_type && api_path_value[request_type].responses[201]){
        request_type_response = api_path_value[request_type].responses[201]
    }
    else {
        return false;
    }

    // Try get class by schema name from url
    try{
        pageMainBlockType = request_type_response.schema.$ref.match(/\/([A-z0-9]+)$/)
    }
    catch (exception)
    {
        try{
            pageMainBlockType = request_type_response.schema.properties.results.items.$ref.match(/\/([A-z0-9]+)$/)
        }
        catch (exception)
        {
            console.warn(api_path+" doesn't have schema.")
            return false;
        }
    }

    if(!pageMainBlockType || !pageMainBlockType[1])
    {
        return false;
    }

    pageMainBlockObject= window["api" + pageMainBlockType[1].toLowerCase().replace(/^One/i, "")]
    if(!pageMainBlockObject)
<<<<<<< HEAD
    { 
=======
    {
        debugger;
>>>>>>> 65d305d7
        return false;
    }

    // If find conformity by sent data of schema, need set correct `bulk_name`
    let new_bulk_name = replaced_api_path.toLowerCase().match(/\/([A-z0-9]+)\/$/);

    if(pageMainBlockObject.one.getBulkName() == "data")
    {
        console.log("create new bulk_name="+new_bulk_name[1]+" from "+pageMainBlockObject.one.getBulkName())
        pageMainBlockObject = openApi_newDefinition(api, new_bulk_name[1], {}, {})
    }
    else
    {
        console.log("add new bulk_name="+new_bulk_name[1]+" to "+pageMainBlockObject.one.getBulkName())
        window["api" + new_bulk_name[1].toLowerCase().replace(/^One/i, "") ] = pageMainBlockObject
    }

    if(/_get$/.test(operationId))
    {
        pageMainBlockObject.one.view.urls[api_path] = {name:new_bulk_name[1].toLowerCase().replace(/^One/i, ""), level:replaced_api_path.urlLevel, api:api_path_value, url:undefined}
    }
    if(/_list$/.test(operationId))
    {
        pageMainBlockObject.list.view.urls[api_path] = {name:new_bulk_name[1].toLowerCase().replace(/^One/i, ""), level:replaced_api_path.urlLevel, api:api_path_value, url:undefined}
    }

    return pageMainBlockObject;
}


function openApi_paths(api)
{
    for(let api_path in api.openapi.paths)
    {
<<<<<<< HEAD
        // Add fabric object's objects information by url
=======
        // Добавит в объект фабрики объектов информацию по её урлам

        // Уровень вложености меню
        var urlLevel = (api_path.match(/\//g) || []).length
        openApi_getPageMainBlockType(api, api_path, urlLevel)

>>>>>>> 65d305d7
        api.openapi.paths[api_path].api_path = api_path
        api.openapi.paths[api_path].urlLevel = (api_path.match(/\//g) || []).length
        openApi_getPageMainBlockType(api, api_path)
    }

    // Build pages of one object and object's actions
    for(let api_path in api.openapi.paths)
    {
        var api_path_value = api.openapi.paths[api_path]

        // Better check pages type by api.openapi["paths"]["/group/"].get.operationId
        // If *_list this list
        // If *_get thi pages
        // In other cases, this is action

        if(!api_path_value.get )
        {
            // This action
            continue;
        }

        if(!/_(get)$/.test(api_path_value.get.operationId) )
        {
<<<<<<< HEAD
            // This not single element
=======
            debugger;
        }*/

        if(!/_(get|detail)$/.test(api_path_value.get.operationId) )
        {
            // это не один элемент
>>>>>>> 65d305d7
            continue;
        }

        // Menu nesting level (if value equal 1 then show menu on left side)
        let pageMainBlockObject = openApi_getPageMainBlockType(api, api_path)
        if(pageMainBlockObject == false)
        {
            continue;
        }

        // this single element
        openApi_add_one_page_path(api, api_path, pageMainBlockObject)
    }


    // Build object's list pages and object's creator form
    for(var api_path in api.openapi.paths)
    {
        if(!/_list$/.test(api_path_value.get.operationId) )
        {
            // this not list
            continue;
        }

        // Menu nesting level (if value equal 1 then show menu on left side)
        let pageMainBlockObject = openApi_getPageMainBlockType(api, api_path)
        if(pageMainBlockObject == false)
        {
            continue;
        }

        // this is list
        openApi_add_list_page_path(api, api_path, pageMainBlockObject)
    }

    // Build actions pages
    for(var api_path in api.openapi.paths)
    {
        // Better check pages type by api.openapi["paths"]["/group/"].get.operationId
        // If *_list this list
        // If *_get thi pages
        // In other cases, this is action

        if(api_path_value.get )
        {
            if(/_(get|list)$/.test(api_path_value.get.operationId))
            {
                // this is not action
                continue;
            }
        }

        var name = api_path.toLowerCase().match(/\/([A-z0-9]+)\/$/);
        if(!name)
        {
            continue;
        }

        let action = guiActionFactory(api, {action:api_path_value, api_path:api_path, name:name[1]})
        openApi_add_one_action_page_path(api, api_path, action)
    }
}

tabSignal.connect("resource.loaded", function()
{
    window.api = new guiApi()
    $.when(window.api.init()).done(function(){

        // Событие в теле которого можно было бы переопределить ответ от open api
        // Inside this event we can overload answer from `openapi`
        tabSignal.emit("openapi.loaded",  {api: window.api});

        openApi_definitions(window.api)

        /**
         * Событие в теле которого можно было бы переопределить отдельные методы для классов ап
         * Inside this event we can overload methods for api class
         * tabSignal.connect("openapi.definitions", function()
            {
                // Переопределили метод render у фабрики хостов
                // Overload method `render` of host factory
               window.apiHost.one.render = function(){ alert("?!")}
            })
         */
        tabSignal.emit("openapi.definitions",  {api: window.api});

        openApi_paths(window.api);

        // Событие в теле которого можно было бы переопределить и дополнить список страниц
        // Inside this event we can overload and complete page list
        tabSignal.emit("openapi.paths",  {api: window.api});

        tabSignal.emit("openapi.completed",  {api: window.api});
        tabSignal.emit("loading.completed");
    })
})<|MERGE_RESOLUTION|>--- conflicted
+++ resolved
@@ -1,39 +1,13 @@
 
 // Если количество не обязательных полей больше или равно чем hide_non_required то они будут спрятаны
-// If number of non required field equal or more then `hide_non_required`, then them be hide
 guiLocalSettings.setIfNotExists('hide_non_required', 4)
-<<<<<<< HEAD
+
+
 // Количество элементов на странице
-// Number of element on page
-=======
-
-
-// Количество элементов на странице
->>>>>>> 65d305d7
 guiLocalSettings.setIfNotExists('page_size', 20)
 
 
 function getMenuIdFromApiPath(path){
-<<<<<<< HEAD
-    return path.replace(/[^A-z0-9\-]/img, "_")
-}
-
-function ifDataTypeDefinitions(filed, name)
-{
-    if(filed && filed.$ref == "#/definitions/Data")
-    {
-        console.log("New data filed ", name)
-        delete filed.$ref;
-        filed.format = name
-        if(!filed.type)
-        {
-            filed.type = "object";
-        }
-        return filed
-    }
-
-    return filed
-=======
     return path.replace(/[^A-z0-9\-]/img, "_")//+Math.random()
 }
 
@@ -52,7 +26,6 @@
     }
 
     return field
->>>>>>> 65d305d7
 }
 
 
@@ -63,15 +36,9 @@
     {
         return window["api"+name];
     }
-<<<<<<< HEAD
-    
-    let one = definitionOne;
-    let list = definitionList;
-=======
 
     var one = definitionOne;
     var list = definitionList;
->>>>>>> 65d305d7
 
     console.log("Фабрика", name.replace(/^One/i, ""));
 
@@ -85,15 +52,9 @@
         list = one;
     }
 
-<<<<<<< HEAD
-    let list_fileds = []
-    // @TODO Think how merge next two cycle
-    for(let i in list.properties)
-=======
 
     var list_fields = []
     for(var i in list.properties)
->>>>>>> 65d305d7
     {
         if($.inArray(i, ['url', 'id']) != -1)
         {
@@ -102,11 +63,7 @@
 
         list.properties[i] = ifDataTypeDefinitions(list.properties[i], name+"_"+i)
 
-<<<<<<< HEAD
-        let val = list.properties[i]
-=======
         var val = list.properties[i]
->>>>>>> 65d305d7
         val.name = i
 
         val.required = false
@@ -115,19 +72,11 @@
             val.required = true
         }
 
-<<<<<<< HEAD
-        list_fileds.push(val)
-    }
-
-    let one_fileds = []
-    for(let i in one.properties)
-=======
         list_fields.push(val)
     }
 
     var one_fields = []
     for(var i in one.properties)
->>>>>>> 65d305d7
     {
         if($.inArray(i, ['url', 'id']) != -1)
         {
@@ -136,11 +85,7 @@
 
         one.properties[i] = ifDataTypeDefinitions(one.properties[i], name+"_"+i)
 
-<<<<<<< HEAD
-        let val = one.properties[i]
-=======
         var val = one.properties[i]
->>>>>>> 65d305d7
         val.name = i
 
         val.required = false
@@ -152,8 +97,6 @@
         one_fields.push(val)
     }
 
-<<<<<<< HEAD
-=======
    /* if(name == "project")
     {
         //...
@@ -161,7 +104,6 @@
         debugger;
     }
 */
->>>>>>> 65d305d7
     window["api"+name] = guiItemFactory(api, {
         // both view
         bulk_name:name.toLowerCase().replace(/^One/i, ""),
@@ -194,9 +136,8 @@
 
     /**
      *  Событие в теле которого можно было бы переопределить поля фабрики сразу после её создания
+     *
      *  На пример такой код для объекта типа Group будет добавлять поле testData
-     *  Inside this event we can overload factory field immediately after create her
-     *  For example this code for object type Group we add only field testData
      *   tabSignal.connect("openapi.factory.Group", function(data)
      *   {
      *      data.testData = "ABC";
@@ -209,7 +150,6 @@
 function openApi_definitions(api)
 {
     // Создали фабрику для всего
-    // Create factory for all
     for(var key in api.openapi.definitions)
     {
 
@@ -228,6 +168,28 @@
         }
 
         openApi_newDefinition(api, key, list, one)
+    }
+}
+
+function getUrlInf(url_reg){
+    if(!url_reg)
+    {
+        url_reg = spajs.urlInfo.data.reg
+    }
+
+            // Поиск и списки:
+            // При таком построении регулярок:
+            //  - параметры поиска в блоке 4
+            //  - тип страницы в блоке 3
+            //  - цепочка родителей в блоке 2
+            //  - страница+родители в блоке 1
+            //  - текущий урл в блоке 0
+
+    return {
+        url:url_reg[0],
+        search:url_reg[4],
+        page_type:url_reg[3],
+        page_and_parents:url_reg[1],
     }
 }
 
@@ -245,27 +207,22 @@
 
 function guiGetTestUrlFunctionfunction(regexp, api_path_value)
 {
+    //console.log(regexp)
     return function(url)
     {
-        let res = guiTestUrl(regexp, url)
+        var res = guiTestUrl(regexp, url)
         if(!res)
         {
             return false;
         }
 
-<<<<<<< HEAD
-        let obj = res.groups
-        obj.page_and_parents = obj.url = res[0]; // page + parents; current url in block
- 
-=======
         var obj = res.groups
         obj.url = res[0]                 // текущий урл в блоке
         obj.page_and_parents = res[0]    // страница+родители
 
->>>>>>> 65d305d7
         if(obj.page_and_parents)
         {
-            let match = obj.page_and_parents.match(/(?<parent_type>[A-z]+)\/(?<parent_id>[0-9]+)\/(?<page_type>[A-z\/]+)$/)
+            var match = obj.page_and_parents.match(/(?<parent_type>[A-z]+)\/(?<parent_id>[0-9]+)\/(?<page_type>[A-z\/]+)$/)
 
             if(match && match.groups)
             {
@@ -294,7 +251,6 @@
 
 /**
  * По пути в апи определяет ключевое имя для регулярного выражения урла страницы
- * Get key name for regular expression of page url, from api path
  * @param {type} api_path
  * @returns {getNameForUrlRegExp.url}
  */
@@ -306,7 +262,6 @@
 
 /**
  * Ищет описание схемы в объекте рекурсивно
- * Recursive search schema description in object
  * @param {object} obj
  * @returns {undefined|object}
  */
@@ -319,7 +274,7 @@
 
     if(typeof obj == 'string')
     {
-        let name = obj.match(/\/([A-z0-9]+)$/)
+        var name = obj.match(/\/([A-z0-9]+)$/)
         if(name && name[1])
         {
             let apiname = "api" + name[1].toLowerCase().replace(/^One/i, "")
@@ -332,28 +287,36 @@
         return undefined;
     }
 
-    if(typeof obj == 'object')
-    {
-        for (let i in obj) {
-            if (i == '$ref') {
-                let name = obj[i].match(/\/([A-z0-9]+)$/)
-
-                if (name && name[1]) {
-                    let apiname = "api" + name[1].toLowerCase().replace(/^One/i, "")
-                    let api_obj = window[apiname]
-                    if (api_obj) {
-                        return api_obj;
-                    }
-                }
-            }
-
-            if (typeof obj[i] == 'object') {
-                let api_obj = getObjectBySchema(obj[i])
-                if (api_obj) {
+    if(typeof obj != 'object')
+    {
+        return undefined;
+    }
+
+    for(var i in obj)
+    {
+        if(i == '$ref')
+        {
+            var name = obj[i].match(/\/([A-z0-9]+)$/)
+
+            if(name && name[1])
+            {
+                let apiname = "api" + name[1].toLowerCase().replace(/^One/i, "")
+                let api_obj = window[apiname]
+                if(api_obj)
+                {
                     return api_obj;
                 }
             }
         }
+
+        if(typeof obj[i] == 'object')
+        {
+            let api_obj = getObjectBySchema(obj[i])
+            if(api_obj)
+            {
+                return api_obj;
+            }
+        }
     }
 
     return undefined;
@@ -361,39 +324,38 @@
 
 /**
  * Вернёт массив вложенных путей для пути base_path
- * Return array of nested path for `base_path`
- * @param {type} api
- * @param {type} `base_path` path in api
- * @returns {Array} `action` of this way
+ * @param {type} api апи
+ * @param {type} base_path путь в апи
+ * @returns {Array} экшены этого пути
  */
 function openApi_get_internal_links(api, base_path, targetLevel)
-{ 
+{
     if(!api.openapi["paths"][base_path].get)
     {
         return []
     }
 
-    let res = [];
-
-    // NEW Build list of `actions` based on data of one record
-    for(let api_action_path in api.openapi.paths)
-    {
-        let include_base_path = api_action_path.substr(0, base_path.length).includes(base_path)
-        let curr_path_level = api_action_path.slice(base_path.length).split('/').length - 1;
-        if (include_base_path && curr_path_level == targetLevel)
-        {
-            let name = api_action_path.split('/').slice(-1)[1]
-            if (name){
-                res[name[1]] = {
-                    api_path:api_action_path,
-                    name:name[1],
-                    api_path_value:api_path_value,
-                    isAction:api_path_value.get === undefined || !/_(get|list)$/.test(api_path_value.get.operationId)
-                }
-            }
-        }
-<<<<<<< HEAD
-=======
+    var res = []
+    // Список Actions строить будем на основе данных об одной записи.
+    for(var api_action_path in api.openapi.paths)
+    {
+        var api_path_value = api.openapi.paths[api_action_path]
+
+
+        var count = 0;
+        var base_url = ""
+        for(var i=0; i< api_action_path.length && i< base_path.length; i++)
+        {
+            if(api_action_path[i] == base_path[i])
+            {
+                count++;
+                base_url+= api_action_path[i]
+            }
+            else
+            {
+                break;
+            }
+        }
 
         if(count <  base_path.length)
         {
@@ -422,7 +384,6 @@
             isAction:isAction,
         }
 
->>>>>>> 65d305d7
     }
 
     return res;
@@ -430,7 +391,6 @@
 
 /**
  * Создаёт страницу экшена
- * Create `action` page
  * @param {Object} api
  * @param {Object} api_path
  * @param {Object} action
@@ -438,18 +398,12 @@
  */
 function openApi_add_one_action_page_path(api, api_path, action)
 {
-<<<<<<< HEAD
-    let api_path_value = api.openapi.paths[api_path]
-=======
     var api_path_value = api.openapi.paths[api_path]
->>>>>>> 65d305d7
 
     // Создали страницу
-    // Create page
-    let page = new guiPage();
+    var page = new guiPage();
 
     // Настроили страницу
-    // Set up the page
     page.blocks.push({
         id:'actionOne',
         prioritet:10,
@@ -458,8 +412,7 @@
             return function(menuInfo, data)
             {
                 // Создали список хостов
-                // Create host list
-                let pageAction = new action({api:api_path_value, url:data.reg})
+                var pageAction = new action({api:api_path_value, url:data.reg})
 
                 return pageAction.renderAsPage();
             }
@@ -467,32 +420,27 @@
     })
 
     // Страница элемента вложенного куда угодно
-    // Page of element nested to somebody
-    let regexp_in_other = guiGetTestUrlFunctionfunction("^(?<parents>[A-z]+\\/[0-9]+\\/)*(?<page>"+getNameForUrlRegExp(api_path.toLowerCase().replace(/\/([A-z0-9]+)\/$/, "/"))+")\\/(?<action>"+action.view.name+")$", api_path_value);
+    var regexp_in_other = guiGetTestUrlFunctionfunction("^(?<parents>[A-z]+\\/[0-9]+\\/)*(?<page>"+getNameForUrlRegExp(api_path.toLowerCase().replace(/\/([A-z0-9]+)\/$/, "/"))+")\\/(?<action>"+action.view.name+")$", api_path_value);
 
     page.registerURL([regexp_in_other], getMenuIdFromApiPath(api_path));
 }
 
 /**
  * Создаёт страницу объекта
- * Create object page
  * @param {Object} api
  * @param {Object} api_path
  * @param {Object} pageMainBlockObject
+ * @param {Number} urlLevel
  * @returns {undefined}
  */
-function openApi_add_one_page_path(api, api_path, pageMainBlockObject)
-{
-<<<<<<< HEAD
-    let api_path_value = api.openapi.paths[api_path]
-=======
+function openApi_add_one_page_path(api, api_path, pageMainBlockObject, urlLevel)
+{
     var api_path_value = api.openapi.paths[api_path]
->>>>>>> 65d305d7
-
-    // Create page
-    let page = new guiPage();
-
-    // Set up the page
+
+    // Создали страницу
+    var page = new guiPage();
+
+    // Настроили страницу
     page.blocks.push({
         id:'itemOne',
         prioritet:0,
@@ -500,10 +448,10 @@
         {
             return function(menuInfo, data)
             {
-                // Create host list
-                let pageItem = new pageMainBlockObject.one({api:api_path_value, url:data.reg})
-
-                let def = new $.Deferred();
+                // Создали список хостов
+                var pageItem = new pageMainBlockObject.one({api:api_path_value, url:data.reg})
+
+                var def = new $.Deferred();
                 $.when(pageItem.load(data.reg)).done(function()
                 {
                     def.resolve(pageItem.renderAsPage())
@@ -517,36 +465,31 @@
         }(pageMainBlockObject, api_path_value)
     })
 
-    // Define type of page from url(if they have id in end)
-    let page_url_regexp = "^(?<parents>[A-z]+\\/[0-9]+\\/)*(?<page>"+getNameForUrlRegExp(api_path)+")$"
-
-    // Page of element nested to somebody
-    let regexp_in_other = guiGetTestUrlFunctionfunction(page_url_regexp, api_path_value);
+    // Определяем тип страницы из урла (есть у него id в конце или нет)
+    var page_url_regexp = "^(?<parents>[A-z]+\\/[0-9]+\\/)*(?<page>"+getNameForUrlRegExp(api_path)+")$"
+
+    // Страница элемента вложенного куда угодно
+    var regexp_in_other = guiGetTestUrlFunctionfunction(page_url_regexp, api_path_value);
 
     page.registerURL([regexp_in_other], getMenuIdFromApiPath(api_path));
 }
 
 /**
  * Создаёт страницу списка и страницу с формой создания объекта
- * Create list page and page with create object form
  * @param {Object} api
  * @param {Object} api_path
  * @param {Object} pageMainBlockObject
+ * @param {Number} urlLevel
  * @returns {undefined}
  */
-function openApi_add_list_page_path(api, api_path, pageMainBlockObject)
-{
-
-    // Create page
-    let page = new guiPage();
-
-<<<<<<< HEAD
-    let path_regexp = []
-    let api_path_value = api.openapi.paths[api_path]
-=======
+function openApi_add_list_page_path(api, api_path, pageMainBlockObject, urlLevel)
+{
+
+    // Создали страницу
+    var page = new guiPage();
+
     var path_regexp = []
     var api_path_value = api.openapi.paths[api_path]
->>>>>>> 65d305d7
 
     let pathregexp = "^"
         +"(?<page_and_parents>"
@@ -557,37 +500,33 @@
 
     path_regexp.push(guiGetTestUrlFunctionfunction(pathregexp, api_path_value))
 
-    // Check can we create objects
+
+    // Поля для поиска
+    api_path_value.parameters
+
+    // Проверяем есть ли возможность создавать объекты
     if(api_path_value.post)
     {
-<<<<<<< HEAD
-        // Page of new object must create based on schema of POST request, not based on object list schema
-=======
         // Страница нового объекта создаваться должна на основе схемы пост запроса а не на основе схемы списка объектов.
->>>>>>> 65d305d7
         // parameters[0].schema.$ref
         let pageNewObject = getObjectBySchema(api_path_value.post)
 
         if(!pageNewObject)
         {
+            debugger;
             console.error("Not valid schema, @todo")
         }
         else
         {
-            // If have `Create` button, then need register create object page
-            let new_page_url = guiGetTestUrlFunctionfunction("^(?<parents>[A-z]+\\/[0-9]+\\/)*(?<page>"+getNameForUrlRegExp(api_path)+")\\/new$", api_path_value)
-
-            // Create page
+            // Если есть кнопка создать объект то надо зарегистрировать страницу создания объекта
+            var new_page_url = guiGetTestUrlFunctionfunction("^(?<parents>[A-z]+\\/[0-9]+\\/)*(?<page>"+getNameForUrlRegExp(api_path)+")\\/new$", api_path_value)
+
+            // Создали страницу
             let page_new = new guiPage();
             page_new.registerURL([new_page_url], getMenuIdFromApiPath(api_path+"_new"));
 
-<<<<<<< HEAD
- 
-            // Set up of new object page
-=======
 
             // Настроили страницу нового элемента
->>>>>>> 65d305d7
             page_new.blocks.push({
                 id:'newItem',
                 prioritet:10,
@@ -608,39 +547,35 @@
 
     }
 
-    // Sub items page add
-    if(api_path_value.urlLevel > 2 && pageMainBlockObject.list.getShortestApiURL().level == 2)
-    {
-        // If have button `Create object`, then need register create object page
-        let add_page_url = guiGetTestUrlFunctionfunction("^(?<page_and_parents>(?<parents>[A-z]+\\/[0-9]+\\/)*(?<page>"+getNameForUrlRegExp(api_path)+"\\/add))(?<search_part>\\/search\\/(?<search_query>[A-z0-9 %\-.:,=]+)){0,1}(?<page_part>\\/page\\/(?<page_number>[0-9]+)){0,1}$", api_path_value)
-
-        // Create page
-        let page_add = new guiPage();
+    // Страница добавления под элементов
+    if(urlLevel > 2 && pageMainBlockObject.list.getShortestApiURL().level == 2)
+    {
+        // Если есть кнопка создать объект то надо зарегистрировать страницу создания объекта
+        var add_page_url = guiGetTestUrlFunctionfunction("^(?<page_and_parents>(?<parents>[A-z]+\\/[0-9]+\\/)*(?<page>"+getNameForUrlRegExp(api_path)+"\\/add))(?<search_part>\\/search\\/(?<search_query>[A-z0-9 %\-.:,=]+)){0,1}(?<page_part>\\/page\\/(?<page_number>[0-9]+)){0,1}$", api_path_value)
+
+        // Создали страницу
+        var page_add = new guiPage();
         page_add.registerURL([add_page_url], getMenuIdFromApiPath(api_path+"_add"));
 
-        // Set up page of add existing element
+        // Настроили страницу добавления существующего элемента
         page_add.blocks.push({
             id:'itemList',
             prioritet:10,
             render:function(pageMainBlockObject, api_path_value)
             {
-                return function(menuInfo, data)
-                {
-<<<<<<< HEAD
-                    let def = new $.Deferred();
-=======
+                return function(menuInfo, data, thisGuiPage)
+                {
                     // Тут this укажет на контекст guiPage
 
                     var def = new $.Deferred();
->>>>>>> 65d305d7
-
-                    // Create host page
-                    let pageItem = new pageMainBlockObject.list({api:api_path_value, url:data.reg, selectionTag:api_path_value.api_path+"add/"})
-
-                    let filter =  $.extend(true, data.reg)
-
-                    filter.parent_type = filter.parent_id = undefined
-                    // filter.parent_type = undefined
+
+                    // Создали список хостов
+                    var pageItem = new pageMainBlockObject.list({api:api_path_value, url:data.reg, selectionTag:api_path_value.api_path+"add/"})
+
+                    var filter =  $.extend(true, data.reg)
+
+                    filter.parent_id = undefined
+                    filter.parent_type = undefined
 
                     $.when(pageItem.search(filter)).done(function()
                     {
@@ -656,7 +591,7 @@
         })
     }
 
-    // Set up the list page
+    // Настроили страницу списка
     page.blocks.push({
         id:'itemList',
         prioritet:10,
@@ -664,10 +599,10 @@
         {
             return function(menuInfo, data)
             {
-                let def = new $.Deferred();
-
-                // Create host list
-                let pageItem = new pageMainBlockObject.list({api:api_path_value, url:data.reg})
+                var def = new $.Deferred();
+
+                // Создали список хостов
+                var pageItem = new pageMainBlockObject.list({api:api_path_value, url:data.reg})
 
                 //debugger;
                 $.when(pageItem.search(data.reg)).done(function()
@@ -683,113 +618,119 @@
         }(pageMainBlockObject, api_path_value)
     })
 
+    //debugger;
+    //break;
     page.registerURL(path_regexp, getMenuIdFromApiPath(api_path));
 }
 
 /**
- * Return object factory based on api path
- * And add in factory object's information by url
+ * Вернёт фабрику объектов на основе пути в апи
+ * А ещё добавит в объект фабрики информацию по её урлам
  * @param {Object} api
  * @param {Object} api_path
  * @param {Object} pageMainBlockObject
+ * @param {Number} urlLevel
  * @returns {undefined}
  */
-function openApi_getPageMainBlockType(api, api_path, request_type)
-{
-    let api_path_value = api.openapi.paths[api_path]
-
-    // Determine class by url
-    let replaced_api_path = api_path.replace(/\{[A-z]+\}\/$/, "")
-    let pageMainBlockType = replaced_api_path.match(/\/([A-z0-9]+)\/$/)
+function openApi_getPageMainBlockType(api, api_path, urlLevel)
+{
+    var api_path_value = api.openapi.paths[api_path]
+
+    // Определяем какой класс соответсвует урлу
+    var pageMainBlockType = api_path.replace(/\{[A-z]+\}\/$/, "").match(/\/([A-z0-9]+)\/$/)
 
     if(!pageMainBlockType || !pageMainBlockType[1])
     {
+        debugger;
         return false;
     }
 
-    let operationId;
-    for (let request_type in api_path_value) {
-        try {
-            if (api_path_value[request_type] && api_path_value[request_type].operationId) {
-                operationId = api_path_value[request_type].operationId
-                break;
-            }
-        }
-        catch (exception) {
-            return false;
-        }
-    }
-
-<<<<<<< HEAD
-    // Get class by name
-    // Try via conformity url and class
-    let pageMainBlockObject= window["api" + pageMainBlockType[1].toLowerCase().replace(/^One/i, "")]
-=======
+    var operationId = undefined
+    if(!operationId && api_path_value.get && api_path_value.get.operationId)
+    {
+        operationId = api_path_value.get.operationId
+    }
+    if(!operationId && api_path_value.post && api_path_value.post.operationId)
+    {
+        operationId = api_path_value.post.operationId
+    }
+    if(!operationId && api_path_value.put && api_path_value.put.operationId)
+    {
+        operationId = api_path_value.put.operationId
+    }
+    if(!operationId && api_path_value.delete && api_path_value.delete.operationId)
+    {
+        operationId = api_path_value.delete.operationId
+    }
+
     // Получаем класс по имени
     // Сначала путём определения соответсвия имён урла и класса
     var pageMainBlockObject= window["api" + pageMainBlockType[1].toLowerCase().replace(/^One/i, "")]
->>>>>>> 65d305d7
     if(pageMainBlockObject)
     {
-        let new_bulk_name = replaced_api_path.toLowerCase().match(/\/([A-z0-9]+)\/$/);
+        var new_bulk_name = api_path.replace(/\{[A-z]+\}\/$/, "").toLowerCase().match(/\/([A-z0-9]+)\/$/);
         if(/_get$/.test(operationId))
         {
-            pageMainBlockObject.one.view.urls[api_path] = {name:new_bulk_name[1].replace(/^One/i, ""), level:api_path_value.urlLevel, api:api_path_value, url:undefined}
+            pageMainBlockObject.one.view.urls[api_path] = {name:new_bulk_name[1].toLowerCase().replace(/^One/i, ""), level:urlLevel, api:api_path_value, url:undefined}
         }
         if(/_list$/.test(operationId))
         {
-            pageMainBlockObject.list.view.urls[api_path] = {name:new_bulk_name[1].replace(/^One/i, ""), level:api_path_value.urlLevel, api:api_path_value, url:undefined}
+            pageMainBlockObject.list.view.urls[api_path] = {name:new_bulk_name[1].toLowerCase().replace(/^One/i, ""), level:urlLevel, api:api_path_value, url:undefined}
         }
 
         return pageMainBlockObject;
     }
 
-    // If failed to determine, try via conformity schema name on the class fields
-    let request_type_response;
-    if (request_type && api_path_value[request_type].responses[200]){
-        request_type_response = api_path_value[request_type].responses[200]
-    }
-    else if (request_type && api_path_value[request_type].responses[201]){
-        request_type_response = api_path_value[request_type].responses[201]
-    }
-    else {
+    // Если не нашли на прямую то через соответсвие имени схемы в полях класса
+    try{
+        // Получаем класс по имени схемы из урла
+        pageMainBlockType = api_path_value.get.responses[200].schema.$ref.match(/\/([A-z0-9]+)$/)
+    }
+    catch (exception)
+    {
+        try{
+            // Получаем класс по имени схемы из урла
+            pageMainBlockType = api_path_value.get.responses[200].schema.properties.results.items.$ref.match(/\/([A-z0-9]+)$/)
+        }
+        catch (exception)
+        {
+            try
+            {
+                // Получаем класс по имени схемы из урла
+                pageMainBlockType = api_path_value.post.responses[201].schema.$ref.match(/\/([A-z0-9]+)$/)
+            }
+            catch (exception)
+            {
+                try
+                {
+                    // Получаем класс по имени схемы из урла
+                    pageMainBlockType = api_path_value.put.responses[201].schema.$ref.match(/\/([A-z0-9]+)$/)
+                }
+                catch (exception)
+                {
+                    console.warn("Нет схемы у "+api_path)
+                    //debugger;
+                    return false;
+                }
+            }
+        }
+    }
+
+    if(!pageMainBlockType || !pageMainBlockType[1])
+    {
+        debugger;
         return false;
     }
 
-    // Try get class by schema name from url
-    try{
-        pageMainBlockType = request_type_response.schema.$ref.match(/\/([A-z0-9]+)$/)
-    }
-    catch (exception)
-    {
-        try{
-            pageMainBlockType = request_type_response.schema.properties.results.items.$ref.match(/\/([A-z0-9]+)$/)
-        }
-        catch (exception)
-        {
-            console.warn(api_path+" doesn't have schema.")
-            return false;
-        }
-    }
-
-    if(!pageMainBlockType || !pageMainBlockType[1])
-    {
+    pageMainBlockObject= window["api" + pageMainBlockType[1].toLowerCase().replace(/^One/i, "") ]
+    if(!pageMainBlockObject)
+    {
+        debugger;
         return false;
     }
 
-    pageMainBlockObject= window["api" + pageMainBlockType[1].toLowerCase().replace(/^One/i, "")]
-    if(!pageMainBlockObject)
-<<<<<<< HEAD
-    { 
-=======
-    {
-        debugger;
->>>>>>> 65d305d7
-        return false;
-    }
-
-    // If find conformity by sent data of schema, need set correct `bulk_name`
-    let new_bulk_name = replaced_api_path.toLowerCase().match(/\/([A-z0-9]+)\/$/);
+    // Если нашли соответсвие по схеме отправляемых данных то выставим правильный bulk_name
+    var new_bulk_name = api_path.replace(/\{[A-z]+\}\/$/, "").toLowerCase().match(/\/([A-z0-9]+)\/$/);
 
     if(pageMainBlockObject.one.getBulkName() == "data")
     {
@@ -804,112 +745,120 @@
 
     if(/_get$/.test(operationId))
     {
-        pageMainBlockObject.one.view.urls[api_path] = {name:new_bulk_name[1].toLowerCase().replace(/^One/i, ""), level:replaced_api_path.urlLevel, api:api_path_value, url:undefined}
+        pageMainBlockObject.one.view.urls[api_path] = {name:new_bulk_name[1].toLowerCase().replace(/^One/i, ""), level:urlLevel, api:api_path_value, url:undefined}
     }
     if(/_list$/.test(operationId))
     {
-        pageMainBlockObject.list.view.urls[api_path] = {name:new_bulk_name[1].toLowerCase().replace(/^One/i, ""), level:replaced_api_path.urlLevel, api:api_path_value, url:undefined}
+        pageMainBlockObject.list.view.urls[api_path] = {name:new_bulk_name[1].toLowerCase().replace(/^One/i, ""), level:urlLevel, api:api_path_value, url:undefined}
     }
 
     return pageMainBlockObject;
 }
 
-
 function openApi_paths(api)
 {
-    for(let api_path in api.openapi.paths)
-    {
-<<<<<<< HEAD
-        // Add fabric object's objects information by url
-=======
+    for(var api_path in api.openapi.paths)
+    {
         // Добавит в объект фабрики объектов информацию по её урлам
 
         // Уровень вложености меню
         var urlLevel = (api_path.match(/\//g) || []).length
         openApi_getPageMainBlockType(api, api_path, urlLevel)
 
->>>>>>> 65d305d7
         api.openapi.paths[api_path].api_path = api_path
-        api.openapi.paths[api_path].urlLevel = (api_path.match(/\//g) || []).length
-        openApi_getPageMainBlockType(api, api_path)
-    }
-
-    // Build pages of one object and object's actions
-    for(let api_path in api.openapi.paths)
+    }
+
+    // Строим страницы одного объекта и экшены объекта
+    for(var api_path in api.openapi.paths)
     {
         var api_path_value = api.openapi.paths[api_path]
 
-        // Better check pages type by api.openapi["paths"]["/group/"].get.operationId
-        // If *_list this list
-        // If *_get thi pages
-        // In other cases, this is action
+        // Лучше проверять тип страницы по api.openapi["paths"]["/group/"].get.operationId
+        // Если *_list это список
+        // Если *_get это страница
+        // В остальных случаях экшен
 
         if(!api_path_value.get )
         {
-            // This action
-            continue;
-        }
-
-        if(!/_(get)$/.test(api_path_value.get.operationId) )
-        {
-<<<<<<< HEAD
-            // This not single element
-=======
+            // это экшен
+            continue;
+        }
+
+        /*if(api_path_value.get.operationId == "inventory_all_groups_detail")
+        {
             debugger;
         }*/
 
         if(!/_(get|detail)$/.test(api_path_value.get.operationId) )
         {
             // это не один элемент
->>>>>>> 65d305d7
-            continue;
-        }
-
-        // Menu nesting level (if value equal 1 then show menu on left side)
-        let pageMainBlockObject = openApi_getPageMainBlockType(api, api_path)
+            continue;
+        }
+
+        // Уровень вложености меню (по идее там где 1 покажем в меню с лева)
+        var urlLevel = (api_path.match(/\//g) || []).length
+
+        let pageMainBlockObject = openApi_getPageMainBlockType(api, api_path, urlLevel)
         if(pageMainBlockObject == false)
         {
             continue;
         }
 
-        // this single element
-        openApi_add_one_page_path(api, api_path, pageMainBlockObject)
-    }
-
-
-    // Build object's list pages and object's creator form
+        // это один элемент
+        openApi_add_one_page_path(api, api_path, pageMainBlockObject, urlLevel)
+    }
+
+
+    // Строим страницы списка объектов и формы создания объектов
     for(var api_path in api.openapi.paths)
     {
+        var api_path_value = api.openapi.paths[api_path]
+
+        // Лучше проверять тип страницы по api.openapi["paths"]["/group/"].get.operationId
+        // Если *_list это список
+        // Если *_get это страница
+        // В остальных случаях экшен
+
+        if(!api_path_value.get )
+        {
+            // это экшен
+            continue;
+        }
+
         if(!/_list$/.test(api_path_value.get.operationId) )
         {
-            // this not list
-            continue;
-        }
-
-        // Menu nesting level (if value equal 1 then show menu on left side)
-        let pageMainBlockObject = openApi_getPageMainBlockType(api, api_path)
+            // это не список
+            continue;
+        }
+
+        // Уровень вложености меню (по идее там где 1 покажем в меню с лева)
+        var urlLevel = (api_path.match(/\//g) || []).length
+
+        let pageMainBlockObject = openApi_getPageMainBlockType(api, api_path, urlLevel)
         if(pageMainBlockObject == false)
         {
             continue;
         }
 
-        // this is list
-        openApi_add_list_page_path(api, api_path, pageMainBlockObject)
-    }
-
-    // Build actions pages
+        // это список
+        openApi_add_list_page_path(api, api_path, pageMainBlockObject, urlLevel)
+    }
+
+    // Строим страницы экшенов
     for(var api_path in api.openapi.paths)
     {
-        // Better check pages type by api.openapi["paths"]["/group/"].get.operationId
-        // If *_list this list
-        // If *_get thi pages
-        // In other cases, this is action
+        var api_path_value = api.openapi.paths[api_path]
+
+        // Лучше проверять тип страницы по api.openapi["paths"]["/group/"].get.operationId
+        // Если *_list это список
+        // Если *_get это страница
+        // В остальных случаях экшен
 
         if(api_path_value.get )
         {
             if(/_(get|list)$/.test(api_path_value.get.operationId))
             {
-                // this is not action
+                // это не экшен
                 continue;
             }
         }
@@ -925,24 +874,59 @@
     }
 }
 
+
+function openApi_add_page_for_adding_subitems()
+{
+
+    var path_regexp = guiGetTestUrlFunctionfunction("^(?<page_and_parents>(?<parents>[A-z]+\\/[0-9]+\\/)*(?<page>))(?<search_part>\\/search\\/(?<search_query>[A-z0-9 %\-.:,=]+)){0,1}(?<page_part>\\/page\\/(?<page_number>[0-9]+)){0,1}$", api_path_value)
+
+    // Настроили страницу списка
+    page.blocks.push({
+        id:'itemList',
+        prioritet:10,
+        render:function(pageMainBlockObject, api_path_value)
+        {
+            return function(menuInfo, data)
+            {
+                var def = new $.Deferred();
+
+                // Создали список хостов
+                var pageItem = new pageMainBlockObject.list({api:api_path_value, url:data.reg})
+
+                //debugger;
+                $.when(pageItem.search(data.reg)).done(function()
+                {
+                    def.resolve(pageItem.renderAsPage())
+                }).fail(function(err)
+                {
+                    def.reject(err);
+                })
+
+                return def.promise();
+            }
+        }(pageMainBlockObject, api_path_value)
+    })
+
+    //debugger;
+    //break;
+    page.registerURL(path_regexp, getMenuIdFromApiPath(api_path));
+}
+
 tabSignal.connect("resource.loaded", function()
 {
     window.api = new guiApi()
     $.when(window.api.init()).done(function(){
 
         // Событие в теле которого можно было бы переопределить ответ от open api
-        // Inside this event we can overload answer from `openapi`
         tabSignal.emit("openapi.loaded",  {api: window.api});
 
         openApi_definitions(window.api)
 
         /**
-         * Событие в теле которого можно было бы переопределить отдельные методы для классов ап
-         * Inside this event we can overload methods for api class
+         * Событие в теле которого можно было бы переопределить отдельные методы для классов апи
          * tabSignal.connect("openapi.definitions", function()
             {
                 // Переопределили метод render у фабрики хостов
-                // Overload method `render` of host factory
                window.apiHost.one.render = function(){ alert("?!")}
             })
          */
@@ -951,7 +935,6 @@
         openApi_paths(window.api);
 
         // Событие в теле которого можно было бы переопределить и дополнить список страниц
-        // Inside this event we can overload and complete page list
         tabSignal.emit("openapi.paths",  {api: window.api});
 
         tabSignal.emit("openapi.completed",  {api: window.api});

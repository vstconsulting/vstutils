--- conflicted
+++ resolved
@@ -538,18 +538,6 @@
         
         for(var i in spajs.opt.menu)
         {
-<<<<<<< HEAD
-            val = spajs.opt.menu[i]
-            if(spajs.opt.menu[i].url_parser != undefined)
-            {
-                for(var j in spajs.opt.menu[i].url_parser)
-                {
-                    var parsed = spajs.opt.menu[i].url_parser[j](opt.menuId)
-                    if(parsed)
-                    {
-                        regExpRes = parsed
-                        menuInfo = spajs.opt.menu[i]
-=======
             let val = spajs.opt.menu[i]
             //console.log(val.priority, val.debug)
             if(val.url_parser != undefined)
@@ -561,16 +549,11 @@
                     {
                         regExpRes = parsed
                         menuInfo = val
->>>>>>> 8e2a9f2f
                         break;
                     }
                 }
             }
-<<<<<<< HEAD
-            else if(spajs.opt.menu[i].urlregexp != undefined)
-=======
             else if(val.urlregexp != undefined)
->>>>>>> 8e2a9f2f
             {
                 for(var j in val.urlregexp)
                 {
@@ -582,11 +565,6 @@
                     }
                 }
             }
-<<<<<<< HEAD
-            else if(spajs.opt.menu[i].id == opt.menuId)
-            {
-                menuInfo = spajs.opt.menu[i]
-=======
             else if(val.id == opt.menuId)
             {
                 menuInfo = val
@@ -595,7 +573,6 @@
             
             if(menuInfo)
             {
->>>>>>> 8e2a9f2f
                 break;
             }
         }
@@ -693,12 +670,8 @@
         spajs.urlInfo = {menuInfo:menuInfo, data:data}
         tabSignal.emit("spajsOpen", {menuInfo:menuInfo, data:data})
         tabSignal.emit("spajs.open", {menuInfo:menuInfo, data:data})
-<<<<<<< HEAD
-        var res = menuInfo.onOpen(jQuery('#spajs-right-area'), menuInfo, data);
-=======
          
         let res = menuInfo.onOpen(jQuery('#spajs-right-area'), menuInfo, data, menuInfo.onClose_promise.promise());
->>>>>>> 8e2a9f2f
         if(res)
         {
             // in-loading

/*
 * https://github.com/Levhav/justReactive
 * Adding reactive to string templates engine.
 *
 * Apache License 2.0
 */


var __JustEvalJsPattern_reg_pageUUID = new RegExp("<="+window.JUST.JustEvalJsPattern_pageUUID+"(.*?)"+window.JUST.JustEvalJsPattern_pageUUID+"=>", "g")
/**
 * Плагин для вставки шаблона в тело элемента
 * @param {string} tplText
 *
 * После вставки переданого хтимл кода выполняет js код который был в блоках <js=   =js>
 * Например  строка "html  <js= console.log("test"); =js> html" будет вставлено "html html" и потом выполнено console.log("test");
 */
let _insertTpl = function(func)
{
    return function(tplText){

<<<<<<< HEAD
    if(typeof tplText !== "string")
    {
        tplText = ""+tplText
    }
    var html = tplText.replace(window.__JustEvalJsPattern_reg_pageUUID, "")
 
    this.each(function()
    {
        var oldHtml = $(this).find( "[data-onunload]" );
        for(var i = 0; i < oldHtml.length; i++)
        {
            eval(oldHtml[i].attr('data-onunload'))
        }
        
        // Вызвать unload тут! 
        // Будет удобно если можно в люборм месте определить функцию которая будет вызвана при затирании этого куска html кода
        
        $(this).html(html)
    });

    var js = tplText.match(window.__JustEvalJsPattern_reg_pageUUID)
    for(var i in js)
    {
        if(js[i] && js[i].length > 8);
=======
        if(!tplText)
>>>>>>> 8e2a9f2f
        {
            return this;
        }

        if(!this.length)
        {
            return this;
        }
        
        if(typeof tplText !== "string")
        {
            tplText = ""+tplText
        }
        
        
           
        let val = this[0].getAttribute("data-tplText")
        let testTplText = tplText.replace(/just-watch-class-[0-9]+/g, "")
      
      
        if( val == testTplText)
        {
            return this;
        }
        this[0].setAttribute("data-tplText", testTplText)
        
        var html = tplText.replace(window.__JustEvalJsPattern_reg_pageUUID, "")
 

        this.each(function()
        {
            var oldHtml = $(this).find( "[data-onunload]" );
            for(var i = 0; i < oldHtml.length; i++)
            {
                eval(oldHtml[i].attr('data-onunload'))
            }

            // Вызвать unload тут! 
            // Будет удобно если можно в люборм месте определить функцию которая будет вызвана при затирании этого куска html кода

            $(this)[func](html)
        });

        var js = tplText.match(window.__JustEvalJsPattern_reg_pageUUID)
        for(var i in js)
        {
            if(js[i] && js[i].length > 8);
            {
                var code = js[i].substr(2 +window.JUST.JustEvalJsPattern_pageUUID.length, js[i].length - (4+window.JUST.JustEvalJsPattern_pageUUID.length*2))
                //console.log(i, code)
                eval(code);
            }
        }

        return this;
    }
};

$.fn.insertTpl =  _insertTpl('html') 
$.fn.appendTpl = _insertTpl('append')
$.fn.prependTpl = _insertTpl('prepend')
$.fn.replaceWithTpl = _insertTpl('replaceWith')
  
var justReactive = {

    /**
     * Вырезает html код
     */
    justStrip:function(html)
    {
        if(typeof html == "number")
        {
            return html;
        }
            
        if(typeof html != "string" && (!html || !html.toString) )
        {
            return "";
        }
            
        var tmp = document.createElement("DIV");
        tmp.innerHTML = html.toString().replace(/</g, '&lt;').replace(/>/g, '&gt;');
        return tmp.textContent || tmp.innerText || "";
    },

    addMethod:function(setter, prop, method)
    {
        Object.defineProperty(this[prop], method, {
                enumerable: false
              , configurable: true
              , writable: true
              , value: function(){
                  //console.log("watch method", method, arguments, this);
                  var res = Array.prototype[method].apply(this, arguments);
                  setter.apply(this,["__justReactive_update"]);
                  return res;
              }
        });
    },

    _just_Id:0,

    /*
     * Методы массивов применяем для реактивности массива
     */
    methods:['pop',
        'push',
        'reduce',
        'reduceRight',
        'reverse',
        'shift',
        'slice',
        'some',
        'sort',
        //'splice',
        'unshift',
        'unshift'
    ],
    megreFunc:function(obj, prop, newval, level)
    {
        obj[prop] = newval 
    },
    applyFunc:function(val, newval)
    {
<<<<<<< HEAD
        console.log("setter", newval);
=======
        // console.log("setter", newval);
>>>>>>> 8e2a9f2f
        
        // @todo Refactor
        // Если элементы из just_ids хранить не в объекте замыканием а в глобальном массиве
        // Тогда у объекта будет только номер события который ему соответсвует
        // А значит его проще переносить при операциях на объекте так как это копирование строки а не рекурсивное копирование объекта
        // Похоже будет ещё экономия памяти так как меньше замыканий.
        // И легче вызвать apply для объекта.
        
        
        
        
        for(var i in newval.just_ids) 
        {
            if(newval.just_ids[i].type == "watch")
            { 
                newval.just_ids[i].callBack(val, newval.just_ids[i].customData)
            }
            else if(newval.just_ids[i].type == 'innerTPL')
            {
                // innerTPL - вставить на страницу обработав как шаблон.
                var el = document.getElementById("_justReactive"+newval.just_ids[i].id)
                if(!el) 
                {
                    delete newval.just_ids[i]
                    continue;
                }
                
                $(el).insertTpl(newval.just_ids[i].callBack(val, newval.just_ids[i].customData))
            }
            else if(newval.just_ids[i].type == 'innerHTML')
            {
                // innerHTML - вставить без обработки на страницу.
                var el = document.getElementById("_justReactive"+newval.just_ids[i].id)
                if(!el) 
                {
                    //delete newval.just_ids[i]
                    continue;
                }
                
                el.innerHTML = newval.just_ids[i].callBack(val, newval.just_ids[i].customData)
            }
            else if(newval.just_ids[i].type == 'textContent')
            {
                // textContent - вставить с вырезанием html кода на страницу.
                var el = document.getElementById("_justReactive"+newval.just_ids[i].id)
                if(!el) 
                {
                    //delete newval.just_ids[i]
                    continue;
                }
                
                el.textContent = newval.just_ids[i].callBack(val, newval.just_ids[i].customData)
            }
            else if(newval.just_ids[i].type == 'class')
            {
                // class - вставить класс на страницу.
                var el = document.getElementsByClassName("just-watch-class-"+newval.just_ids[i].id)
                
                if(!el || !el.length)
                {
                    //delete newval.just_ids[i]
                    continue;
                }
                
                var valT = newval.just_ids[i].callBack(val, newval.just_ids[i].customData)
                //console.log("class", valT)
                for(var j = 0; j < el.length; j++)
                {
                    if(!valT)
                    {
                        el[j].className = el[j].className
                            .replace(new RegExp("^"+newval.just_ids[i].className+"$","g"), "")
                            .replace(new RegExp(" +"+newval.just_ids[i].className+" +","g"), " ")
                            .replace(new RegExp(" +"+newval.just_ids[i].className+"$","g"), "")
                            .replace(new RegExp("^"+newval.just_ids[i].className+" +","g"), " ")
                    }
                    else
                    {
                        el[j].className = el[j].className
                            .replace(new RegExp("^"+newval.just_ids[i].className+"$","g"), "")
                            .replace(new RegExp(" +"+newval.just_ids[i].className+" +","g"), " ")
                            .replace(new RegExp(" "+newval.just_ids[i].className+"$","g"), "")
                            .replace(new RegExp("^"+newval.just_ids[i].className+" +","g"), " ")
                            + " " + newval.just_ids[i].className
                    }
                }

            }
            else if(newval.just_ids[i].type == 'notClass')
            {
                // class - вставить класс на страницу.
                var el = document.getElementsByClassName("just-watch-class-"+newval.just_ids[i].id)
                
                if(!el || !el.length)
                {
                    //delete newval.just_ids[i]
                    continue;
                }
                
                var valT = newval.just_ids[i].callBack(val, newval.just_ids[i].customData)
                //console.log("class", valT)
                for(var j = 0; j < el.length; j++)
                {
                    if(valT)
                    {
                        el[j].className = el[j].className
                            .replace(new RegExp("^"+newval.just_ids[i].className+"$","g"), "")
                            .replace(new RegExp(" +"+newval.just_ids[i].className+" +","g"), " ")
                            .replace(new RegExp(" +"+newval.just_ids[i].className+"$","g"), "")
                            .replace(new RegExp("^"+newval.just_ids[i].className+" +","g"), "")
                    }
                    else
                    {
                        el[j].className = el[j].className
                            .replace(new RegExp("^"+newval.just_ids[i].className+"$","g"), "")
                            .replace(new RegExp(" +"+newval.just_ids[i].className+" +","g"), " ")
                            .replace(new RegExp(" "+newval.just_ids[i].className+"$","g"), "")
                            .replace(new RegExp("^"+newval.just_ids[i].className+" +","g"), " ")
                            + " " + newval.just_ids[i].className
                    }
                } 
            }
            else if(newval.just_ids[i].type == 'className')
            {
                // className - вставить класс на страницу.
                var el = document.getElementsByClassName("just-watch-class-"+newval.just_ids[i].id)
                if(!el || !el.length)
                {
                    //delete newval.just_ids[i]
                    continue;
                }
                
                var valT = newval.just_ids[i].callBack(val, newval.just_ids[i].customData)
                //console.log("className", valT)
                for(var j = 0; j < el.length; j++)
                {
                    var oldValuematch = el[j].className.match(/just-old-val-([^ "']*)/)

                    var newClassValue = el[j].className;
                    if(oldValuematch && oldValuematch[0])
                    {
                        newClassValue = newClassValue
                            // Удаляем мета класс с инфой о прошлом значении нашего класса
                            .replace(new RegExp("^"+oldValuematch[0]+"$","g"), "")
                            .replace(new RegExp(" +"+oldValuematch[0]+" +","g"), " ")
                            .replace(new RegExp(" "+oldValuematch[0]+"$","g"), "")
                            .replace(new RegExp("^"+oldValuematch[0]+" +","g"), " ")
                            // Удаляем класс прошлого значения нашего класса
                            .replace(new RegExp("^"+oldValuematch[1]+"$","g"), "")
                            .replace(new RegExp(" +"+oldValuematch[1]+" +","g"), " ")
                            .replace(new RegExp(" "+oldValuematch[1]+"$","g"), "")
                            .replace(new RegExp("^"+oldValuematch[1]+" +","g"), " ")
                    }
                    else
                    {
                        // Удаляем мета класс с инфой о прошлом значении нашего класса
                        newClassValue = newClassValue
                            .replace(new RegExp("^just-old-val-$","g"), "")
                            .replace(new RegExp(" +just-old-val- +","g"), " ")
                            .replace(new RegExp(" just-old-val-$","g"), "")
                            .replace(new RegExp("^just-old-val- +","g"), " ")
                    }

                    el[j].className = newClassValue + " " + valT + " just-old-val-" + valT
                } 
            }
            else if(newval.just_ids[i].type == 'attr' || newval.just_ids[i].type == 'bindAttr')
            {
                // class - вставить атрибут на страницу.
                var el = document.querySelectorAll("[data-just-watch-"+newval.just_ids[i].id+"]");
                
                if(!el || !el.length)
                {
                    //delete newval.just_ids[i]
                    continue;
                }
                
                var attrVal = newval.just_ids[i].callBack(val, newval.just_ids[i].customData)
                for(var j = 0; j < el.length; j++)
                {
                    if(attrVal)
                    {
                        if(el[j][newval.just_ids[i].attrName])
                        {
                            el[j][newval.just_ids[i].attrName] = attrVal
                        }
                        else
                        {
                            el[j].setAttribute(newval.just_ids[i].attrName, attrVal);
                        }
                    }
                    else
                    {
                        if(el[j][newval.just_ids[i].attrName])
                        {
                            el[j][newval.just_ids[i].attrName] = null
                        }

                        el[j].removeAttribute(newval.just_ids[i].attrName);
                    }
                }

            }
        }
    },
    defaultcallBack:function(val)
    {
        if(val && val.toString)
        {
            return val.toString();
        }
        return val;
    },
    setValue:function (opt)
    {
        /*
         * Методы массивов применяем для реактивности массива
         */
        justReactive._just_Id++;
        var id = justReactive._just_Id;

        if(!opt.callBack)
        {
            opt.callBack = justReactive.defaultcallBack
        }

        var oldValue = this[opt.prop]

        // Проверка того нетули уже наблюдения за этим объектом
        // Так как если уже стоит сеттер от just-watch то после присвоения
        // строки __justReactive_test в объект через сетор значение объекта не поменяется.
        this[opt.prop] = "__justReactive_test";

        if( this[opt.prop] === "__justReactive_test")
        {
            // Значение поменялось на __justReactive_test значит нашего
            //  сетора небыло и надо его поставить.
            this[opt.prop] = oldValue
            var newval = {
                val:oldValue,
                just_ids:[
                    {
                        id:id,
                        callBack:opt.callBack,
                        type:opt.type,
                        className:opt.className,
                        attrName:opt.attrName,
                        customData:opt.customData
                    }
                ],
            }

            // Удаляем оригинальное значение
            if (delete this[opt.prop])
            {
                // сетор
                var setter = function (val)
                {
                    if(val === "__justReactive_test")
                    {
                        // Тест сетора - значение не меняем.
                        return val;
                    }

                    if(val && val.__add_justHtml_test === "__justReactive_test")
                    {
                        /*if(val.type == "watch" && !val.callBack)
                        {
                            return val;
                        }*/

                        // Добавление точки отслеживания, значение не меняем.
                        //console.log("setter add", newval);
                        newval.just_ids.push({
                            id:val.id,
                            attrName:val.attrName,
                            callBack:val.callBack,
                            className:val.className,
                            customData:val.customData,
                            type:val.type
                        })
                        return val;
                    }

                    //if(newval.timeoutId)
                    //{
                    //    clearTimeout(newval.timeoutId)
                    //}

                    if(val === "__justReactive_update")
                    {
                        // Обновление объекта внешними средсвами, значение не меняем
                        // Но вызовем все колбеки
                        // Используется на пример для обновления массивов через их методы.
                    }
                    else
                    {
                        if(typeof val == "object" && val !== null)
                        {
                            justReactive.megreFunc(newval, 'val', val);
                        }
                        else
                        {
                            newval.val = val;
                        }

                        /*if(Array.isArray(val))
                        {
                            for(var i in justReactive.methods)
                            {
                                justReactive.addMethod.apply(this, [setter, opt.prop, justReactive.methods[i]])
                            }
                        }*/
                    }

                    // Обновляем значения в DOM не сразу а с задержкой в 10мс
                    // для того чтоб если они ещё раз изменятся за менее чем
                    // 10мс не дёргать DOM в целях оптимизации
                    // newval.timeoutId = setTimeout(justReactive.applyFunc, 10, val, newval)

                    justReactive.applyFunc(val, newval)
                    return val;
                }

                // Вписываем свои гетер и сетор
                Object.defineProperty(this, opt.prop, {
                          get: function (){
                                    return newval.val;
                               }
                        , set: setter
                        , enumerable: true
                        , configurable: true
                });

                if(Array.isArray(newval.val))
                {
                    var thisObj = this
                    Object.defineProperty(this[opt.prop], 'splice', {
                            enumerable: false
                          , configurable: true
                          , writable: true
                          , value: function(){
                                //console.log("watch splice method", arguments);

                                var keys = Object.keys(newval.val);
                                var tmpRes = Array.prototype['splice'].apply(keys, arguments);
                                var res = []
                                for(var i in tmpRes)
                                {
                                    res[i] = newval.val[tmpRes[i]]
                                }
  
                                var newObj = []
                                for(var i in keys)
                                {
                                    newObj[i] = newval.val[keys[i]]
                                }
                                
                                
                                justReactive.megreFunc(newval, 'val', newObj)
                                //newval.justWatch('val') 
                                //justReactive.applyFunc(newval.val, newval)
                                //setter.apply(this, [newObj]);
                                return res;
                        }
                    });

                    for(var i in justReactive.methods)
                    {
                        justReactive.addMethod.apply(this, [setter, opt.prop, justReactive.methods[i]])
                    }
                }
            }
        }
        else
        {
            // Значение не поменялось на __justReactive_test значит сетер есть
            // И мы просто впишем в него новую точку отслеживания
            this[opt.prop] = {
                __add_justHtml_test:"__justReactive_test",
                id:id,
                type:opt.type,
                callBack:opt.callBack,
                attrName:opt.attrName,
                className:opt.className,
                customData:opt.customData
            }
        }

        // Вернём в ответ код который надо вставить в шаблон
        if(opt.type == 'innerTPL')
        {
            return "<div id='_justReactive"+id+"' class='just-watch just-watch-tpl' style='display: contents;' >"+opt.callBack(this[opt.prop], opt.customData)+"</div>";
        }
        else if(opt.type == 'innerHTML')
        {
            return "<div id='_justReactive"+id+"' class='just-watch just-watch-html' style='display: contents;' >"+opt.callBack(this[opt.prop], opt.customData)+"</div>";
        }
        else  if(opt.type == 'textContent')
        {
            return "<div id='_justReactive"+id+"' style='display: contents;' class='just-watch just-watch-text' >"+justReactive.justStrip(opt.callBack(this[opt.prop], opt.customData))+"</div>";
        }
        else if(opt.type == 'class')
        {
            var val = opt.callBack(this[opt.prop], opt.customData)
            if(val)
            {
                return " just-watch just-watch-class just-watch-class-"+id+" "+justReactive.justStrip(opt.className)+" ";
            }
            else
            {
                return " just-watch just-watch-class just-watch-class-"+id+" ";
            }
        }
        else if(opt.type == 'notClass')
        {
            var val = opt.callBack(this[opt.prop], opt.customData)
            if(!val)
            {
                return " just-watch just-watch-class just-watch-class-"+id+" "+justReactive.justStrip(opt.className)+" ";
            }
            else
            {
                return " just-watch just-watch-class just-watch-class-"+id+" ";
            }
        }
        else if(opt.type == 'className')
        {
            var val = justReactive.justStrip(opt.callBack(this[opt.prop], opt.customData))
            return " just-watch just-watch-class just-watch-class-"+id+" just-old-val-"+val+" "+val;
        }
        else if(opt.type == 'attr')
        {
            var val = opt.callBack(this[opt.prop], opt.customData)
            if(val)
            { 
                return " data-just-watch-"+id+" "+opt.attrName+"=\""+ justReactive.justStrip(val).replace(/"/g, '&quot;') +"\"";
            }
            else
            {
                return " data-just-watch-"+id+" ";
            }
        }
        else if(opt.type == 'bindAttr')
        {
            var val = opt.callBack(this[opt.prop], opt.customData)
            //console.log("bindAttr", opt.prop, val);
            var html = ""
            if(val)
            { 
                html = " data-just-watch-"+id+"=\"true\" "+opt.attrName+"=\""+ justReactive.justStrip(val).replace(/"/g, '&quot;') +"\"";
            }
            else
            {
                html = " data-just-watch-"+id+"=\"true\" ";
            }

            var thisObj = this
            html = window.JUST.onInsert(html, function()
            {
                //console.log("on insert bindAttr", id, opt.prop, val);
                var element = document.querySelector("[data-just-watch-"+id+"=true]")

                if(opt.attrName == 'value')
                { 
                    element.addEventListener('input', function()
                    {
                        if(thisObj[opt.prop] !== element.value)
                        {
                            console.log("input", element.value);
                            thisObj[opt.prop] = element.value;
                        }
                    }, false); 
                }

                var observer = new MutationObserver(function(mutations)
                {
                    //console.log("observer", mutations);
                    mutations.forEach(function(mutation)
                    {
                        if(mutation.type == "attributes" && mutation.attributeName == opt.attrName && thisObj[opt.prop] !== mutation.target.getAttribute(opt.attrName))
                        {
                            //console.log("set new value");
                            thisObj[opt.prop] = mutation.target.getAttribute(opt.attrName);
                            element.value = mutation.target.getAttribute(opt.attrName)
                        }
                    });
                });

                observer.observe(element, { attributes: true, characterData: true});

            })

            return html;
        }

        return opt.callBack(this[opt.prop], opt.customData)
    }

}

// Проставляет html код значения
Object.defineProperty(Object.prototype, "justHtml", {
    enumerable: false
  , configurable: true
  , writable: false
  , value: function(prop, callBack, customData){ return justReactive.setValue.apply(this, [{type:'innerHTML', prop:prop, callBack:callBack, customData:customData}])
  }
});

// Проставляет tpl код значения
Object.defineProperty(Object.prototype, "justTpl", {
    enumerable: false
  , configurable: true
  , writable: false
  , value: function(prop, callBack, customData){ return justReactive.setValue.apply(this, [{type:'innerTPL', prop:prop, callBack:callBack, customData:customData}])
  }
});

// Проставляет text значения
Object.defineProperty(Object.prototype, "justText", {
    enumerable: false
  , configurable: true
  , writable: false
  , value: function(prop, callBack, customData){ return justReactive.setValue.apply(this, [{type:'textContent', prop:prop, callBack:callBack, customData:customData}])}
});

// Проставляет css class
Object.defineProperty(Object.prototype, "justClass", {
    enumerable: false
  , configurable: true
  , writable: false
  , value: function(prop, className, callBack, customData)
    {
        return justReactive.setValue.apply(this, [{
                type:'class',
                prop:prop,
                className:className,
                callBack:callBack,
                customData:customData
            }])
    }
});


// Проставляет css class
Object.defineProperty(Object.prototype, "justNotClass", {
    enumerable: false
  , configurable: true
  , writable: false
  , value: function(prop, className, callBack, customData)
    {
        return justReactive.setValue.apply(this, [{
                type:'notClass',
                prop:prop,
                className:className,
                callBack:callBack,
                customData:customData
            }])
    }
});

/**
 * Проставляет значение как css class
 * @example <%- pmHistory.model.items[item_id].justClassName('status', function(v){ return "history-status-"+v}) %>
 */
Object.defineProperty(Object.prototype, "justClassName", {
    enumerable: false
  , configurable: true
  , writable: false
  , value: function(prop, callBack, customData)
    {
        return justReactive.setValue.apply(this, [{
                type:'className',
                prop:prop,
                callBack:callBack,
                customData:customData
            }])
    }
});
 
/**
 * Проставляет атрибут (односторонний биндинг от модели в дом элементы)
 * @example <%= pmUsers.model.items[item_id].justAttr('username', 'value') %>
 * @param {String} name имя свойства объекта
 * @param {String} name имя атрибута html тега 
 */
Object.defineProperty(Object.prototype, "justAttr", {
    enumerable: false
  , configurable: true
  , writable: false
  , value: function(prop, attrName, callBack, customData){ return justReactive.setValue.apply(this, [{type:'attr', prop:prop, callBack:callBack, attrName:attrName, customData:customData}])}
});

// Проставляет атрибут (двухсторонний биндинг атрибутов)
Object.defineProperty(Object.prototype, "bindAttr", {
    enumerable: false
  , configurable: true
  , writable: false
  , value: function(prop, attrName, callBack, customData){ return justReactive.setValue.apply(this, [{type:'bindAttr', prop:prop, callBack:callBack, attrName:attrName, customData:customData}])}
});


/**
 * Добавление точки отслеживания
 * Может быть полезно чтоб при присвоении в этот другого объекта объект происходила замена таким образом чтоб у общих для них свойств были вызваны сеттеры
 * @example this.model.items.justWatch(item_id);
 */
Object.defineProperty(Object.prototype, "justWatch", {
    enumerable: false
  , configurable: true
  , writable: false
  //, get:
  //, set:
  , value: function(prop, callBack, customData)
    {
        return justReactive.setValue.apply(this, [{
                type:'watch',
                prop:prop,
                deep:false,
                callBack:callBack,
                customData:customData
            }])
    }
});

/**
 * Добавление точки отслеживания рекурсивно
 * @example this.model.items.justWatch(item_id);
 */
Object.defineProperty(Object.prototype, "justDeepWatch", {
    enumerable: false
  , configurable: true
  , writable: false
  , value: function(prop)
    {
        var deepWatch = function(obj, prop)
        {
            if(typeof obj[prop] != "object" || obj[prop] === null)
            {
                obj.justWatch(prop);
                return;
            }

            for(var i in obj[prop])
            {
                if(typeof obj[prop][i] == "object" && obj[prop][i] !== null)
                {
                    deepWatch(obj[prop], i);
                    obj[prop].justWatch(i);
                }
                else
                {
                    obj[prop].justWatch(i);
                }
            }
        }

        deepWatch(this, prop)
        return true;
    }
});

/*
 * https://gist.github.com/eligrey/384583
 *
 *
 * object.watch polyfill
 *
 * 2012-04-03
 *
 * By Eli Grey, http://eligrey.com
 * Public Domain.
 * NO WARRANTY EXPRESSED OR IMPLIED. USE AT YOUR OWN RISK.
 */

// object.watch
if (!Object.prototype.watch) {
	Object.defineProperty(Object.prototype, "watch", {
		  enumerable: false
		, configurable: true
		, writable: false
		, value: function (prop, handler) {
			var
			  oldval = this[prop]
			, newval = oldval
			, getter = function () {
				return newval;
			}
			, setter = function (val) {
				oldval = newval;
				return newval = handler.call(this, prop, oldval, val);
			}
			;

			if (delete this[prop]) { // can't watch constants
				Object.defineProperty(this, prop, {
					  get: getter
					, set: setter
					, enumerable: true
					, configurable: true
				});
			}
		}
	});
}

// object.unwatch
if (!Object.prototype.unwatch) {
	Object.defineProperty(Object.prototype, "unwatch", {
		  enumerable: false
		, configurable: true
		, writable: false
		, value: function (prop) {
			var val = this[prop];
			delete this[prop]; // remove accessors
			this[prop] = val;
		}
	});
}




/**
 * Simple object check.
 * @param item
 * @returns {boolean}
 */
function isObject(item) {
  return (item && typeof item === 'object' && !Array.isArray(item));
}

/**
 * Deep merge two objects.
 * @param target
 * @param ...sources
 */
function mergeDeep(target, ...sources) {
  if (!sources.length) return target;

  if(target === undefined)
  {
      target = sources.shift();
  }

  const source = sources.shift();

  if (isObject(target) && isObject(source)) {
    for (const key in source) {
      if (isObject(source[key])) {
        if (!target[key]) Object.assign(target, { [key]: {} });
        mergeDeep(target[key], source[key]);
      } else {
        Object.assign(target, { [key]: source[key] });
      }
    }
  }

  return mergeDeep(target, ...sources);
}<|MERGE_RESOLUTION|>--- conflicted
+++ resolved
@@ -18,34 +18,7 @@
 {
     return function(tplText){
 
-<<<<<<< HEAD
-    if(typeof tplText !== "string")
-    {
-        tplText = ""+tplText
-    }
-    var html = tplText.replace(window.__JustEvalJsPattern_reg_pageUUID, "")
- 
-    this.each(function()
-    {
-        var oldHtml = $(this).find( "[data-onunload]" );
-        for(var i = 0; i < oldHtml.length; i++)
-        {
-            eval(oldHtml[i].attr('data-onunload'))
-        }
-        
-        // Вызвать unload тут! 
-        // Будет удобно если можно в люборм месте определить функцию которая будет вызвана при затирании этого куска html кода
-        
-        $(this).html(html)
-    });
-
-    var js = tplText.match(window.__JustEvalJsPattern_reg_pageUUID)
-    for(var i in js)
-    {
-        if(js[i] && js[i].length > 8);
-=======
         if(!tplText)
->>>>>>> 8e2a9f2f
         {
             return this;
         }
@@ -170,11 +143,7 @@
     },
     applyFunc:function(val, newval)
     {
-<<<<<<< HEAD
-        console.log("setter", newval);
-=======
         // console.log("setter", newval);
->>>>>>> 8e2a9f2f
         
         // @todo Refactor
         // Если элементы из just_ids хранить не в объекте замыканием а в глобальном массиве

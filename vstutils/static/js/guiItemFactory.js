
var gui_base_object = {

    getTemplateName : function (type, default_name)
    {
        var tpl = this.bulk_name + '_'+type
        if (!spajs.just.isTplExists(tpl))
        {
            if(default_name)
            {
                return default_name;
            }
            return 'entity_'+type
        }

        return tpl;
    },

    getTitle : function()
    { 
        return this.api.name
    },

    renderAllFields : function(opt)
    {
        let html = []
        for(let i in opt.fields)
        {
            html.push(this.renderField(opt.fields[i], opt))
        }

        let id =  getNewId();
        return JUST.onInsert('<div class="fields-block" id="'+id+'" >'+html.join("")+'</div>', () => {

            let fields = $('#'+id+" .gui-not-required")
            if(!this.api.hide_non_required || this.api.hide_non_required >= fields.length)
            {
                return;
            }

            //fields.hide()
            fields.addClass("hide")
            $('#'+id).appendTpl(spajs.just.render('show_not_required_fields', {fields:fields, opt:opt}))
        })
    },

    /**
     * Отрисует поле при отрисовке объекта.
     * @param {object} field
     * @returns {html}
     * @todo Наверно можно перенести эту функцию guiElements.js
     */
    renderField : function(field, render_options)
    {
        if(!this.model.guiFields[field.name])
        {
            if(!this.model.guiFields[field.name])
            {
<<<<<<< HEAD
                var type = field.format

                if(type == 'date-time')
                {
                    type = 'date_time'
                }

                if(!type && field.enum !== undefined)
                {
                    type = 'enum'
                }

                if(!type)
                {
                    type = field.type
                }

                if(field.prefetch && this.model.data[field.name + "_info"])
                {
                    type = "prefetch";
                    field[field.name + "_info"] = this.model.data[field.name + "_info"];
                    field[field.name + "_info"]['prefetch_path'] = field.prefetch.path(this.model.data).replace(/^\/|\/$/g, '');
                }

                if(!window.guiElements[type])
                {
                    type = "string"
                }
=======
                let type = getFieldType(field)
>>>>>>> a28addd9

                var field_value = undefined
                if(this.model.data)
                {
                    field_value = this.model.data[field.name]
                }
                this.model.guiFields[field.name] = new window.guiElements[type](field, field_value, this)
            }

            // Добавление связи с зависимыми полями
            if(field.additionalProperties && field.additionalProperties.field)
            {
                let thisField = this.model.guiFields[field.name];
                let parentField = this.model.guiFields[field.additionalProperties.field];

                if(parentField && parentField.addOnChangeCallBack)
                {
                    parentField.addOnChangeCallBack(function() {
                        thisField.updateOptions.apply(thisField, arguments);
                    })
                }
            }

        }

        return this.model.guiFields[field.name].render($.extend({}, render_options))
    },

    /**
     * Получает значения всех полей из this.model.guiFields
     *
     * @returns {basePageView.getValue.obj}
     */
    getValue : function (hideReadOnly)
    {
        var obj = {}
        let count = 0;
        for(let i in this.model.guiFields)
        {
            if(this.model.guiFields[i].opt.readOnly && hideReadOnly)
            {
                continue;
            }

            let val = this.model.guiFields[i].getValidValue(hideReadOnly);
            if(val !== undefined && val !== null && !(typeof val == "number" && isNaN(val)) )
            {
                obj[i] = val;
            }

            count++;
        }

        if(count == 1 && this.model.guiFields[0] )
        {
            obj = obj[0]
        }

        return obj;
    },

    /**
     * Вернёт значение только правильное, если оно не правильное то должно выкинуть исключение
     */
    getValidValue : function (hideReadOnly)
    {
        if(hideReadOnly)
        {
            return undefined
        }
        return this.getValue.call(arguments);
    },

    base_init : function (api_object, url_vars = undefined, object_data = undefined)
    {
        this.url_vars = spajs.urlInfo.data.reg
        if(url_vars)
        {
            this.url_vars = url_vars
        }

        this.model.title = this.api.bulk_name
    },
    init : function ()
    {
        this.base_init.apply(this, arguments)
    },

    sendToApi : function (method, callback, error_callback)
    {
        var def = new $.Deferred();
        var data = {}

        try{
            data = this.getValue(true)
            if (this['onBefore'+method])
            {
                data = this['onBefore'+method].apply(this, [data]);
                if (data == undefined || data == false)
                {
                    def.reject()
                    return def.promise();
                }
            }

            if(!this.api.api[method] || !this.api.api[method].operationId)
            {
                throw "!this.api[method].operationId"
            }

            let operationId = this.api.api[method].operationId.replace(/(set)_([A-z0-9]+)/g, "$1-$2")

            var operations = []
            operations = operationId.split("_");
            for(let i in operations)
            {
                operations[i] = operations[i].replace("-", "_")
            }

            var query = []
            var url = this.api.path
            if(this.url_vars)
            {
                for(let i in this.url_vars)
                {
                    if(/^api_/.test(i))
                    {
                        url = url.replace("{"+i.replace("api_", "")+"}", this.url_vars[i])
                    }
                }

                // Модификация на то если у нас мультиоперация
                for(let i in this.url_vars)
                {
                    if(/^api_/.test(i))
                    {
                        if(this.url_vars[i].indexOf(",") != -1)
                        {
                            let ids = this.url_vars[i].split(",")
                            for(let j in ids)
                            {
                                query.push(url.replace(this.url_vars[i], ids[j]))
                            }

                            continue;
                        }
                    }
                }
            }

            if(query.length == 0)
            {
                // Модификация на то если у нас не мультиоперация
                query = [url]
            }

            query.forEach(qurl => {

                qurl = qurl.replace(/^\/|\/$/g, "").split(/\//g)
                let q = {
                    //type:'mod',
                    data_type:qurl,
                    data:data,
                    method:method
                }

                $.when(api.query(q)).done(data =>
                {
                    if(callback)
                    {
                        if(callback(data) === false)
                        {
                            return;
                        }
                    }

                    if(data.not_found > 0)
                    {
                        guiPopUp.error("Item not found");
                        def.reject({text:"Item not found", status:404})
                        return;
                    }

                    def.resolve(data)
                }).fail(e => {
                    if(callback)
                    {
                        if(error_callback(e) === false)
                        {
                            return;
                        }
                    }

                    webGui.showErrors(e)
                    def.reject(e)
                })
            })

        }catch (e) {
            webGui.showErrors(e)

            def.reject()
            if(e.error != 'validation')
            {
                throw e
            }
        }

        return def.promise();
    },
}

/**
 * На основе описания апи пути формирует объект страницы.
 * @param {type} api_object
 * @returns {guiObjectFactory.res}
 */
function guiObjectFactory(api_object)
{
    if(typeof api_object == "string")
    {
        api_object = window.guiSchema.path[api_object]
    }

    /**
     * Используется в шаблоне страницы
     */
    this.model = {
        selectedItems : {},
        /**
         * Переменная на основе пути к апи которая используется для группировки выделенных элементов списка
         * Чтоб выделение одного списка не смешивалось с выделением другого списка
         */
        guiFields:{}
    }

    let arr = [this, window.gui_base_object]
    if(window["gui_"+api_object.type+"_object"])
    {
        arr.push(window["gui_"+api_object.type+"_object"])
    }

    if(api_object.extension_class_names)
    {
        for(let i in api_object.extension_class_names)
        {
            if(api_object.extension_class_names[i] && window[api_object.extension_class_name[i]])
            {
                arr.push(window[api_object.extension_class_name[i]])
            }
        }
    }

    arr.push({api:api_object})

    $.extend.apply($, arr)
    this.init.apply(this, arguments)

}

































function emptyAction(action_info)
{
    var pageItem = new guiObjectFactory(action_info)
    return function(){
        pageItem.exec()
    }
}

/**
 * Выполняет переход на страницу с результатами поиска
 * Урл строит на основе того какая страница открыта.
 *
 * @param {string} query
 * @returns {$.Deferred}
 */
function goToSearch(obj, query)
{
    if (obj.isEmptySearchQuery(query))
    {
        return vstGO(spajs.urlInfo.data.reg.page);
    }

    return vstGO(spajs.urlInfo.data.reg.searchURL(obj.searchObjectToString(trim(query))));
}

function deleteAndGoUp(obj)
{
    var def = obj.delete();
    $.when(def).done(function(){
        var upper_url = spajs.urlInfo.data.reg.baseURL().replace(/\/\d+$/g, '');
        vstGO(upper_url);
    })

    return def;
}

function createAndGoEdit(obj)
{
    var def = obj.create();
    $.when(def).done(function(newObj){

        vstGO(spajs.urlInfo.data.reg.baseURL(newObj.data.id));
    })

    return def;
}

function goToMultiAction(ids, action, selection_tag)
{
    if(action && action.isEmptyAction)
    {
        let pageItem = new guiObjectFactory(action, {api_pk: ids.join(",")});
        pageItem.exec();

        window.guiListSelections.unSelectAll(selection_tag);
        return false;
    }

    return vstGO([spajs.urlInfo.data.reg.page_and_parents, ids.join(","), action.name]);
}

function goToMultiActionFromElements(elements, action, selection_tag)
{
    let ids = window.guiListSelections.getSelectionFromCurrentPage(elements);

    return goToMultiAction(ids, action, selection_tag)
}

function addToParentsAndGoUp(item_ids)
{
    return $.when(changeSubItemsInParent('POST', item_ids)).done(function (data)
    {
        vstGO(spajs.urlInfo.data.reg.baseURL());
    }).fail(function (e)
    {
        webGui.showErrors(e)
    }).promise();
}

/**
 * Для добавления и удаления подэлементов в списке
 * @param {array} item_ids
 * @returns {promise}
 */
function changeSubItemsInParent(action, item_ids)
{
    var def = new $.Deferred();
    if(!item_ids || item_ids.length == 0)
    {
        def.resolve()
        return def.promise();
    }

    let parent_id = spajs.urlInfo.data.reg.parent_id
    let parent_type = spajs.urlInfo.data.reg.parent_type
    let item_type = spajs.urlInfo.data.reg.page_type

    if(!parent_id)
    {
        console.error("Error parent_id not found")
        debugger;
        def.resolve()
        return def.promise();
    }

    let query = []
    for(let i in item_ids) {

        if (action == "DELETE") {
            let data_type = [parent_type, parent_id / 1, item_type, item_ids[i] / 1];
            query.push({
                type: "mod",
                data_type: data_type,
                method: action,
            })
        }
        else {
            let data = {
                id: item_ids[i] / 1,
            };
            query.push({
                type: "mod",
                data_type: item_type,
                item: parent_type,
                data: data,
                pk: parent_id,
                method: action,
            })
        }
    }

    return api.query(query)
}


function getUrlBasePath()
{
    return window.location.hash.replace(/^#/, "")
}

function renderErrorAsPage(error)
{
    return spajs.just.render('error_as_page', {error:error, opt: {}});
}

function isEmptyObject(obj)
{
    if(!obj)
    {
        return true;
    }

    return Object.keys(obj).length == 0
}

function questionForAllSelectedOrNot(selection_tag, path){
    var answer;
    var action = guiSchema.path[path];
    if(action)
    {
        var question = "Apply action <b>'"+ action.name + "'</b> for elements only from this page or for all selected elements?";
        var answer_buttons = ["For this page's selected", "For all selected"];
        $.when(guiPopUp.question(question, answer_buttons)).done(function(data){
            answer = data;
            if($.inArray(answer, answer_buttons) != -1)
            {
                if(answer == answer_buttons[0])
                {
                    goToMultiActionFromElements($('.multiple-select .item-row.selected'), action, selection_tag);
                }
                else
                {
                    goToMultiAction(window.guiListSelections.getSelection(selection_tag), action, selection_tag);
                }
            }
        });
    }

    return false;
}

function questionDeleteAllSelectedOrNot(thisObj) {
    var answer;
    var question = "Apply action <b> 'delete' </b> for elements only from this page or for all selected elements?";
    var answer_buttons = ["For this page's selected", "For all selected"];

    $.when(guiPopUp.question(question, answer_buttons)).done(function(data){
        answer = data;
        if($.inArray(answer, answer_buttons) != -1)
        {
            let ids;
            let tag = thisObj.api.selectionTag;
            if(answer == answer_buttons[0])
            {
                ids = window.guiListSelections.getSelectionFromCurrentPage($('.multiple-select .item-row.selected'));
                deleteSelectedElements(thisObj, ids, tag);
            }
            else
            {
                ids = window.guiListSelections.getSelection(tag);
                deleteSelectedElements(thisObj, ids, tag);
            }
        }
    });

    return false;
}

function questionDeleteOrRemove(thisObj)
{
    var answer;
    var question = "<b> Delete </b> selected elements at all or just <b> remove </b> them from this list?";
    var answer_buttons = ["Delete this page's selected", "Delete all selected", "Remove this page's selected", "Remove all selected"];

    $.when(guiPopUp.question(question, answer_buttons)).done(function(data){
        answer = data;
        if($.inArray(answer, answer_buttons) != -1)
        {
            let ids;
            let tag = thisObj.api.selectionTag;
            switch(answer)
            {
                case answer_buttons[0]:
                    ids = window.guiListSelections.getSelectionFromCurrentPage($('.multiple-select .item-row.selected'));
                    deleteSelectedElements(thisObj, ids, tag);
                    break;
                case answer_buttons[1]:
                    ids = window.guiListSelections.getSelection(tag);
                    deleteSelectedElements(thisObj, ids, tag);
                    break;
                case answer_buttons[2]:
                    ids = window.guiListSelections.getSelectionFromCurrentPage($('.multiple-select .item-row.selected'));
                    removeSelectedElements(ids, tag);
                    break;
                case answer_buttons[3]:
                    ids = window.guiListSelections.getSelection(tag);
                    removeSelectedElements(ids, tag);
                    break;
            }
        }
    });

    return false;
}

/**
 * Функция удаляет элементы, id которых перечислены в массиве ids
 * (могут быть как все выделенные элементы, так и только элементы с текущей страницы).
 */
function deleteSelectedElements(thisObj, ids, tag)
{
    $.when(thisObj.deleteArray(ids)).done(function(d)
    {
        window.guiListSelections.unSelectAll(tag);

        for(let i in ids)
        {
            $(".item-row.item-"+ids[i]).remove()
        }
    }).fail(function (e)
    {
        webGui.showErrors(e)
        debugger;
    })

    return false;
}


/**
 * Функция убирает из списка (но не удаляет совсем) элементы, id которых перечислены в массиве ids
 * (могут быть как все выделенные элементы, так и только элементы с текущей страницы).
 */
function removeSelectedElements(ids, tag)
{
    $.when(changeSubItemsInParent('DELETE', ids)).done(function()
    {
        window.guiListSelections.unSelectAll(tag);
        for(let i in ids)
        {
            $(".item-row.item-"+ids[i]).remove();
        }
        guiPopUp.success("Selected elements were successfully removed from parent's list.");

    }).fail(function (e)
    {
        webGui.showErrors(e)
        debugger;
    })

    return false;
}<|MERGE_RESOLUTION|>--- conflicted
+++ resolved
@@ -56,38 +56,7 @@
         {
             if(!this.model.guiFields[field.name])
             {
-<<<<<<< HEAD
-                var type = field.format
-
-                if(type == 'date-time')
-                {
-                    type = 'date_time'
-                }
-
-                if(!type && field.enum !== undefined)
-                {
-                    type = 'enum'
-                }
-
-                if(!type)
-                {
-                    type = field.type
-                }
-
-                if(field.prefetch && this.model.data[field.name + "_info"])
-                {
-                    type = "prefetch";
-                    field[field.name + "_info"] = this.model.data[field.name + "_info"];
-                    field[field.name + "_info"]['prefetch_path'] = field.prefetch.path(this.model.data).replace(/^\/|\/$/g, '');
-                }
-
-                if(!window.guiElements[type])
-                {
-                    type = "string"
-                }
-=======
                 let type = getFieldType(field)
->>>>>>> a28addd9
 
                 var field_value = undefined
                 if(this.model.data)

--- conflicted
+++ resolved
@@ -51,23 +51,23 @@
 }
 
 basePageView.renderAllFileds = function(opt)
-{ 
+{
     let html = []
     for(let i in opt.fileds)
-    { 
+    {
         html.push(this.renderFiled(opt.fileds[i], opt))
     }
-    
+
     let id =  getNewId();
     return JUST.onInsert('<div class="fileds-block" id="'+id+'" >'+html.join("")+'</div>', () => {
-         
-        let fileds = $('#'+id+" .gui-not-required") 
+
+        let fileds = $('#'+id+" .gui-not-required")
         if(!this.view.hide_non_required || this.view.hide_non_required >= fileds.length)
         {
             return;
         }
-             
-        fileds.hide() 
+
+        fileds.hide()
         $('#'+id).appendTpl(spajs.just.render('show_not_required_fileds', {fileds:fileds, opt:opt}))
     })
 }
@@ -108,6 +108,7 @@
             this.model.guiFileds[filed.name] = obj
         }
 
+
         if(!this.model.guiFileds[filed.name])
         {
             var type = filed.format
@@ -134,7 +135,7 @@
             }
             this.model.guiFileds[filed.name] = new window.guiElements[type](filed, filed_value)
         }
-         
+
         // Добавление связи с зависимыми полями
         if(filed.dependsOn)
         {
@@ -153,7 +154,7 @@
                 }
             }
         }
-        
+
     }
 
     return this.model.guiFileds[filed.name].render($.extend({}, render_options))
@@ -161,10 +162,10 @@
 
 /**
  * Получает значения всех полей из this.model.guiFileds
- * 
+ *
  * Если поле вернёт объект то этот объект будет смёржен с результирующим объектом,
  * таким образом одно поле может вернуть более одного зщначения в модель
- * 
+ *
  * @returns {basePageView.getValue.obj}
  */
 basePageView.getValue = function ()
@@ -177,7 +178,7 @@
         {
             obj = mergeDeep(obj, val);
         }
-        else 
+        else
         {
             obj[i] = val;
         }
@@ -1209,32 +1210,23 @@
      * @returns {guiItemFactory.thisFactory.view.defaultName|String}
      */
     thisFactory.getObjectNameFiled = function()
-<<<<<<< HEAD
-    {  
-=======
-    {
->>>>>>> b49f5614
+    {
         if(this.view && this.view.defaultName)
         {
             return this.view.defaultName
         }
-<<<<<<< HEAD
-        
+
         if(this.list && this.list.view  && this.list.view.definition  && this.list.view.definition.properties)
-=======
-
-        if(this.one && this.one.view  && this.one.view.definition  && this.one.view.definition.properties)
->>>>>>> b49f5614
-        {
-            if(this.list.view.definition.properties.name)
+        {
+            if(this.one.view.definition.properties.name)
             {
                 return "name"
             }
-            if(this.list.view.definition.properties.username)
+            if(this.one.view.definition.properties.name)
             {
                 return "username"
             }
-            if(this.list.view.definition.properties.key)
+            if(this.one.view.definition.properties.name)
             {
                 return "key"
             }
@@ -1334,7 +1326,7 @@
         }
 
         this.sendToApi = function (method)
-        { 
+        {
             var def = new $.Deferred();
             var data = {}
 
@@ -1487,14 +1479,9 @@
             let tpl = this.getTemplateName('action_page_'+this.model.name, 'action_page')
 
             render_options.fileds = this.getFields('renderAsPage')
-<<<<<<< HEAD
-            render_options.sections = this.getSections('renderAsPage')  
+            render_options.sections = this.getSections('renderAsPage')
             if(!render_options.page_type) render_options.page_type = 'action'
-                
-=======
-            render_options.sections = this.getSections('renderAsPage')
-
->>>>>>> b49f5614
+
             return spajs.just.render(tpl, {query: "", guiObj: this, opt: render_options});
         }
 

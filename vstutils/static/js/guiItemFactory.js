--- conflicted
+++ resolved
@@ -17,13 +17,8 @@
     },
 
     getTitle : function()
-<<<<<<< HEAD
-    {
-        return this.api.bulk_name
-=======
-    { 
+    {
         return this.model.title
->>>>>>> 36f973a6
     },
 
     renderAllFields : function(opt)
@@ -168,7 +163,7 @@
         {
             this.url_vars = url_vars
         }
-        
+
         this.model.title = this.api.bulk_name
     },
     init : function ()

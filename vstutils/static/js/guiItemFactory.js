--- conflicted
+++ resolved
@@ -17,8 +17,7 @@
     },
 
     getTitle : function()
-<<<<<<< HEAD
-    { 
+    {
         if(this.model.data)
         {
             for(let i in this.model.data)
@@ -29,10 +28,7 @@
                 }
             }
         }
-        
-=======
-    {
->>>>>>> 6c270b2c
+
         return this.model.title
     },
 

--- conflicted
+++ resolved
@@ -16,14 +16,11 @@
         return tpl;
     },
     
-<<<<<<< HEAD
-=======
     getTitle : function()
     {
         return this.api.bulk_name
     },
     
->>>>>>> 8f91af72
     renderAllFields : function(opt)
     {
         let html = []
@@ -169,7 +166,6 @@
             {
                 obj[i] = val;
             }
-<<<<<<< HEAD
 
             count++;
         }
@@ -194,32 +190,6 @@
         return this.getValue.call(arguments);
     },
 
-=======
-
-            count++;
-        }
-
-        if(count == 1 && this.model.guiFields[0] )
-        { 
-            obj = obj[0]
-        }
-
-        return obj;
-    },
-
-    /**
-     * Вернёт значение только правильное, если оно не правильное то должно выкинуть исключение 
-     */
-    getValidValue : function (hideReadOnly)
-    { 
-        if(hideReadOnly)
-        {
-            return undefined
-        }
-        return this.getValue.call(arguments);
-    },
-
->>>>>>> 8f91af72
     base_init : function (api_object, url_vars = undefined)
     {
         this.url_vars = spajs.urlInfo.data.reg
@@ -300,11 +270,7 @@
                 // Модификация на то если у нас не мультиоперация
                 query = [url]
             }
-<<<<<<< HEAD
-
-=======
           
->>>>>>> 8f91af72
             query.forEach(qurl => {
 
                 qurl = qurl.replace(/^\/|\/$/g, "").split(/\//g)
@@ -332,11 +298,7 @@
                         return;
                     }
  
-<<<<<<< HEAD
-                    def.resolve()
-=======
                     def.resolve(data)
->>>>>>> 8f91af72
                 }).fail(e => { 
                     if(callback)
                     {
@@ -613,7 +575,6 @@
 
     return false;
 }
-<<<<<<< HEAD
 
 function questionDeleteAllSelectedOrNot(thisObj) {
     var answer;
@@ -642,7 +603,8 @@
     return false;
 }
 
-function questionDeleteOrRemove(thisObj){
+function questionDeleteOrRemove(thisObj)
+{
     var answer;
     var question = "<b> Delete </b> selected elements at all or just <b> remove </b> them from this list?";
     var answer_buttons = ["Delete this page's selected", "Delete all selected", "Remove this page's selected", "Remove all selected"];
@@ -698,113 +660,20 @@
         polemarch.showErrors(e.responseJSON)
         debugger;
     })
-=======
-
-function questionDeleteAllSelectedOrNot(thisObj) {
-    var answer;
-    var question = "Apply action <b> 'delete' </b> for elements only from this page or for all selected elements?";
-    var answer_buttons = ["For this page's selected", "For all selected"];
-
-    $.when(guiPopUp.question(question, answer_buttons)).done(function(data){
-        answer = data;
-        if($.inArray(answer, answer_buttons) != -1)
-        {
-            let ids;
-            let tag = thisObj.model.selectionTag;
-            if(answer == answer_buttons[0])
-            {
-                ids = window.guiListSelections.getSelectionFromCurrentPage($('.multiple-select .item-row.selected'));
-                deleteSelectedElements(thisObj, ids, tag);
-            }
-            else
-            {
-                ids = window.guiListSelections.getSelection(tag);
-                deleteSelectedElements(thisObj, ids, tag);
-            }
-        }
-    });
 
     return false;
 }
 
-function questionDeleteOrRemove(thisObj)
-{
-    var answer;
-    var question = "<b> Delete </b> selected elements at all or just <b> remove </b> them from this list?";
-    var answer_buttons = ["Delete this page's selected", "Delete all selected", "Remove this page's selected", "Remove all selected"];
-
-    $.when(guiPopUp.question(question, answer_buttons)).done(function(data){
-        answer = data;
-        if($.inArray(answer, answer_buttons) != -1)
-        {
-            let ids;
-            let tag = thisObj.model.selectionTag;
-            switch(answer)
-            {
-                case answer_buttons[0]:
-                    ids = window.guiListSelections.getSelectionFromCurrentPage($('.multiple-select .item-row.selected'));
-                    deleteSelectedElements(thisObj, ids, tag);
-                    break;
-                case answer_buttons[1]:
-                    ids = window.guiListSelections.getSelection(tag);
-                    deleteSelectedElements(thisObj, ids, tag);
-                    break;
-                case answer_buttons[2]:
-                    ids = window.guiListSelections.getSelectionFromCurrentPage($('.multiple-select .item-row.selected'));
-                    removeSelectedElements(ids, tag);
-                    break;
-                case answer_buttons[3]:
-                    ids = window.guiListSelections.getSelection(tag);
-                    removeSelectedElements(ids, tag);
-                    break;
-            }
-        }
-    });
->>>>>>> 8f91af72
-
-    return false;
-}
-
-<<<<<<< HEAD
-=======
-/**
- * Функция удаляет элементы, id которых перечислены в массиве ids
- * (могут быть как все выделенные элементы, так и только элементы с текущей страницы).
- */
-function deleteSelectedElements(thisObj, ids, tag){
-    window.guiListSelections.unSelectAll(tag);
-
-    for(let i in ids)
-    {
-        $(".item-row.item-"+ids[i]).remove()
-    }
-
-    $.when(thisObj.deleteArray(ids)).done(function(d)
-    {
-
-    }).fail(function (e)
-    {
-        polemarch.showErrors(e.responseJSON)
-        debugger;
-    })
-
-    return false;
-}
-
->>>>>>> 8f91af72
 
 /**
  * Функция убирает из списка (но не удаляет совсем) элементы, id которых перечислены в массиве ids
  * (могут быть как все выделенные элементы, так и только элементы с текущей страницы).
  */
 function removeSelectedElements(ids, tag) {
-<<<<<<< HEAD
-=======
     
         debugger;
         alert("Не доделал.")
         
->>>>>>> 8f91af72
     $.when(changeSubItemsInParent('DELETE', ids)).done(function()
     {
         window.guiListSelections.unSelectAll(tag);

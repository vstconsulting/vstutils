--- conflicted
+++ resolved
@@ -1,17 +1,10 @@
-<<<<<<< HEAD
-   
+
 var gui_base_object = {
-   
-=======
-
-var gui_base_object = {
-
->>>>>>> c1a92b3f
+
     getTemplateName : function (type, default_name)
     {
         var tpl = this.bulk_name + '_'+type
         if (!spajs.just.isTplExists(tpl))
-<<<<<<< HEAD
         {
             if(default_name)
             {
@@ -22,41 +15,18 @@
 
         return tpl;
     },
-    
+
     getTitle : function()
     {
         return this.api.bulk_name
     },
-    
+
     renderAllFields : function(opt)
     {
         let html = []
         for(let i in opt.fields)
         {
             html.push(this.renderField(opt.fields[i], opt))
-=======
-        {
-            if(default_name)
-            {
-                return default_name;
-            }
-            return 'entity_'+type
-        }
-
-        return tpl;
-    },
-
-    getTitle : function()
-    {
-        return this.api.bulk_name
-    },
-
-    renderAllFields : function(opt)
-    {
-        let html = []
-        for(let i in opt.fields)
-        {
-            html.push(this.renderField(opt.fields[i], opt))
         }
 
         let id =  getNewId();
@@ -68,7 +38,8 @@
                 return;
             }
 
-            fields.hide()
+            //fields.hide()
+            fields.addClass("hide")
             $('#'+id).appendTpl(spajs.just.render('show_not_required_fields', {fields:fields, opt:opt}))
         })
     },
@@ -81,34 +52,7 @@
     renderField : function(field, render_options)
     {
         if(!this.model.guiFields[field.name])
-        {
-            if(field.schema && field.schema.$ref)
-            {
-                var obj = getObjectBySchema(field.schema.$ref)
-            }
-            else if(field.$ref)
-            {
-                var obj = getObjectBySchema(field.$ref)
-
-            }
-            else if(field.items !== undefined && field.items.$ref)
-            {
-                var obj = getObjectBySchema(field.items.$ref)
-            }
-
-            if(obj)
-            {
-                var field_value = undefined
-                if(this.model.data)
-                {
-                    field_value = this.model.data[field.name]
-                }
-
-                obj = new obj.one(undefined, field_value, this)
-
-                this.model.guiFields[field.name] = obj
-            }
-
+        { 
             if(!this.model.guiFields[field.name])
             {
                 var type = field.format
@@ -226,7 +170,6 @@
         if(url_vars)
         {
             this.url_vars = url_vars
->>>>>>> c1a92b3f
         }
     },
     init : function ()
@@ -234,49 +177,6 @@
         this.base_init.apply(this, arguments)
     },
 
-<<<<<<< HEAD
-        let id =  getNewId();
-        return JUST.onInsert('<div class="fields-block" id="'+id+'" >'+html.join("")+'</div>', () => {
-
-            let fields = $('#'+id+" .gui-not-required")
-            if(!this.api.hide_non_required || this.api.hide_non_required >= fields.length)
-            {
-                return;
-            }
-
-            //fields.hide()
-            fields.addClass("hide")
-            $('#'+id).appendTpl(spajs.just.render('show_not_required_fields', {fields:fields, opt:opt}))
-        })
-    },
-
-    /**
-     * Отрисует поле при отрисовке объекта.
-     * @param {object} field
-     * @returns {html}
-     */
-    renderField : function(field, render_options)
-    {
-        if(!this.model.guiFields[field.name])
-        { 
-            if(!this.model.guiFields[field.name])
-            {
-                var type = field.format
-
-                if(!type && field.enum !== undefined)
-                {
-                    type = 'enum'
-                }
-
-                if(!type)
-                {
-                    type = field.type
-                }
-
-                if(!window.guiElements[type])
-                {
-                    type = "string"
-=======
     sendToApi : function (method, callback, error_callback)
     {
         var def = new $.Deferred();
@@ -291,149 +191,16 @@
                 {
                     def.reject()
                     return def.promise();
->>>>>>> c1a92b3f
-                }
-            }
-
-<<<<<<< HEAD
-                var field_value = undefined
-                if(this.model.data)
-                {
-                    field_value = this.model.data[field.name]
-                }
-                this.model.guiFields[field.name] = new window.guiElements[type](field, field_value, this)
-            }
-
-            // Добавление связи с зависимыми полями
-            // if для хардкода на js
-            if(field.dependsOn)
-            {
-                let thisField = this.model.guiFields[field.name]
-                if(thisField.updateOptions)
-                {
-                    for(let i in field.dependsOn)
-                    {
-                        let parentField = this.model.guiFields[field.dependsOn[i]]
-                        if(parentField && parentField.addOnChangeCallBack)
-                        {
-                            parentField.addOnChangeCallBack(function(){
-                                thisField.updateOptions.apply(thisField, arguments);
-                            })
-                        }
-                    }
-                }
-            }
-
-            // if для привязанных полей из api
-            if(field.additionalProperties && field.additionalProperties.field)
-            {
-                let thisField = this.model.guiFields[field.name];
-                let parentField = this.model.guiFields[field.additionalProperties.field];
-
-                if(parentField && parentField.addOnChangeCallBack)
-                {
-                    parentField.addOnChangeCallBack(function() {
-                        thisField.updateOptions.apply(thisField, arguments);
-                    })
-                }
-            }
-
-        }
-
-        return this.model.guiFields[field.name].render($.extend({}, render_options))
-    },
-
-    /**
-     * Получает значения всех полей из this.model.guiFields
-     *
-     * @returns {basePageView.getValue.obj}
-     */
-    getValue : function (hideReadOnly)
-    {
-        var obj = {}
-        let count = 0;
-        for(let i in this.model.guiFields)
-        {
-            if(this.model.guiFields[i].opt.readOnly && hideReadOnly)
-            {
-                continue;
-            } 
-            
-            let val = this.model.guiFields[i].getValidValue(hideReadOnly);
-            if(val !== undefined && val !== null && !(typeof val == "number" && isNaN(val)) )
-            {
-                obj[i] = val;
-            }
-
-            count++;
-        }
-
-        if(count == 1 && this.model.guiFields[0] )
-        { 
-            obj = obj[0]
-        }
-
-        return obj;
-    },
-
-    /**
-     * Вернёт значение только правильное, если оно не правильное то должно выкинуть исключение 
-     */
-    getValidValue : function (hideReadOnly)
-    { 
-        if(hideReadOnly)
-        {
-            return undefined
-        }
-        return this.getValue.call(arguments);
-    },
-
-    base_init : function (api_object, url_vars = undefined)
-    {
-        this.url_vars = spajs.urlInfo.data.reg
-        if(url_vars)
-        {
-            this.url_vars = url_vars
-        } 
-    },
-    init : function ()
-    {
-        this.base_init.apply(this, arguments)
-    },
-    
-    sendToApi : function (method, callback, error_callback)
-    {
-        var def = new $.Deferred();
-        var data = {}
-
-        try{
-            data = this.getValue(true)
-            if (this['onBefore'+method])
-            {
-                data = this['onBefore'+method].apply(this, [data]);
-                if (data == undefined || data == false)
-                {
-                    def.reject()
-                    return def.promise();
-                }
-            }
-            
+                }
+            }
+
             if(!this.api.api[method] || !this.api.api[method].operationId)
             {
                 throw "!this.api[method].operationId"
             }
-             
+
             let operationId = this.api.api[method].operationId.replace(/(set)_([A-z0-9]+)/g, "$1-$2")
 
-=======
-            if(!this.api.api[method] || !this.api.api[method].operationId)
-            {
-                throw "!this.api[method].operationId"
-            }
-
-            let operationId = this.api.api[method].operationId.replace(/(set)_([A-z0-9]+)/g, "$1-$2")
-
->>>>>>> c1a92b3f
             var operations = []
             operations = operationId.split("_");
             for(let i in operations)
@@ -477,8 +244,7 @@
                 // Модификация на то если у нас не мультиоперация
                 query = [url]
             }
-<<<<<<< HEAD
-          
+
             query.forEach(qurl => {
 
                 qurl = qurl.replace(/^\/|\/$/g, "").split(/\//g)
@@ -488,22 +254,8 @@
                     data:data,
                     method:method
                 }
-               
-                $.when(api.query(q)).done(data => 
-=======
-
-            query.forEach(qurl => {
-
-                qurl = qurl.replace(/^\/|\/$/g, "").split(/\//g)
-                let q = {
-                    //type:'mod',
-                    data_type:qurl,
-                    data:data,
-                    method:method
-                }
 
                 $.when(api.query(q)).done(data =>
->>>>>>> c1a92b3f
                 {
                     if(callback)
                     {
@@ -512,7 +264,6 @@
                             return;
                         }
                     }
-<<<<<<< HEAD
 
                     if(data.not_found > 0)
                     {
@@ -520,21 +271,9 @@
                         def.reject({text:"Item not found", status:404})
                         return;
                     }
- 
-                    def.resolve(data)
-                }).fail(e => { 
-=======
-
-                    if(data.not_found > 0)
-                    {
-                        guiPopUp.error("Item not found");
-                        def.reject({text:"Item not found", status:404})
-                        return;
-                    }
 
                     def.resolve(data)
                 }).fail(e => {
->>>>>>> c1a92b3f
                     if(callback)
                     {
                         if(error_callback(e) === false)
@@ -542,17 +281,6 @@
                             return;
                         }
                     }
-<<<<<<< HEAD
-
-                    webGui.showErrors(e)
-                    def.reject(e)
-                }) 
-            })
-
-        }catch (e) {
-            webGui.showErrors(e)
-
-=======
 
                     webGui.showErrors(e)
                     def.reject(e)
@@ -562,7 +290,6 @@
         }catch (e) {
             webGui.showErrors(e)
 
->>>>>>> c1a92b3f
             def.reject()
             if(e.error != 'validation')
             {
@@ -571,15 +298,9 @@
         }
 
         return def.promise();
-<<<<<<< HEAD
-    }, 
-}
- 
-=======
-    },
-}
-
->>>>>>> c1a92b3f
+    },
+}
+
 /**
  * На основе описания апи пути формирует объект страницы.
  * @param {type} api_object
@@ -591,13 +312,8 @@
     {
         api_object = window.guiSchema.path[api_object]
     }
-<<<<<<< HEAD
-    
-     /**
-=======
 
     /**
->>>>>>> c1a92b3f
      * Используется в шаблоне страницы
      */
     this.model = {
@@ -605,27 +321,16 @@
         /**
          * Переменная на основе пути к апи которая используется для группировки выделенных элементов списка
          * Чтоб выделение одного списка не смешивалось с выделением другого списка
-<<<<<<< HEAD
-         */ 
-        guiFields:{}
-    }
-    
-=======
          */
         guiFields:{}
     }
 
->>>>>>> c1a92b3f
     let arr = [this, window.gui_base_object]
     if(window["gui_"+api_object.type+"_object"])
     {
         arr.push(window["gui_"+api_object.type+"_object"])
     }
-<<<<<<< HEAD
-    
-=======
-
->>>>>>> c1a92b3f
+
     if(api_object.extension_class_names)
     {
         for(let i in api_object.extension_class_names)
@@ -634,16 +339,6 @@
             {
                 arr.push(window[api_object.extension_class_name[i]])
             }
-<<<<<<< HEAD
-        } 
-    }
-    
-    arr.push({api:api_object}) 
-    
-    $.extend.apply($, arr) 
-    this.init.apply(this, arguments) 
-     
-=======
         }
     }
 
@@ -652,9 +347,7 @@
     $.extend.apply($, arr)
     this.init.apply(this, arguments)
 
->>>>>>> c1a92b3f
-}
- 
+}
 
 
 
@@ -694,22 +387,8 @@
 {
     var pageItem = new guiObjectFactory(action_info)
 
-<<<<<<< HEAD
-
-
-
-
-
-function emptyAction(action_info)
-{ 
-    var pageItem = new guiObjectFactory(action_info)
-    
-    return function(){
-        pageItem.exec() 
-=======
     return function(){
         pageItem.exec()
->>>>>>> c1a92b3f
     }
 }
 
@@ -819,11 +498,7 @@
     let parent_id = spajs.urlInfo.data.reg.parent_id
     let parent_type = spajs.urlInfo.data.reg.parent_type
     let item_type = spajs.urlInfo.data.reg.page_type
-<<<<<<< HEAD
- 
-=======
-
->>>>>>> c1a92b3f
+
     if(!parent_id)
     {
         console.error("Error parent_id not found")
@@ -831,12 +506,7 @@
         def.resolve()
         return def.promise();
     }
-<<<<<<< HEAD
- 
-    //  @todo отправка запроса чего то не работает. Надо сергея спросить.
-=======
-
->>>>>>> c1a92b3f
+
     let query = []
     for(let i in item_ids) {
 
@@ -863,11 +533,7 @@
         }
     }
 
-<<<<<<< HEAD
-    return api.query(query) 
-=======
     return api.query(query)
->>>>>>> c1a92b3f
 }
 
 
@@ -887,19 +553,11 @@
     {
         return true;
     }
-<<<<<<< HEAD
-    
+
     return Object.keys(obj).length == 0
 }
 
-function questionForAllSelectedOrNot(selection_tag, action_name){
-=======
-
-    return Object.keys(obj).length == 0
-}
-
 function questionForAllSelectedOrNot(selection_tag, action_name, empty_action){
->>>>>>> c1a92b3f
     var answer;
     var question = "Apply action <b>'"+ action_name + "'</b> for elements only from this page or for all selected elements?";
     var answer_buttons = ["For this page's selected", "For all selected"];
@@ -909,26 +567,16 @@
         {
             if(answer == answer_buttons[0])
             {
-<<<<<<< HEAD
-                goToMultiActionFromElements($('.multiple-select .item-row.selected'), action_name );
+                goToMultiActionFromElements($('.multiple-select .item-row.selected'), action_name, empty_action, selection_tag );
             }
             else
             {
-                goToMultiAction(selection_tag, action_name);
-=======
-                goToMultiActionFromElements($('.multiple-select .item-row.selected'), action_name, empty_action, selection_tag );
-            }
-            else
-            {
                 goToMultiAction(window.guiListSelections.getSelection(selection_tag), action_name, empty_action, selection_tag);
->>>>>>> c1a92b3f
             }
         }
     });
 
     return false;
-<<<<<<< HEAD
-=======
 }
 
 function questionDeleteAllSelectedOrNot(thisObj) {
@@ -1017,114 +665,9 @@
     })
 
     return false;
->>>>>>> c1a92b3f
-}
-
-function questionDeleteAllSelectedOrNot(thisObj) {
-    var answer;
-    var question = "Apply action <b> 'delete' </b> for elements only from this page or for all selected elements?";
-    var answer_buttons = ["For this page's selected", "For all selected"];
-
-<<<<<<< HEAD
-    $.when(guiPopUp.question(question, answer_buttons)).done(function(data){
-        answer = data;
-        if($.inArray(answer, answer_buttons) != -1)
-        {
-            let ids;
-            let tag = thisObj.api.selectionTag;
-            if(answer == answer_buttons[0])
-            {
-                ids = window.guiListSelections.getSelectionFromCurrentPage($('.multiple-select .item-row.selected'));
-                deleteSelectedElements(thisObj, ids, tag);
-            }
-            else
-            {
-                ids = window.guiListSelections.getSelection(tag);
-                deleteSelectedElements(thisObj, ids, tag);
-            }
-        }
-    });
-
-    return false;
-}
-
-function questionDeleteOrRemove(thisObj)
-{
-    var answer;
-    var question = "<b> Delete </b> selected elements at all or just <b> remove </b> them from this list?";
-    var answer_buttons = ["Delete this page's selected", "Delete all selected", "Remove this page's selected", "Remove all selected"];
-
-    $.when(guiPopUp.question(question, answer_buttons)).done(function(data){
-        answer = data;
-        if($.inArray(answer, answer_buttons) != -1)
-        {
-            let ids;
-            let tag = thisObj.api.selectionTag;
-            switch(answer)
-            {
-                case answer_buttons[0]:
-                    ids = window.guiListSelections.getSelectionFromCurrentPage($('.multiple-select .item-row.selected'));
-                    deleteSelectedElements(thisObj, ids, tag);
-                    break;
-                case answer_buttons[1]:
-                    ids = window.guiListSelections.getSelection(tag);
-                    deleteSelectedElements(thisObj, ids, tag);
-                    break;
-                case answer_buttons[2]:
-                    ids = window.guiListSelections.getSelectionFromCurrentPage($('.multiple-select .item-row.selected'));
-                    removeSelectedElements(ids, tag);
-                    break;
-                case answer_buttons[3]:
-                    ids = window.guiListSelections.getSelection(tag);
-                    removeSelectedElements(ids, tag);
-                    break;
-            }
-        }
-    });
-
-    return false;
-}
-
-/**
- * Функция удаляет элементы, id которых перечислены в массиве ids
- * (могут быть как все выделенные элементы, так и только элементы с текущей страницы).
- */
-function deleteSelectedElements(thisObj, ids, tag){
-    window.guiListSelections.unSelectAll(tag);
-
-    for(let i in ids)
-    {
-        $(".item-row.item-"+ids[i]).remove()
-    }
-
-    $.when(thisObj.deleteArray(ids)).done(function(d)
-    {
-
-    }).fail(function (e)
-    {
-        webGui.showErrors(e)
-        debugger;
-    })
-
-    return false;
-}
-
-
-/**
- * Функция убирает из списка (но не удаляет совсем) элементы, id которых перечислены в массиве ids
- * (могут быть как все выделенные элементы, так и только элементы с текущей страницы).
- */
-function removeSelectedElements(ids, tag) {
-    
-        debugger;
-        alert("Не доделал.")
-        
-    $.when(changeSubItemsInParent('DELETE', ids)).done(function()
-    {
-        window.guiListSelections.unSelectAll(tag);
-        debugger;
-        spajs.openURL(window.hostname + spajs.urlInfo.data.reg.page_and_parents);
-=======
+}
+
+
 /**
  * Функция убирает из списка (но не удаляет совсем) элементы, id которых перечислены в массиве ids
  * (могут быть как все выделенные элементы, так и только элементы с текущей страницы).
@@ -1140,7 +683,6 @@
         }
         guiPopUp.success("Selected elements were successfully removed from parent's list.");
 
->>>>>>> c1a92b3f
     }).fail(function (e)
     {
         webGui.showErrors(e)

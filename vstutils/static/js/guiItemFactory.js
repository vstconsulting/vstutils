--- conflicted
+++ resolved
@@ -31,7 +31,7 @@
 
             if(filed.maxLength && values[filed.name].toString().length > filed.maxLength)
             {
-                throw {error:'validation', message:'Field '+filed.name +" if too long"}
+                throw {error:'validation', message:'Filed '+filed.name +" is too long"}
             }
 
             if(filed.minLength && values[filed.name].toString().length < filed.minLength)
@@ -39,10 +39,9 @@
 
                 if(filed.minLength && values[filed.name].toString().length == 0)
                 {
-<<<<<<< HEAD
                     if(filed.required)
                     {
-                        throw {error:'validation', message:'Filed '+filed.name +" empty"}
+                        throw {error:'validation', message:'Filed '+filed.name +" is empty"}
                     }
                     else
                     {
@@ -51,14 +50,8 @@
                 }
                 else
                 {
-                    throw {error:'validation', message:'Filed '+filed.name +" too short"}
-                }
-=======
-                    throw {error:'validation', message:'Field '+filed.name +" is empty"}
-                }
-
-                throw {error:'validation', message:'Field '+filed.name +" is too short"}
->>>>>>> 65b7d694
+                    throw {error:'validation', message:'Filed '+filed.name +" is too short"}
+                }
             }
         }
     }
@@ -593,7 +586,7 @@
                     {
                         query.pk = this.model.data.id
                     }
-                  
+                    debugger;
                     $.when(api.query(query)).done(function (data)
                     {
                         def.resolve(data)
@@ -756,11 +749,7 @@
 
                 render_options.fileds = this.getFields('render')
                 render_options.sections = this.getSections('render')
-<<<<<<< HEAD
-               
-=======
                 //debugger;
->>>>>>> 65b7d694
                 return spajs.just.render(tpl, {query: "", guiObj: this, opt: render_options});
             }
 
@@ -1702,7 +1691,7 @@
                             url = url.replace("{"+i.replace("api_", "")+"}", this.model.pageInfo[i])
                         }
                     }
-                    
+
                     // Модификация на то если у нас мультиоперация
                     for(let i in this.model.pageInfo)
                     {
@@ -1721,7 +1710,7 @@
                         }
                     }
                 }
-                
+
                 if(query.length == 0)
                 {
                     // Модификация на то если у нас не мультиоперация
@@ -1976,12 +1965,12 @@
     {
         if(data.not_found > 0)
         {
-            guiPopUp.error("Item not found");
+            $.notify("Item not found", "error");
             def.reject({text:"Item not found", status:404})
             return;
         }
 
-        guiPopUp.success("Save");
+        $.notify("Save", "success");
         def.resolve()
     },
     error:function(e)

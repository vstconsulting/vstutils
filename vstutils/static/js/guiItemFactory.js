--- conflicted
+++ resolved
@@ -195,7 +195,7 @@
     {
         return this.model.pageInfo;
     }
-    
+
     return spajs.urlInfo.data.reg
 }
 
@@ -469,11 +469,11 @@
                     // Список Actions строить будем на основе данных api
                     this.model.sublinks = openApi_get_internal_links(this.api, this.model.pathInfo.api_path, 1);
                 }
-
+                
                 if(!this.model.title)
                 {
                     this.model.title = this.getBulkName();
-                } 
+                }
             }
 
             this.create = function ()
@@ -497,7 +497,7 @@
                 })
                 return res;
             }
-
+ 
             this.sendToApi = function (method)
             {
                 var def = new $.Deferred();
@@ -815,7 +815,7 @@
                 {
                     this.model.pathInfo = page_options.api
                     this.model.pageInfo = page_options.url
-                     
+
                     if(page_options.selectionTag)
                     {
                         this.model.selectionTag = page_options.selectionTag
@@ -826,7 +826,7 @@
                 {
                     this.model.title = this.getBulkName();
                 }
-                
+
                 if(this.model.pathInfo)
                 {
                     // Список Actions строить будем на основе данных api
@@ -845,40 +845,7 @@
                         }
                         this.model.multi_actions[i] = this.model.sublinks[i]
                     }
-<<<<<<< HEAD
-
-                    if(this.getShortestApiURL().level == 2 && (this.model.pathInfo.api_path.match(/\//g) || []).length > 2)
-                    {
-                        if(this.canUpdate())
-                        {
-                            var link = window.hostname+"?"+this.model.pageInfo.page_and_parents+"/add";
-
-                            var btn = new guiElements.link_button({
-                                class:'btn btn-primary',
-                                link: link,
-                                title:'Add '+this.getBulkName(),
-                                text:'Add '+this.getBulkName(),
-                            })
-                            this.model.buttons.push(btn)
-                        }
-                    }
-                    if(this.model.pathInfo.post && /_add$/.test(this.model.pathInfo.post.operationId))
-                    {
-                        let link = window.hostname+"?"+this.model.pageInfo.page_and_parents+"/new";
-
-                        let btn = new guiElements.link_button({
-                            class:'btn btn-primary',
-                            link: link,
-                            title:'Create new '+this.getBulkName(),
-                            text:'Create',
-                        })
-
-                        this.model.buttons.push(btn)
-                    }
-
-=======
-                 
->>>>>>> 067222d0
+
                     // @todo тут надо решить каким то образом надо ли добавлять кнопку удаления объектов из базы
                     this.model.multi_actions['delete'] = {
                         name:"delete",
@@ -922,20 +889,15 @@
                         }
                     }
 
-
-                }
-<<<<<<< HEAD
-
-                if(!this.model.title)
-=======
-                
+                    
+                }
+
                 window.guiListSelections.intTag(this.model.selectionTag)
             }
 
             this.getBtnNew = function ()
             {
                 if(this.model.pathInfo.post && /_add$/.test(this.model.pathInfo.post.operationId))
->>>>>>> 067222d0
                 {
                     let link = window.hostname+"?"+this.model.pageInfo.page_and_parents+"/new";
 
@@ -948,17 +910,12 @@
 
                     return btn.render()
                 }
-<<<<<<< HEAD
-
-                window.guiListSelections.intTag(this.model.selectionTag)
-=======
                 return "";
->>>>>>> 067222d0
             }
             this.getBtnAdd = function ()
-            { 
+            {
                 if(this.getShortestApiURL().level == 2 && (this.model.pathInfo.api_path.match(/\//g) || []).length > 2)
-                { 
+                {
                     if(this.canUpdate())
                     {
                         var link = window.hostname+"?"+this.model.pageInfo.page_and_parents+"/add";
@@ -974,7 +931,7 @@
                 }
                 return "";
             }
-            
+
             this.deleteArray = function (ids)
             {
                 debugger;
@@ -1341,7 +1298,7 @@
                 render_options.fileds = this.getFields('renderAsPage')
                 render_options.sections = this.getSections('renderAsPage')
                 if(!render_options.page_type) render_options.page_type = 'list'
-
+ 
                 return spajs.just.render(tpl, {query: "", guiObj: this, opt: render_options});
             }
 

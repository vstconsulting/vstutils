--- conflicted
+++ resolved
@@ -1,1539 +1,22 @@
-<<<<<<< HEAD
-
-basePageView = {
-
-}
-
-basePageView.renderAllFields = function(opt)
-{
-    let html = []
-    for(let i in opt.fields)
-    {
-        html.push(this.renderField(opt.fields[i], opt))
-    }
-
-    let id =  getNewId();
-    return JUST.onInsert('<div class="fields-block" id="'+id+'" >'+html.join("")+'</div>', () => {
-
-        let fields = $('#'+id+" .gui-not-required")
-        if(!this.view.hide_non_required || this.view.hide_non_required >= fields.length)
-        {
-            return;
-        }
-
-        fields.hide()
-        $('#'+id).appendTpl(spajs.just.render('show_not_required_fields', {fields:fields, opt:opt}))
-    })
-}
-
-/**
- * Отрисует поле при отрисовке объекта.
- * @param {object} field
- * @returns {html}
- */
-basePageView.renderField = function(field, render_options)
-{
-    if(!this.model.guiFields[field.name])
-    {
-        if(field.schema && field.schema.$ref)
-        {
-            var obj = getObjectBySchema(field.schema.$ref)
-        }
-        else if(field.$ref)
-        {
-            var obj = getObjectBySchema(field.$ref)
-
-        }
-        else if(field.items !== undefined && field.items.$ref)
-        {
-            var obj = getObjectBySchema(field.items.$ref)
-        }
-
-        if(obj)
-        {
-            var field_value = undefined
-            if(this.model.data)
-            {
-                field_value = this.model.data[field.name]
-            }
-
-            obj = new obj.one(undefined, field_value, this)
-
-            this.model.guiFields[field.name] = obj
-        }
-
-        if(!this.model.guiFields[field.name])
-        {
-            var type = field.format
-
-            if(!type && field.enum !== undefined)
-            {
-                type = 'enum'
-            }
-
-            if(!type)
-            {
-                type = field.type
-            }
-
-            if(!window.guiElements[type])
-            {
-                type = "string"
-            }
-
-            var field_value = undefined
-            if(this.model.data)
-            {
-                field_value = this.model.data[field.name]
-            }
-            this.model.guiFields[field.name] = new window.guiElements[type](field, field_value, this)
-        }
-
-        // Добавление связи с зависимыми полями
-        // if для хардкода на js
-        if(field.dependsOn)
-        {
-            let thisField = this.model.guiFields[field.name]
-            if(thisField.updateOptions)
-            {
-                for(let i in field.dependsOn)
-                {
-                    let parentField = this.model.guiFields[field.dependsOn[i]]
-                    if(parentField && parentField.addOnChangeCallBack)
-                    {
-                        parentField.addOnChangeCallBack(function(){
-                            thisField.updateOptions.apply(thisField, arguments);
-                        })
-                    }
-                }
-            }
-        }
-
-        // if для привязанных полей из api
-        if(field.additionalProperties && field.additionalProperties.field)
-        {
-            let thisField = this.model.guiFields[field.name];
-            let parentField = this.model.guiFields[field.additionalProperties.field];
-
-            if(parentField && parentField.addOnChangeCallBack)
-            {
-                parentField.addOnChangeCallBack(function() {
-                    thisField.updateOptions.apply(thisField, arguments);
-                })
-            }
-        }
-
-    }
-
-    return this.model.guiFields[field.name].render($.extend({}, render_options))
-}
-
-/**
- * Получает значения всех полей из this.model.guiFields
- *
- * Если поле вернёт объект то этот объект будет смёржен с результирующим объектом,
- * таким образом одно поле может вернуть более одного зщначения в модель
- *
- * @returns {basePageView.getValue.obj}
- */
-basePageView.getValue = function ()
-{
-    var obj = {}
-    let count = 0;
-    for(let i in this.model.guiFields)
-    {
-        let val = this.model.guiFields[i].getValidValue();
-        if(val !== undefined)
-        {
-            obj[i] = val;
-        }
-
-        count++;
-    }
-
-    if(count == 1 && this.model.guiFields[0] )
-    {
-        obj = obj[0]
-    }
-
-    return obj;
-}
-
-basePageView.getValidValue = function ()
-{
-    return this.getValue();
-}
-
-basePageItem = {}
-
-basePageItem.getPageInfo = function ()
-{
-    if(this.model.pageInfo)
-    {
-        return this.model.pageInfo;
-    }
-
-    return spajs.urlInfo.data.reg
-}
-
-/**
- * Функция для удобства переопределения какие поля показывать для каких случаев
- * @param {type} type
- * @returns {guiItemFactory.model.fields}
- * @note На пример функция apihistory.list.getFieldsFor_renderAsPage будет примером переопределения
- */
-basePageItem.getFields = function (type)
-{
-    if(this['getFieldsFor_'+type])
-    {
-        return this['getFieldsFor_'+type]()
-    }
-    return this.model.fields
-}
-
-guiBaseItemFactory = {}
-
-guiBaseItemFactory.getShortestApiURL = function ()
-{
-    var url = {};
-    var level = 100;
-    for(var i in this.view.urls)
-    {
-        if(level >= this.view.urls[i].level)
-        {
-            level = this.view.urls[i].level
-            url = this.view.urls[i]
-        }
-    }
-
-    return url;
-}
-
-
-guiBaseItemFactory.getTemplateName = function (type, default_name)
-{
-    var tpl = this.getBulkName() + '_'+type
-    if (!spajs.just.isTplExists(tpl))
-=======
    
 var gui_base_object = {
    
     getTemplateName : function (type, default_name)
->>>>>>> d0f267ab
     {
         var tpl = this.bulk_name + '_'+type
         if (!spajs.just.isTplExists(tpl))
         {
-<<<<<<< HEAD
-            return default_name;
-        }
-        return 'entity_'+type
-    }
-
-    return tpl;
-}
-
-
-/**
- * Для добавления дополнительных блоков на страницу
- * @param {type} type
- * @param {type} section
- * @returns {undefined}
- */
-guiBaseItemFactory.addSection = function (type, section)
-{
-    if(!this.view['sections_for_'+type])
-    {
-        this.view['sections_for_'+type] = []
-    }
-
-    this.view['sections_for_'+type].push(section)
-}
-
-guiBaseItemFactory.getSections = function (type)
-{
-    if(this.view['sections_for_'+type])
-    {
-        return this.view['sections_for_'+type]
-    }
-
-    if(this.view.sections)
-    {
-        return this.view.sections
-    }
-
-    return []
-}
-
-guiBaseItemFactory.getBulkName = function ()
-{
-    if(!this.model || !this.model.pathInfo)
-    {
-        return this.view.bulk_name;
-    }
-
-    if(this.model.pathInfo.bulk_name)
-    {
-        return this.model.pathInfo.bulk_name
-    }
-
-    if(this.model.pathInfo.api_path)
-    {
-        var name = this.model.pathInfo.api_path.replace(/\{[A-z]+\}\/$/, "").toLowerCase().match(/\/([A-z0-9]+)\/$/);
-        this.model.pathInfo.bulk_name = name[1]
-    }
-
-    return name[1];
-}
-
-/*
- * Вернёт true если в апи на этом пити есть возможность отправить запросы создания или обновления
- * @returns {Boolean}
- */
-guiBaseItemFactory.canUpdate = function ()
-{
-    if(!this.model.pathInfo)
-    {
-        return false;
-    }
-
-    if(this.model.pathInfo.post
-        || this.model.pathInfo.put
-        || this.model.pathInfo.patch)
-    {
-        return true;
-    }
-
-    return false;
-}
-
-guiBaseItemFactory.canDelete = function ()
-{
-    if(!this.model.pathInfo)
-    {
-        return false;
-    }
-
-    if(this.model.pathInfo.delete)
-    {
-        return true;
-    }
-
-    return false;
-}
-
-guiBaseItemFactory.actions = {}
-guiBaseItemFactory.sublinks = {}
-guiBaseItemFactory.title = ''
-
-/**
- * Фабрика классов объектов
- * @returns {Object}
- */
-function guiItemFactory(api, both_view, list, one)
-{
-    var thisFactory = {
-        /**
-         * Фабрика объектов сущьности
-         * @param {Object} page_options параметры инициализации
-         * @param {Object} object данные
-         * @param {Object} parent_object родительский объект
-         * @returns {guiItemFactory.guiForWebAnonym$5}
-         *
-         * @note init_options Могут по идее принимать определение параметров страницы из апи
-         * Тогда в объект законным образом попадёт bulk_name и параметры фильтрации
-         *
-         */
-        one:function(page_options, object, parent_object){
-
-            /**
-             * @class guiApi
-             */
-            this.api = api
-
-            this.model = $.extend({}, one.model)
-            this.model.pathInfo = undefined
-
-            this.model.parent_object = parent_object
-            this.model.guiFields = {}
-            this.model.isSelected = {}
-            this.model.buttons = []
-
-            this.load = function (filters)
-            {
-                if(typeof filters !== "object")
-                {
-                    filters = {api_pk:filters}
-                }
-
-                var thisObj = this;
-
-
-                var query = undefined;
-
-                if(this.model.pathInfo && this.model.pathInfo.get && this.model.pathInfo.get.operationId)
-                {
-                    var operations = this.model.pathInfo.get.operationId.split("_");
-                    if(operations.length >= 3)
-                    {
-                        let pageInfo = this.getPageInfo()
-                        query = {
-                            type: "mod",
-                            item: operations[0],
-                            data_type:pageInfo.page.replace(/^[A-z]+\/[0-9]+\//, ""),
-                            method:"get"
-                        }
-
-                        for(var i in pageInfo)
-                        {
-                            if(/^api_/.test(i))
-                            {
-                                query[i.replace(/api_/, "")] = pageInfo[i]
-                            }
-                        }
-                    }
-                }
-
-                if(!query)
-                {
-                    if(filters.parent_id && filters.parent_type)
-                    {
-                        query = {
-                            type: "mod",
-                            item: filters.parent_type,
-                            data_type:this.getBulkName(),
-                            method:"get",
-                            pk:filters.parent_id
-                        }
-                    }
-                    else
-                    {
-                        query = {
-                            type: "get",
-                            item: this.getBulkName(),
-                            pk:filters.api_pk
-                        }
-                    }
-                }
-
-                var def = api.query(query)
-
-                var promise = new $.Deferred();
-
-                $.when(def).done(function(data){
-                    thisObj.model.data = data.data
-                    thisObj.model.status = data.status
-
-                    promise.resolve(data)
-                }).fail(function(e){
-                    promise.reject(e)
-                })
-
-                return promise.promise();
-            }
-
-            this.init = function (page_options = {}, object)
-            {
-                if(object)
-                {
-                    this.model.data = object
-                    this.model.status = 200
-                }
-
-                if(!page_options.api)
-                {
-                    this.model.pathInfo = this.getShortestApiURL().api
-                }
-
-                if(page_options.api)
-                {
-                    this.model.pathInfo = page_options.api
-                }
-
-                if(page_options.url)
-                {
-                    this.model.pageInfo = page_options.url
-                }
-
-                if(this.model.pathInfo)
-                {
-                    // Список Actions строить будем на основе данных api
-                    this.model.sublinks = openApi_get_internal_links(this.api, this.model.pathInfo.api_path, 1);
-                }
-
-                if(!this.model.title)
-                {
-                    this.model.title = this.getBulkName();
-                }
-            }
-
-            this.create = function ()
-            {
-                var thisObj = this;
-                var res = this.sendToApi("add")
-                $.when(res).done(function()
-                {
-                    guiPopUp.success("New "+thisObj.getBulkName()+" was successfully created");
-                })
-                return res;
-            }
-
-            this.update = function ()
-            {
-                var thisObj = this;
-                var res = this.sendToApi("set")
-                $.when(res).done(function()
-                {
-                    guiPopUp.success("Changes in "+thisObj.getBulkName()+" were successfully saved");
-                })
-                return res;
-            }
-
-            this.sendToApi = function (method)
-            {
-                var def = new $.Deferred();
-                var data = {}
-                method = method.toLowerCase()
-
-                try{
-                    data = this.getValue()
-                    if (this['onBefore'+method])
-                    {
-                        data = this['onBefore'+method].apply(this, [data]);
-                        if (data == undefined || data == false)
-                        {
-                            def.reject()
-                            return def.promise();
-                        }
-                    }
-
-                    //data = this.validateByModel(data)
-
-                    var query = {
-                        type: method,
-                        item: this.getBulkName(),
-                        data:data,
-                    }
-
-                    if(this.model.pathInfo)
-                    {
-                        var operations = []
-                        var query_method = ""
-
-                        if(method == 'add' && this.model.pathInfo.post && this.model.pathInfo.post.operationId)
-                        {
-                            operations = this.model.pathInfo.post.operationId.split("_");
-                            query_method = "post"
-                        }
-
-                        if(method == 'set' && this.model.pathInfo.put && this.model.pathInfo.put.operationId)
-                        {
-                            operations = this.model.pathInfo.put.operationId.split("_");
-                            query_method = "put"
-                        }
-
-                        if(method == 'set' && this.model.pathInfo.patch && this.model.pathInfo.patch.operationId)
-                        {
-                            operations = this.model.pathInfo.patch.operationId.split("_");
-                            query_method = "patch"
-                        }
-
-                        if(method == 'set' && this.model.pathInfo.post && this.model.pathInfo.post.operationId
-                            && this.model.pathInfo.patch === undefined
-                            && this.model.pathInfo.put === undefined)
-                        {
-                            operations = this.model.pathInfo.post.operationId.split("_");
-                            query_method = "post"
-                        }
-
-                        if(operations.length >= 3)
-                        {
-                            let pageInfo = this.getPageInfo()
-                            query = {
-                                type: "mod",
-                                item: operations[0],
-                                data_type: pageInfo.page.replace(/^[A-z]+\/[0-9]+\//, ""),
-                                data:data,
-                                method:query_method
-                            }
-
-                            query.pk = pageInfo['api_pk']
-                        }
-                    }
-
-                    if(!query.pk && method == 'set')
-                    {
-                        query.pk = this.model.data.id
-                    }
-                    debugger;
-                    $.when(api.query(query)).done(function (data)
-                    {
-                        def.resolve(data)
-                    }).fail(function (e)
-                    {
-                        def.reject(e)
-                        polemarch.showErrors(e.responseJSON)
-                    })
-
-                }catch (e) {
-                    polemarch.showErrors(e)
-
-                    def.reject()
-                    if(e.error != 'validation')
-                    {
-                        throw e
-                    }
-                }
-
-                return def.promise();
-            }
-
-            this.delete = function ()
-            {
-                var def = new $.Deferred();
-
-                try{
-                    if (this.onBeforeDelete)
-                    {
-                        if (!this.onBeforeDelete.apply(this, []))
-                        {
-                            def.reject()
-                            return def.promise();
-                        }
-                    }
-
-                    let pageInfo = this.getPageInfo()
-                    var thisObj = this;
-                    var current_url = pageInfo.page_and_parents;
-                    var query ={};
-                    if ((current_url.match(/\//g) || []).length > 1)
-                    {
-                        var re = /(?<parent>\w+(?=\/))\/(?<pk>\d+(?=\/))\/(?<suburl>.*)/g;
-                        let result = re.exec(current_url)
-                        query = {
-                            type: "mod",
-                            item: result.groups.parent,
-                            data: {},
-                            pk: result.groups.pk,
-                            data_type: result.groups.suburl,
-                            method: "DELETE"
-                        }
-                    }
-                    else
-                    {
-                        query = {
-                            type: "del",
-                            item: this.getBulkName(),
-                            pk:this.model.data.id
-                        }
-                    }
-
-                    $.when(api.query(query)).done(function (data)
-                    {
-                        guiPopUp.success(""+thisObj.getBulkName()+" was successfully deleted");
-                        def.resolve(data)
-                    }).fail(function (e)
-                    {
-                        def.reject(e)
-                        polemarch.showErrors(e.responseJSON)
-                    })
-                }catch (e) {
-                    polemarch.showErrors(e)
-                    def.reject()
-                    return def.promise();
-                }
-
-                return def.promise();
-            }
-
-            this.copy   = function ()
-            {
-                var def = new $.Deferred();
-                var thisObj = this;
-
-                $.when(this.load(this.model.data.id)).done(function ()
-                {
-                    var data = jQuery.extend(true, {}, thisObj.model.data);
-                    delete data.id;
-                    data.name = "copy from " + data.name
-
-                    $.when(encryptedCopyModal.replace(data)).done(function (data)
-                    {
-                        spajs.ajax.Call({
-                            url: hostname + "/api/v2/" + thisObj.model.page_name + "/",
-                            type: "POST",
-                            contentType: 'application/json',
-                            data: JSON.stringify(data),
-                            success: function (data)
-                            {
-                                def.resolve(data.id)
-                            },
-                            error: function (e)
-                            {
-                                def.reject(e)
-                            }
-                        });
-                    }).fail(function (e)
-                    {
-                        def.reject(e)
-                    })
-                }).fail(function () {
-                    def.reject(e)
-                })
-
-                return def.promise();
-            }
-
-            /**
-             * Функция должна вернуть или html код блока или должа пообещать что вернёт html код блока позже
-             * @returns {string|promise}
-             */
-            this.renderAsPage = function (render_options = {})
-            {
-                let tpl = this.getTemplateName('one')
-
-                render_options.fields = this.getFields('renderAsPage')
-                render_options.sections = this.getSections('renderAsPage')
-                if(!render_options.page_type) render_options.page_type = 'one'
-
-                return spajs.just.render(tpl, {query: "", guiObj: this, opt: render_options});
-            }
-
-            /**
-             * Функция должна вернуть или html код блока или должа пообещать что вернёт html код блока позже
-             * @returns {string|promise}
-             */
-            this.renderAsNewPage = function (render_options = {})
-            {
-                let tpl = this.getTemplateName('new')
-
-                render_options.fields = this.getFields('renderAsNewPage')
-                render_options.sections = this.getSections('renderAsNewPage')
-                render_options.hideReadOnly = true
-
-                return spajs.just.render(tpl, {query: "", guiObj: this, opt: render_options});
-            }
-
-            /**
-             * Отрисует объект как поле ввода
-             * Функция должна вернуть или html код блока или должа пообещать что вернёт html код блока позже
-             * @returns {string|promise}
-             */
-            this.render = function (render_options = {})
-            {
-                let tpl = this.getTemplateName('one_as_field')
-
-                if(render_options.hideReadOnly)
-                {
-                    return "";
-                }
-
-                render_options.fields = this.getFields('render')
-                render_options.sections = this.getSections('render')
-                //debugger;
-                return spajs.just.render(tpl, {query: "", guiObj: this, opt: render_options});
-            }
-
-            // Если окажется что extend копирует оригинал а не назначает по ссылке то можно будет заменить для экономии памяти.
-            var res = $.extend(this, basePageItem, basePageView, thisFactory.one);
-
-            res.parent = thisFactory
-            /**
-             * Перегрузить поля объекта создаваемого фабрикой можно таким образом
-             *
-             tabSignal.connect("gui.new.group.list", function(data)
-             {
-                 // Тут код который будет модифицировать создаваемый объект
-                 data.model.fields = [
-                     {
-                         title:'Name',
-                         name:'name',
-                     },
-                 ]
-             })
-             */
-            tabSignal.emit("gui.new."+this.getBulkName()+".one", res);
-
-            res.init(page_options, object)
-
-            return res;
-        },
-        /**
-         * Фабрика объектов списка сущьностей
-         * @returns {guiItemFactory.guiForWebAnonym$6}
-         */
-        list:function(page_options, objects, parent_object)
-        {
-            this.state = {
-                search_filters:{}
-            }
-
-            /**
-             * Используется в шаблоне страницы
-             */
-            this.model = $.extend({}, list.model)
-
-            this.model.selectedItems = {}
-
-            /**
-             * @class guiApi
-             */
-            this.api = api
-            this.model.parent_object = parent_object
-            this.model.pathInfo = undefined
-            this.model.sublinks = {}
-            this.model.multi_actions = {}
-            this.model.buttons = []
-
-            /**
-             * Переменная на основе пути к апи которая используется для группировки выделенных элементов списка
-             * Чтоб выделение одного списка не смешивалось с выделением другого списка
-             */
-            this.model.selectionTag = "";
-
-            this.init = function (page_options, objects)
-            {
-                let thisObj = this;
-                if(!page_options)
-                {
-                    page_options = this.getShortestApiURL()
-                }
-
-                if(objects)
-                {
-                    this.model.data = objects
-                    this.model.status = 200
-                }
-
-                if(page_options)
-                {
-                    this.model.pathInfo = page_options.api
-                    this.model.pageInfo = page_options.url
-
-                    if(page_options.selectionTag)
-                    {
-                        this.model.selectionTag = page_options.selectionTag
-                    }
-                }
-
-                if(!this.model.title)
-                {
-                    this.model.title = this.getBulkName();
-                }
-
-                if(this.model.pathInfo)
-                {
-                    // Список Actions строить будем на основе данных api
-                    this.model.sublinks = openApi_get_internal_links(this.api, this.model.pathInfo.api_path, 2);
-
-                    if(!this.model.selectionTag)
-                    {
-                        this.model.selectionTag = this.model.pathInfo.api_path
-                    }
-                    // Тут надо обработать sublinks так чтоб добавить методы удалить объект и отделить страницы от экшенов поддерживающих мультиоперации
-                    for(var i in this.model.sublinks)
-                    {
-                        if(!this.model.sublinks[i].isAction)
-                        {
-                            continue;
-                        }
-                        this.model.multi_actions[i] = this.model.sublinks[i]
-                    }
-
-                    this.model.multi_actions['delete'] = {
-                        name:"delete",
-                        onClick:function()
-                        {
-                            if(thisObj.getShortestApiURL().level == 2 && (thisObj.model.pathInfo.api_path.match(/\//g) || []).length > 2)
-                            {
-                                return questionDeleteOrRemove(thisObj);
-                            }
-                            else
-                            {
-                                return questionDeleteAllSelectedOrNot(thisObj);
-                            }
-
-                        }
-                    }
-
-
-                }
-
-                window.guiListSelections.intTag(this.model.selectionTag)
-
-            }
-
-            this.getBtnNew = function ()
-            {
-                if(this.model.pathInfo.post && /_add$/.test(this.model.pathInfo.post.operationId))
-                {
-                    let link = window.hostname+"?"+this.model.pageInfo.page_and_parents+"/new";
-
-                    let btn = new guiElements.link_button({
-                        class:'btn btn-primary',
-                        link: link,
-                        title:'Create new '+this.getBulkName(),
-                        text:'Create',
-                    })
-
-                    return btn.render()
-                }
-                return "";
-            }
-            this.getBtnAdd = function ()
-            {
-                if(this.getShortestApiURL().level == 2 && (this.model.pathInfo.api_path.match(/\//g) || []).length > 2)
-                {
-                    if(this.canUpdate())
-                    {
-                        var link = window.hostname+"?"+this.model.pageInfo.page_and_parents+"/add";
-
-                        var btn = new guiElements.link_button({
-                            class:'btn btn-primary',
-                            link: link,
-                            title:'Add '+this.getBulkName(),
-                            text:'Add '+this.getBulkName(),
-                        })
-                        return btn.render()
-                    }
-                }
-                return "";
-            }
-
-            this.deleteArray = function (ids)
-            {
-                debugger;
-                var thisObj = this;
-                var def = new $.Deferred();
-
-                var q = []
-                for(let i in ids)
-                {
-                    q.push({
-                        type: "del",
-                        item: this.getBulkName(),
-                        pk:ids[i]
-                    })
-                }
-
-                $.when(api.query(q)).done(function(data)
-                {
-                    guiPopUp.success("Objects of "+thisObj.getBulkName()+" type were successfully deleted");
-                    def.resolve(data)
-                }).fail(function (e)
-                {
-                    def.reject(e)
-                    polemarch.showErrors(e.responseJSON)
-                })
-
-                return def.promise();
-            }
-
-            /**
-             * Функция поиска
-             * @returns {jQuery.ajax|spajs.ajax.Call.defpromise|type|spajs.ajax.Call.opt|spajs.ajax.Call.spaAnonym$10|Boolean|undefined|spajs.ajax.Call.spaAnonym$9}
-             */
-            this.search = function (filters)
-            {
-                var thisObj = this;
-                this.model.filters = filters
-
-                var def = this.load(filters)
-                $.when(def).done(function(data){
-                    thisObj.model.data = data.data
-                })
-
-                return def
-            }
-
-            this.loadAllItems = function()
-            {
-                return this.search({limit:9999, offset:0});
-            }
-
-            this.prefetch = function (data)
-            {
-                var prefetch_fields = {};
-                var prefetch_fields_ids = {};
-                var promise = new $.Deferred();
-
-                //отбираем prefetch поля
-                for(var i in this.model.fields)
-                {
-                    if(this.model.fields[i].prefetch)
-                    {
-                        prefetch_fields[this.model.fields[i].name] = $.extend(true, {}, this.model.fields[i].prefetch);
-                        prefetch_fields_ids[this.model.fields[i].name] = {};
-                    }
-                }
-
-                //если prefetch полей не оказалось, то функция завершает свое выполнение
-                if($.isEmptyObject(prefetch_fields))
-                {
-                    return promise.resolve(data);
-                }
-
-                var dataFromApi = data.data.results;
-
-                //отбираем id prefetch полей
-                for(var item in dataFromApi)
-                {
-                    for(var field in dataFromApi[item])
-                    {
-                        if(prefetch_fields[field])
-                        {
-                            if(!prefetch_fields_ids.hasOwnProperty(field))
-                            {
-                                prefetch_fields_ids[field] = {};
-                            }
-
-                            let path = prefetch_fields[field].path(dataFromApi[item]);
-
-                            if(path)
-                            {
-                                if(!prefetch_fields_ids[field].hasOwnProperty(path))
-                                {
-                                    prefetch_fields_ids[field][path] = [];
-                                }
-
-                                if($.inArray(dataFromApi[item][field], prefetch_fields_ids[field][path]) == -1 && dataFromApi[item][field] != null )
-                                {
-                                    prefetch_fields_ids[field][path].push(dataFromApi[item][field]);
-                                }
-                            }
-                        }
-                    }
-                }
-
-
-                var bulkArr = [];
-                var queryObj = {};
-
-                //формируем bulk запрос
-                for(var field in prefetch_fields_ids)
-                {
-                    for(var path in prefetch_fields_ids[field])
-                    {
-
-                        let match = path.match(/(?<parent_type>[A-z]+)\/(?<parent_id>[0-9]+)\/(?<page_type>[A-z\/]+)$/);
-                        if(match != null)
-                        {
-                            queryObj = {
-                                type: "mod",
-                                item: match[1],
-                                pk: match[2],
-                                data_type: match[3],
-                                method: "get",
-                            }
-                        }
-                        else
-                        {
-                            let bulk_name = path.replace(/\{[A-z]+\}\/$/, "").toLowerCase().match(/\/([A-z0-9]+)\/$/);
-                            queryObj = {
-                                type: "mod",
-                                item: bulk_name[1],
-                                filters:"id="+prefetch_fields_ids[field][path].join(","),
-                                method:"get",
-                            }
-                        }
-
-                        bulkArr.push(queryObj);
-                    }
-                }
-
-                //отправляем bulk запрос
-                $.when(api.query(bulkArr)).done(d =>
-                {
-                    for(var item in dataFromApi)
-                    {
-                        for(var field in dataFromApi[item])
-                        {
-                            if(prefetch_fields[field])
-                            {
-                                let path = prefetch_fields[field].path(dataFromApi[item]);
-
-                                if(path)
-                                {
-                                    let match = path.match(/(?<parent_type>[A-z]+)\/(?<parent_id>[0-9]+)\/(?<page_type>[A-z\/]+)$/);
-                                    if(match != null)
-                                    {
-                                        for(var j in d)
-                                        {
-                                            if(d[j].item == match[1] && d[j].subitem == match[3])
-                                            {
-                                                let prefetch_data = d[j].data.results;
-                                                for(var k in prefetch_data)
-                                                {
-                                                    if($.inArray(prefetch_data[k].id, prefetch_fields_ids[field][path]) != -1)
-                                                    {
-                                                        dataFromApi[item][field+'_info'] = prefetch_data[k];
-                                                    }
-                                                }
-                                            }
-                                        }
-                                    }
-                                    else
-                                    {
-                                        let bulk_name = path.replace(/\{[A-z]+\}\/$/, "").toLowerCase().match(/\/([A-z0-9]+)\/$/);
-                                        for(var j in d)
-                                        {
-                                            if(d[j].item == bulk_name[1])
-                                            {
-                                                let prefetch_data = d[j].data.results;
-                                                for(var k in prefetch_data)
-                                                {
-                                                    if(dataFromApi[item][field] == prefetch_data[k].id)
-                                                    {
-                                                        dataFromApi[item][field+'_info'] = prefetch_data[k];
-                                                    }
-                                                }
-                                            }
-                                        }
-
-                                    }
-                                }
-                            }
-                        }
-                    }
-
-                    promise.resolve(data);
-                }).fail(f => {
-                    promise.reject(f);
-                })
-
-                return promise.promise();
-
-            }
-
-            /**
-             * Функция загрузки данных
-             * @returns {jQuery.ajax|spajs.ajax.Call.defpromise|type|spajs.ajax.Call.opt|spajs.ajax.Call.spaAnonym$10|Boolean|undefined|spajs.ajax.Call.spaAnonym$9}
-             */
-            this.load = function (filters)
-            {
-                if (!filters)
-                {
-                    filters = {};
-                }
-
-                if (!filters.limit)
-                {
-                    filters.limit = 20;
-                }
-
-                if (!filters.offset)
-                {
-                    filters.offset = 0;
-                }
-
-                if (!filters.ordering)
-                {
-                    filters.ordering = "desc";
-                }
-
-                if (filters.page_number)
-                {
-                    filters.offset = (filters.page_number-1)/1*filters.limit;
-                }
-
-                var q = [];
-
-                q.push("limit=" + encodeURIComponent(filters.limit))
-                q.push("offset=" + encodeURIComponent(filters.offset))
-                q.push("ordering=" + encodeURIComponent(filters.ordering))
-
-                if(filters.query)
-                {
-                    if(typeof filters.query == "string")
-                    {
-                        filters.query = this.searchStringToObject(filters.query)
-                    }
-
-                    for (var i in filters.query)
-                    {
-                        if (Array.isArray(filters.query[i]))
-                        {
-                            for (var j in filters.query[i])
-                            {
-                                filters.query[i][j] = encodeURIComponent(filters.query[i][j])
-                            }
-                            q.push(encodeURIComponent(i) + "=" + filters.query[i].join(","))
-                            continue;
-                        }
-                        q.push(encodeURIComponent(i) + "=" + encodeURIComponent(filters.query[i]))
-                    }
-                }
-
-                var queryObj = {}
-                if(filters.parent_id && filters.parent_type)
-                {
-                    queryObj = {
-                        type: "mod",
-                        item: filters.parent_type,
-                        filters:q.join("&"),
-                        data_type:this.getBulkName(),
-                        method:"get",
-                        pk:filters.parent_id
-                    }
-                }
-                else
-                {
-                    queryObj = {
-                        type: "get",
-                        item: this.getBulkName(),
-                        filters:q.join("&")
-                    }
-                }
-
-                var promise = new $.Deferred();
-
-                $.when(api.query(queryObj)).done(d => {
-
-                    $.when(this.prefetch(d)).always(a => {
-                        promise.resolve(a);
-                    });
-
-                }).fail(f => {
-                    promise.reject();
-                })
-
-                return promise.promise();
-            }
-
-            this.toggleSelectEachItem = function (tag, mode)
-            {
-                if(!mode)
-                {
-                    window.guiListSelections.unSelectAll(tag)
-                    return false;
-                }
-
-                let filters = this.model.filters
-
-                filters.limit = 9999999
-                filters.offset = 0;
-                filters.page_number = 0;
-
-                return $.when(this.load(filters)).done(function(data)
-                {
-                    if(!data || !data.data || !data.data.results)
-                    {
-                        return;
-                    }
-
-                    let ids = []
-                    for(let i in data.data.results)
-                    {
-                        ids.push(data.data.results[i].id)
-                    }
-
-                    window.guiListSelections.setSelection(tag, ids, mode);
-                }).promise()
-            }
-
-            /**
-             * Преобразует строку поиска в объект с параметрами для фильтрации
-             * @param {string} query строка запроса
-             * @param {string} defaultName имя параметра по умолчанию
-             * @returns {pmItems.searchStringToObject.search} объект для поиска
-             */
-            this.searchStringToObject = function (query, defaultName)
-            {
-                var search = {}
-                if (query == "")
-                {
-                    return search;
-                }
-
-                if (!defaultName)
-                {
-                    defaultName = 'name'
-                }
-
-                search[defaultName] = query;
-
-                return search;
-            }
-
-            /**
-             * Функция должна вернуть или html код блока или должа пообещать чтол вернёт html код блока позже
-             * @returns {string|promise}
-             */
-            this.renderAsPage = function (render_options = {})
-            {
-                let tpl = this.getTemplateName('list')
-
-                render_options.fields = this.getFields('renderAsPage')
-                render_options.sections = this.getSections('renderAsPage')
-                if(!render_options.page_type) render_options.page_type = 'list'
-
-                return spajs.just.render(tpl, {query: "", guiObj: this, opt: render_options});
-            }
-
-            /**
-             * Функция должна вернуть или html код блока или должа пообещать чтол вернёт html код блока позже
-             * @returns {string|promise}
-             */
-            this.renderAsAddSubItemsPage = function (render_options = {})
-            {
-                let tpl = this.getTemplateName('list_add_subitems')
-
-                render_options.fields = this.getFields('renderAsAddSubItemsPage')
-                render_options.sections = this.getSections('renderAsAddSubItemsPage')
-
-                return spajs.just.render(tpl, {query: "", guiObj: this, opt: render_options});
-            }
-            this.delete = function (){ }
-
-            ////////////////////////////////////////////////
-            // pagination
-            ////////////////////////////////////////////////
-
-            this.paginationHtml = function ()
-            {
-                var list = this.model.data
-
-                // http://testserver/api/v2/host/?limit=20&offset=40&ordering=desc
-                var limit = this.view.page_size;
-                var offset = 0;
-
-                if(this.model && this.model.data && this.model.data.previous)
-                {
-                    limit = this.model.data.previous.match(/limit=([0-9]+)/)
-                    offset = this.model.data.previous.match(/offset=([0-9]+)/)
-                    if(limit && limit[1])
-                    {
-                        if(offset && offset[1])
-                        {
-                            list.offset = offset[1]/1 + limit[1]/1
-                        }
-                        else
-                        {
-                            list.offset = limit[1]/1
-                        }
-                    }
-                }
-                else if(this.model && this.model.data && this.model.data.next)
-                {
-                    limit = this.model.data.next.match(/limit=([0-9]+)/)
-                    offset = 0
-                }
-
-                if(limit && limit[1])
-                {
-                    limit = limit[1]/1
-                }
-                else
-                {
-                    limit = this.view.page_size
-                }
-
-                var totalPage = list.count / limit
-                if (totalPage > Math.floor(totalPage))
-                {
-                    totalPage = Math.floor(totalPage) + 1
-                }
-
-                var currentPage = 0;
-                if (list.offset)
-                {
-                    currentPage = Math.floor(list.offset / limit)
-                }
-                var url = window.location.href
-
-                return  spajs.just.render('pagination', {
-                    totalPage: totalPage,
-                    currentPage: currentPage,
-                    url: url})
-            }
-
-            this.getTotalPages = function ()
-            {
-                var limit = this.view.page_size
-
-                if( this.model && this.model.data && this.model.data.previous )
-                {
-                    var limitLink = this.model.data.previous.match(/limit=([0-9]+)/)
-                    if( limitLink && limitLink[1])
-                    {
-                        limit = limitLink[1]/1
-                    }
-                }
-                if( this.model && this.model.data && this.model.data.next )
-                {
-                    var limitLink = this.model.data.next.match(/limit=([0-9]+)/)
-                    if( limitLink && limitLink[1])
-                    {
-                        limit = limitLink[1]/1
-                    }
-                }
-
-                return this.model.data.count / limit
-            }
-
-            var res = $.extend(this, basePageItem, thisFactory.list);
-
-            res.parent = thisFactory
-            /**
-             * Перегрузить поля объекта создаваемого фабрикой можно таким образом
-             *
-             tabSignal.connect("gui.new.group.list", function(data)
-             {
-                 // Тут код который будет модифицировать создаваемый объект
-                 data.model.fields = [
-                     {
-                         title:'Name',
-                         name:'name',
-                     },
-                 ]
-             })
-             */
-            tabSignal.emit("gui.new."+this.getBulkName()+".list", res);
-
-            res.init(page_options, objects)
-
-            return res;
-        },
-
-        /**
-         * Преобразует строку и объект поиска в строку для урла страницы поиска
-         * @param {string} query строка запроса
-         * @param {string} defaultName имя параметра по умолчанию
-         * @returns {string} строка для параметра страницы поиска
-         */
-        searchObjectToString:function (query, defaultName)
-        {
-            return encodeURIComponent(query);
-        },
-
-        /**
-         * Если поисковый запрос пуст то вернёт true
-         * @param {type} query
-         * @returns {Boolean}
-         */
-        isEmptySearchQuery:function (query)
-        {
-            if (!query || !trim(query))
-            {
-                return true;
-            }
-
-            return false;
-        }
-    }
-
-    /**
-     * Представление полученное из апи
-     *
-     * Описание полей из апи
-     */
-    thisFactory.list.view = list.view
-
-    /**
-     * Представление полученное из апи
-     */
-    thisFactory.one.view = one.view
-
-    thisFactory.view = both_view
-
-    thisFactory.one = $.extend(thisFactory.one, guiBaseItemFactory)
-    thisFactory.list = $.extend(thisFactory.list, guiBaseItemFactory)
-
-    /**
-     * Вернёт имя поля которое выполняет роль поля name у этого объекта
-     * @returns {guiItemFactory.thisFactory.view.defaultName|String}
-     */
-    thisFactory.getObjectNameField = function()
-    {
-        if(this.view && this.view.defaultName)
-        {
-            return this.view.defaultName
-        }
-
-        if(this.list && this.list.view  && this.list.view.definition  && this.list.view.definition.properties)
-        {
-            if(this.one.view.definition.properties.name)
-            {
-                return "name"
-            }
-            if(this.one.view.definition.properties.username)
-            {
-                return "username"
-            }
-            if(this.one.view.definition.properties.key)
-            {
-                return "key"
-            }
-        }
-
-        return "id";
-    }
-
-    return thisFactory;
-}
-
-/**
- * Класс работы с actions
- * @param {type} api
- * @param {type} action
- * @returns {guiActionFactory.thisFactory}
- * 
- * @todo Отрефакторить так как код туп:
- *    let action = guiActionFactory(api, {action:api_path_value, api_path:api_path, name:name[1]})
- *    var pageAction = new action({api:api_path_value, url:data.reg})
- *    return pageAction.renderAsPage();
- *    
- *    Надо бы просто так, без лишних инструкций: var pageAction = new action({api:api_path_value, url:data.reg}) 
- */
-function guiActionFactory(api, action)
-{
-    var parameters;
-    if(action.action.post )
-    {
-        parameters = action.action.post.parameters
-    }
-
-    if(action.action.delete )
-    {
-        if(parameters)
-        {
-            debugger;
-        }
-        parameters = action.action.delete.parameters
-    }
-
-    if(action.action.put )
-    {
-        if(parameters)
-        {
-            debugger;
-        }
-        parameters = action.action.put.parameters
-    }
-
-    if(action.action.patch )
-    {
-        if(parameters)
-        {
-            debugger;
-=======
             if(default_name)
             {
                 return default_name;
             }
             return 'entity_'+type
->>>>>>> d0f267ab
-        }
-
-<<<<<<< HEAD
-    var list_fields = []
-    for(var i in parameters)
-=======
+        }
+
         return tpl;
     },
     
     renderAllFields : function(opt)
->>>>>>> d0f267ab
     {
         let html = []
         for(let i in opt.fields)
@@ -1541,17 +24,8 @@
             html.push(this.renderField(opt.fields[i], opt))
         }
 
-<<<<<<< HEAD
-        var val = parameters[i]
-        val.name = i
-
-
-        list_fields.push(val)
-    }
-=======
         let id =  getNewId();
         return JUST.onInsert('<div class="fields-block" id="'+id+'" >'+html.join("")+'</div>', () => {
->>>>>>> d0f267ab
 
             let fields = $('#'+id+" .gui-not-required")
             if(!this.api.hide_non_required || this.api.hide_non_required >= fields.length)
@@ -1559,21 +33,10 @@
                 return;
             }
 
-<<<<<<< HEAD
-    var thisFactory = function(page_options){
-        /**
-         * @class guiApi
-         */
-        this.model = {}
-        this.model.fields = list_fields
-        this.model.guiFields = {}
-        this.model.pathInfo = undefined
-=======
             fields.hide()
             $('#'+id).appendTpl(spajs.just.render('show_not_required_fields', {fields:fields, opt:opt}))
         })
     },
->>>>>>> d0f267ab
 
     /**
      * Отрисует поле при отрисовке объекта.
@@ -1597,20 +60,6 @@
             {
                 var obj = getObjectBySchema(field.items.$ref)
             }
-<<<<<<< HEAD
-        }
-
-        this.exec = function (callback, error_callback)
-        {
-            return this.sendToApi("PUT", callback, error_callback);
-        }
-
-        this.sendToApi = function (method, callback, error_callback)
-        {
-            var def = new $.Deferred();
-            var data = {}
-=======
->>>>>>> d0f267ab
 
             if(obj)
             {
@@ -1622,15 +71,6 @@
 
                 obj = new obj.one(undefined, field_value, this)
 
-<<<<<<< HEAD
-                for(let i in value[0])
-                {
-                    if(value[0][i] && value[0][i] != "")
-                    {
-                        data[i] = value[0][i]
-                    }
-                }*/
-=======
                 this.model.guiFields[field.name] = obj
             }
 
@@ -1642,18 +82,10 @@
                 {
                     type = 'enum'
                 }
->>>>>>> d0f267ab
 
                 if(!type)
                 {
-<<<<<<< HEAD
-                    console.error("pathInfo not define")
-                    guiPopUp.error("Error in code: pathInfo not define");
-                    def.reject()
-                    return def.promise();
-=======
                     type = field.type
->>>>>>> d0f267ab
                 }
 
                 if(!window.guiElements[type])
@@ -1797,44 +229,18 @@
                 operations[i] = operations[i].replace("-", "_")
             }
 
-<<<<<<< HEAD
-                var query = []
-                var url = this.model.pathInfo.api_path
-                if(this.model.pageInfo)
-=======
             var query = []
             var url = this.api.path
             if(this.url_vars)
             {
                 for(let i in this.url_vars)
->>>>>>> d0f267ab
-                {
-                    for(let i in this.model.pageInfo)
+                {
+                    if(/^api_/.test(i))
                     {
-<<<<<<< HEAD
-                        if(/^api_/.test(i))
-                        {
-                            url = url.replace("{"+i.replace("api_", "")+"}", this.model.pageInfo[i])
-                        }
-=======
                         url = url.replace("{"+i.replace("api_", "")+"}", this.url_vars[i])
->>>>>>> d0f267ab
                     }
-
-<<<<<<< HEAD
-                    // Модификация на то если у нас мультиоперация
-                    for(let i in this.model.pageInfo)
-                    {
-                        if(/^api_/.test(i))
-                        {
-                            if(this.model.pageInfo[i].indexOf(",") != -1)
-                            {
-                                let ids = this.model.pageInfo[i].split(",")
-                                for(let j in ids)
-                                {
-                                    query.push(url.replace(this.model.pageInfo[i], ids[j]))
-                                }
-=======
+                }
+
                 // Модификация на то если у нас мультиоперация
                 for(let i in this.url_vars)
                 {
@@ -1847,10 +253,8 @@
                             {
                                 query.push(url.replace(this.url_vars[i], ids[j]))
                             }
->>>>>>> d0f267ab
-
-                                continue;
-                            }
+
+                            continue;
                         }
                     }
                 }
@@ -1864,50 +268,6 @@
 
             query.forEach(qurl => {
 
-<<<<<<< HEAD
-                query.forEach(qurl => {
-
-                    qurl = qurl.replace(/^\/|\/$/g, "").split(/\//g)
-                    let q = {
-                        type:'mod',
-                        data_type:qurl,
-                        data:data,
-                        method:query_method
-                    }
-
-                    $.when(api.query(q)).done(data =>
-                    {
-                        if(callback)
-                        {
-                            if(callback(data) === false)
-                            {
-                                return;
-                            }
-                        }
-
-                        if(data.not_found > 0)
-                        {
-                            guiPopUp.error("Item not found");
-                            def.reject({text:"Item not found", status:404})
-                            return;
-                        }
-
-                        guiPopUp.success("Save");
-                        def.resolve()
-                    }).fail(e => {
-                        if(callback)
-                        {
-                            if(error_callback(e) === false)
-                            {
-                                return;
-                            }
-                        }
-
-                        polemarch.showErrors(e.responseJSON)
-                        def.reject(e)
-                    })
-                })
-=======
                 qurl = qurl.replace(/^\/|\/$/g, "").split(/\//g)
                 let q = {
                     //type:'mod',
@@ -1942,7 +302,6 @@
                             return;
                         }
                     }
->>>>>>> d0f267ab
 
                     polemarch.showErrors(e.responseJSON)
                     def.reject(e)
@@ -1993,27 +352,11 @@
     {
         for(let i in api_object.extension_class_names)
         {
-<<<<<<< HEAD
-            let tpl = this.getTemplateName('action_page_'+this.model.name, 'action_page')
-
-            render_options.fields = this.getFields('renderAsPage')
-            render_options.sections = this.getSections('renderAsPage')
-            if(!render_options.page_type) render_options.page_type = 'action'
-
-            return spajs.just.render(tpl, {query: "", guiObj: this, opt: render_options});
-        }
-
-        var res = $.extend(this, basePageItem, basePageView, thisFactory);
-
-        res.init(page_options)
-        return res;
-=======
             if(api_object.extension_class_names[i] && window[api_object.extension_class_name[i]])
             {
                 arr.push(window[api_object.extension_class_name[i]])
             }
         } 
->>>>>>> d0f267ab
     }
     
     arr.push({api:api_object}) 
@@ -2064,37 +407,19 @@
 
 
 
-<<<<<<< HEAD
-
-
-
 function emptyAction(action_info)
 {
-    let name = action_info.api_path.match(/\/([A-z0-9]+)\/$/);
-=======
-function emptyAction(action_info)
-{
     let name = action_info.api_path.match(/\/([A-z0-9]+)\/$/); 
->>>>>>> d0f267ab
     if(!name || !name[1])
     {
         return undefined
     }
-<<<<<<< HEAD
-
-    let actionCalass = guiActionFactory(window.api, {action:action_info.api_path_value, api_path:action_info.api_path, name:name[1]})
-    let action = new actionCalass({api:action_info.api_path_value, url:spajs.urlInfo.data.reg})
-
-    return function(){
-        action.exec()
-=======
  
     let actionCalass = guiActionFactory(window.api, {action:action_info.api_path_value, api_path:action_info.api_path, name:name[1]})
     let action = new actionCalass({api:action_info.api_path_value, url:spajs.urlInfo.data.reg})
     
     return function(){
         action.exec() 
->>>>>>> d0f267ab
     }
 }
 
@@ -2187,34 +512,17 @@
     }
  
     //  @todo отправка запроса чего то не работает. Надо сергея спросить.
-    let query = [];
-
+    let query = []
     for(let i in item_ids)
     {
-        if(action == "DELETE")
-        {
-            let data_type = [parent_type, parent_id/1, item_type, item_ids[i]/1];
-            query.push({
-                type: "mod",
-                data_type: data_type,
-                method:action,
-            })
-        }
-        else
-        {
-            let data = {
-                id:item_ids[i]/1,
-            };
-            query.push({
-                type: "mod",
-                data_type:item_type,
-                item:parent_type,
-                data:data,
-                pk:parent_id,
-                method:action,
-            })
-        }
-
+        query.push({
+            type: "mod",
+            data_type:item_type,
+            item:parent_type,
+            data:{id:item_ids[i]/1},
+            pk:parent_id,
+            method:action
+        })
     }
 
     return api.query(query) 
@@ -2350,122 +658,6 @@
     return false;
 }
 
-<<<<<<< HEAD
-function isEmptyObject(obj){
-    return Object.keys(obj).length == 0
-}
-
-function questionForAllSelectedOrNot(selection_tag, action_name){
-    var answer;
-    var question = "Apply action <b>'"+ action_name + "'</b> for elements only from this page or for all selected elements?";
-    var answer_buttons = ["For this page's selected", "For all selected"];
-    $.when(guiPopUp.question(question, answer_buttons)).done(function(data){
-        answer = data;
-        if($.inArray(answer, answer_buttons) != -1)
-        {
-            if(answer == answer_buttons[0])
-            {
-                goToMultiActionFromElements($('.multiple-select .item-row.selected'), action_name );
-            }
-            else
-            {
-                goToMultiAction(selection_tag, action_name);
-            }
-        }
-    });
-
-    return false;
-}
-
-function questionDeleteAllSelectedOrNot(thisObj) {
-    var answer;
-    var question = "Apply action <b> 'delete' </b> for elements only from this page or for all selected elements?";
-    var answer_buttons = ["For this page's selected", "For all selected"];
-
-    $.when(guiPopUp.question(question, answer_buttons)).done(function(data){
-        answer = data;
-        if($.inArray(answer, answer_buttons) != -1)
-        {
-            let ids;
-            let tag = thisObj.model.selectionTag;
-            if(answer == answer_buttons[0])
-            {
-                ids = window.guiListSelections.getSelectionFromCurrentPage($('.multiple-select .item-row.selected'));
-                deleteSelectedElements(thisObj, ids, tag);
-            }
-            else
-            {
-                ids = window.guiListSelections.getSelection(tag);
-                deleteSelectedElements(thisObj, ids, tag);
-            }
-        }
-    });
-
-    return false;
-}
-
-function questionDeleteOrRemove(thisObj){
-    var answer;
-    var question = "<b> Delete </b> selected elements at all or just <b> remove </b> them from this list?";
-    var answer_buttons = ["Delete this page's selected", "Delete all selected", "Remove this page's selected", "Remove all selected"];
-
-    $.when(guiPopUp.question(question, answer_buttons)).done(function(data){
-        answer = data;
-        if($.inArray(answer, answer_buttons) != -1)
-        {
-            let ids;
-            let tag = thisObj.model.selectionTag;
-            switch(answer)
-            {
-                case answer_buttons[0]:
-                    ids = window.guiListSelections.getSelectionFromCurrentPage($('.multiple-select .item-row.selected'));
-                    deleteSelectedElements(thisObj, ids, tag);
-                    break;
-                case answer_buttons[1]:
-                    ids = window.guiListSelections.getSelection(tag);
-                    deleteSelectedElements(thisObj, ids, tag);
-                    break;
-                case answer_buttons[2]:
-                    ids = window.guiListSelections.getSelectionFromCurrentPage($('.multiple-select .item-row.selected'));
-                    removeSelectedElements(ids, tag);
-                    break;
-                case answer_buttons[3]:
-                    ids = window.guiListSelections.getSelection(tag);
-                    removeSelectedElements(ids, tag);
-                    break;
-            }
-        }
-    });
-
-    return false;
-}
-
-/**
- * Функция удаляет элементы, id которых перечислены в массиве ids
- * (могут быть как все выделенные элементы, так и только элементы с текущей страницы).
- */
-function deleteSelectedElements(thisObj, ids, tag){
-    window.guiListSelections.unSelectAll(tag);
-
-    for(let i in ids)
-    {
-        $(".item-row.item-"+ids[i]).remove()
-    }
-
-    $.when(thisObj.deleteArray(ids)).done(function(d)
-    {
-
-    }).fail(function (e)
-    {
-        polemarch.showErrors(e.responseJSON)
-        debugger;
-    })
-
-    return false;
-}
-
-=======
->>>>>>> d0f267ab
 
 /**
  * Функция убирает из списка (но не удаляет совсем) элементы, id которых перечислены в массиве ids
@@ -2475,16 +667,8 @@
     $.when(changeSubItemsInParent('DELETE', ids)).done(function()
     {
         window.guiListSelections.unSelectAll(tag);
-<<<<<<< HEAD
-        for(let i in ids)
-        {
-            $(".item-row.item-"+ids[i]).remove();
-        }
-        guiPopUp.success("Selected elements were successfully removed from parent's list.");
-=======
         debugger;
         spajs.openURL(window.hostname + spajs.urlInfo.data.reg.page_and_parents);
->>>>>>> d0f267ab
     }).fail(function (e)
     {
         polemarch.showErrors(e.responseJSON)

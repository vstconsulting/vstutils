/**
 * Function to replace {.+?} in string to variables sended to this function,
 * array and single variable set ordered inside string
 * associative array and iterable objects set value for keys that original string have
 * @param takes array, associative array or single variable and insert it
 * @returns {String} - return string with inserted arguments
 */
String.prototype.format = function()
<<<<<<< HEAD
{
    let obj = this;
    let arg_list;
    if (typeof arguments[0] == "object")
    {
        arg_list = arguments[0]
    }
    else if (arguments.length > 1)
    {
        arg_list = Array.from(arguments);
    }
    for (let key of this.format_keys())
    {
        if (arg_list[key] != undefined)
        {
            obj = obj.replace('{'+ key + '}', arg_list[key])
        }
        else
        {
            throw "String don't have \'" + key + "\' key";
        }
=======
{ 
    let a = this;
    let regex = new RegExp("{.+?}", "g");
    let res = this.match(regex);
    try {
        for (let k in arguments) {
            if (Array.isArray(arguments[k])) 
            {
                for (let i in arguments[k]) 
                {
                    a = a.replace(res[k + i], arguments[k][i]);
                }
            }
            else if (typeof arguments[k] != "object") 
            {
                a = a.replace(res[k], arguments[k]);
            }
            else {
                for (let i in arguments[k]) {
                    if (res.includes("{" + i + "}")) {
                        a = a.replace("{" + i + "}", arguments[k][i]);
                    }
                }
            }
        }
    } catch (e) {
        return a;
>>>>>>> fa9bcfe4
    }
    return obj;
}

/**
 * Function search and return all `{key}` in string
 * @returns {array} array of {key} in string
 */
String.prototype.format_keys = function()
{
    let thisObj = this;
    let regex = new RegExp("(?<={).+?(?=})", "g");
    return thisObj.match(regex);
}

// Список файлов тестирующих ГУЙ
if(!window.guiTestsFiles)
{
    window.guiTestsFiles = []
}

// Добавляем файл тестов к списку файлов для тестов гуя
window.guiTestsFiles.push(hostname + window.guiStaticPath + 'js/tests/qUnitTest.js')
//window.guiTestsFiles.push(hostname + window.guiStaticPath + 'js/tests/dashboard.js')
window.guiTestsFiles.push(hostname + window.guiStaticPath + 'js/tests/guiElements.js')



// Запускает тесты гуя
function loadQUnitTests()
{
    loadAllUnitTests(window.guiTestsFiles)
}

// Загружает и запускает тесты гуя в строгом порядке.
function loadAllUnitTests(urls)
{
    let promises = []
    for(let i in urls)
    {
        let def = new $.Deferred();
        promises.push(def.promise());

        var link = document.createElement("script");
        link.setAttribute("type", "text/javascript");
        link.setAttribute("src", urls[i]+'?r='+Math.random());

        link.onload = function(def){
            return function(){
                def.resolve();
            }
        }(def)
        document.getElementsByTagName("head")[0].appendChild(link);

        break;
    }

    $.when.apply($, promises).done(() => {
        //injectQunit()

        if(urls.length == 1)
        {
            return injectQunit()
        }
        urls.splice(0, 1)
        loadAllUnitTests(urls)
    })
}


function addslashes(string) {
    return string.replace(/\\/g, '\\\\').
    replace(/\u0008/g, '\\b').
    replace(/\t/g, '\\t').
    replace(/\n/g, '\\n').
    replace(/\f/g, '\\f').
    //replace(/\r/g, '\\r').
    //replace(/\a/g, '\\a').
    replace(/\v/g, '\\v').
    //replace(/\e/g, '\\e').
    replace(/'/g, '\\\'').
    replace(/"/g, '\\"');
}

function stripslashes (str) {
    //       discuss at: http://locutus.io/php/stripslashes/
    //      original by: Kevin van Zonneveld (http://kvz.io)
    //      improved by: Ates Goral (http://magnetiq.com)
    //      improved by: marrtins
    //      improved by: rezna
    //         fixed by: Mick@el
    //      bugfixed by: Onno Marsman (https://twitter.com/onnomarsman)
    //      bugfixed by: Brett Zamir (http://brett-zamir.me)
    //         input by: Rick Waldron
    //         input by: Brant Messenger (http://www.brantmessenger.com/)
    // reimplemented by: Brett Zamir (http://brett-zamir.me)
    //        example 1: stripslashes('Kevin\'s code')
    //        returns 1: "Kevin's code"
    //        example 2: stripslashes('Kevin\\\'s code')
    //        returns 2: "Kevin\'s code"
    return (str + '')
        .replace(/\\(.?)/g, function (s, n1) {
            switch (n1) {
                case '\\':
                    return '\\'
                case '0':
                    return '\u0000'
                case 't':
                    return "\t"
                case 'n':
                    return "\n"
                case 'f':
                    return "\f"
                //case 'e':
                //  return "\e"
                case 'v':
                    return "\v"
                //case 'a':
                //  return "\a"
                case 'b':
                    return "\b"
                //case 'r':
                //  return "\r"
                case '':
                    return ''
                default:
                    return n1
            }
        })
}
/**
 * Тестовый тест, чтоб было видно что тесты вообще хоть как то работают.
 */
function trim(s)
{
    if(s) return s.replace(/^ */g, "").replace(/ *$/g, "")
    return '';
}


function inheritance(obj, constructor)
{
    var object = undefined;
    var item = function()
    {
        if(constructor)
        {
            return constructor.apply(jQuery.extend(true, item, object), arguments);
        }

        return jQuery.extend(true, item, object);
    }

    object = jQuery.extend(true, item, obj)

    return object
}

function toIdString(str)
{
    return str.replace(/[^A-z0-9\-]/img, "_").replace(/[\[\]]/gi, "_");
}

function hidemodal()
{
    var def = new $.Deferred();
    $(".modal.fade.in").on('hidden.bs.modal', function (e) {
        def.resolve();
    })
    $(".modal.fade.in").modal('hide');

    return def.promise();
}


function capitalizeString(string)
{
    if(!string)
    {
        return "";
    }

    return string.charAt(0).toUpperCase() + string.slice(1).toLowerCase();
}

function sliceLongString(string="", valid_length=100)
{
    if(!string || !string.slice)
    {
        return string;
    }

    var str = string.slice(0, valid_length);
    if(string.length > valid_length)
    {
        str += "...";
    }

    return str;
}

function isEmptyObject(obj)
{
    for (var i in obj) {
        if (obj.hasOwnProperty(i)) {
            return false;
        }
    }
    return true;
}

function readFileAndInsert(event, element)
{
    for (var i = 0; i < event.target.files.length; i++)
    {
        if (event.target.files[i].size > 1024 * 1024 * 1)
        {
            guiPopUp.error("File is too large")
            console.log("File is too large " + event.target.files[i].size)
            continue;
        }

        var reader = new FileReader();

        reader.onload = function (e)
        {
            $(element).val(e.target.result);
        }

        reader.readAsText(event.target.files[i]);
    }

    return false;
}

function addCssClassesToElement(element="", title, type)
{
    element = element.replace(/[\s\/]+/g,'-');

    let class_list = element + " ";

    if(title)
    {
        title = title.replace(/[\s\/]+/g,'-');
        class_list += element + "_" + title + " ";
    }


    if(title && type)
    {
        type = type.replace(/[\s\/]+/g,'-');
        class_list += element + "_" + type + " ";
        class_list += element + "_" + type + "_" + title;
    }

    return class_list.toLowerCase();
}

function addStylesAndClassesToListField(guiObj, field, data, opt)
{
    let output = "";

    if(field.style)
    {
        output += field.style.apply(guiObj, [data, opt]) + " ";
    }

    if(field.class)
    {
        output += field.class.apply(guiObj, [data, opt]) + " ";
    }
    else
    {
        output += "class='" + addCssClassesToElement('column', guiObj.api.name_field, guiObj.api.short_name) + "' ";
    }

    return output;
}

function turnTableTrIntoLink(event)
{
    if(!(event.target.classList.contains('highlight-tr-none') ||
            event.target.classList.contains('ico-on') ||
            event.target.classList.contains('ico-off'))
    )
    {
        let href;
        if(event.target.hasAttribute('href'))
        {
            href =  event.target.getAttribute('href');
        }
        else
        {
            href =  event.currentTarget.getAttribute('data-href');
        }
        vstGO(href);
    }
}

/*
 * Hides field 'id' in list.
 * This function is calling from signal openapi.schema.type.list
 */
function hideIdInList(listObj)
{
    try
    {
        let fields = listObj.value.schema.list.fields;
        if(fields['id'])
        {
            fields['id'].hidden = true;
        }
    }
    catch(e)
    {
        console.warn(e);
    }

}

tabSignal.connect("openapi.schema.type.list", function(listObj)
{
    hideIdInList.apply(this, arguments);
})


window.onresize=function ()
{
    if(window.innerWidth>767)
    {
        if(guiLocalSettings.get('hideMenu'))
        {
            $("body").addClass('sidebar-collapse');
        }
        if ($("body").hasClass('sidebar-open'))
        {
            $("body").removeClass('sidebar-open');
        }
    }
    else
    {
        if ($("body").hasClass('sidebar-collapse')){
            $("body").removeClass('sidebar-collapse');
        }
    }
}

var guiLocalSettings = {
    __settings:{
    },
    get:function(name){
        return this.__settings[name];
    },
    set:function(name, value){
        this.__settings[name] = value;
        window.localStorage['guiLocalSettings'] = JSON.stringify(this.__settings)
        tabSignal.emit('guiLocalSettings.'+name, {type:'set', name:name, value:value})
    },
    setIfNotExists:function(name, value)
    {
        if(this.__settings[name] === undefined)
        {
            this.__settings[name] = value;
        }
    }
}

if(window.localStorage['guiLocalSettings'])
{
    try{
        guiLocalSettings.__settings = window.localStorage['guiLocalSettings'];
        guiLocalSettings.__settings = JSON.parse(guiLocalSettings.__settings)

    }catch (e)
    {

    }
}

function getNewId(){
    return ("id_"+ Math.random()+ "" +Math.random()+ "" +Math.random()).replace(/\./g, "")
}




String.prototype.formatUnicorn = String.prototype.formatUnicorn ||
function () {
    "use strict";
    var str = this.toString();
    if (arguments.length) {
        var t = typeof arguments[0];
        var key;
        var args = ("string" === t || "number" === t) ?
            Array.prototype.slice.call(arguments)
            : arguments[0];

        for (key in args) {
            str = str.replace(new RegExp("\\{" + key + "\\}", "gi"), args[key]);
        }
    }

    return str;
};

window.url_delimiter = "?"
function vstMakeLocalUrl(url, vars = {})
{
    if(Array.isArray(url))
    {
        url = url.join("/")
    }
     
    if(typeof url == "string")
    {
        debugger;
        let new_url = url.formatUnicorn(vars)
        new_url = new_url.replace(/\{([A-z0-9]+)\}/g, "{api_$1}")
        new_url = new_url.formatUnicorn(vars)
        
        if(new_url.indexOf(window.hostname) != 0 && new_url.indexOf("//") != 0)
        {
            new_url = window.hostname + window.url_delimiter + new_url
        }
        else
        {
            console.error("window.hostname already exist in vstMakeLocalUrl")
        }
        return new_url
    } 
    else
    {
        debugger;
        throw "Error in vstMakeLocalUrl"
    }
    
    return url
}


function vstGO()
{
    return spajs.openURL(vstMakeLocalUrl.apply(this, arguments))
}<|MERGE_RESOLUTION|>--- conflicted
+++ resolved
@@ -6,7 +6,6 @@
  * @returns {String} - return string with inserted arguments
  */
 String.prototype.format = function()
-<<<<<<< HEAD
 {
     let obj = this;
     let arg_list;
@@ -28,35 +27,6 @@
         {
             throw "String don't have \'" + key + "\' key";
         }
-=======
-{ 
-    let a = this;
-    let regex = new RegExp("{.+?}", "g");
-    let res = this.match(regex);
-    try {
-        for (let k in arguments) {
-            if (Array.isArray(arguments[k])) 
-            {
-                for (let i in arguments[k]) 
-                {
-                    a = a.replace(res[k + i], arguments[k][i]);
-                }
-            }
-            else if (typeof arguments[k] != "object") 
-            {
-                a = a.replace(res[k], arguments[k]);
-            }
-            else {
-                for (let i in arguments[k]) {
-                    if (res.includes("{" + i + "}")) {
-                        a = a.replace("{" + i + "}", arguments[k][i]);
-                    }
-                }
-            }
-        }
-    } catch (e) {
-        return a;
->>>>>>> fa9bcfe4
     }
     return obj;
 }
@@ -71,6 +41,7 @@
     let regex = new RegExp("(?<={).+?(?=})", "g");
     return thisObj.match(regex);
 }
+
 
 // Список файлов тестирующих ГУЙ
 if(!window.guiTestsFiles)
@@ -469,14 +440,14 @@
     {
         url = url.join("/")
     }
-     
+
     if(typeof url == "string")
     {
         debugger;
         let new_url = url.formatUnicorn(vars)
         new_url = new_url.replace(/\{([A-z0-9]+)\}/g, "{api_$1}")
         new_url = new_url.formatUnicorn(vars)
-        
+
         if(new_url.indexOf(window.hostname) != 0 && new_url.indexOf("//") != 0)
         {
             new_url = window.hostname + window.url_delimiter + new_url
@@ -486,13 +457,13 @@
             console.error("window.hostname already exist in vstMakeLocalUrl")
         }
         return new_url
-    } 
+    }
     else
     {
         debugger;
         throw "Error in vstMakeLocalUrl"
     }
-    
+
     return url
 }
 

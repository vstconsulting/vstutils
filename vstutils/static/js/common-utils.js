--- conflicted
+++ resolved
@@ -300,7 +300,7 @@
     }
     else
     {
-        output += "class='" + addCssClassesToElement('column', field.name, guiObj.api.short_name) + "' ";
+        output += "class='" + addCssClassesToElement('column', guiObj.api.name_field, guiObj.api.short_name) + "' ";
     }
 
     return output;
@@ -414,27 +414,16 @@
 
 window.url_delimiter = "#"
 function vstMakeLocalUrl(url = "", vars = {})
-{ 
+{
     if(Array.isArray(url))
     {
         url = url.join("/")
     }
-     
+
     if(typeof url == "string")
     {
-<<<<<<< HEAD
-        //debugger;
         let new_url = url.format(vars)
-        //new_url = new_url.replace(/\{([A-z0-9]+)\}/g, "{api_$1}")
-        //new_url = new_url.formatUnicorn(vars)
-        
-=======
-        // debugger;
-        let new_url = url.formatUnicorn(vars)
-        new_url = new_url.replace(/\{([A-z0-9]+)\}/g, "{api_$1}")
-        new_url = new_url.formatUnicorn(vars)
-
->>>>>>> 88870e88
+
         if(new_url.indexOf(window.hostname) != 0 && new_url.indexOf("//") != 0)
         {
             new_url = window.hostname + window.url_delimiter + new_url
@@ -475,6 +464,6 @@
     {
         url = url.join("/")
     }
-     
+
     return vstMakeLocalUrl(makeUrlForApiKeys(url), vars)
 }
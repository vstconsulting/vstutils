// List of Gui Testing Files
if(!window.guiTestsFiles) {
    window.guiTestsFiles = [];
}

// Adds files with tests to common list.
window.guiTestsFiles.push(hostname + window.guiStaticPath + 'js/tests/qUnitTest.js');
window.guiTestsFiles.push(hostname + window.guiStaticPath + 'js/tests/guiCommon.js');
window.guiTestsFiles.push(hostname + window.guiStaticPath + 'js/tests/guiFields.js');
window.guiTestsFiles.push(hostname + window.guiStaticPath + 'js/tests/guiSignals.js');
window.guiTestsFiles.push(hostname + window.guiStaticPath + 'js/tests/guiTests.js');
window.guiTestsFiles.push(hostname + window.guiStaticPath + 'js/tests/guiUsers.js');

// Runs tests
function loadQUnitTests() {
    loadAllUnitTests(window.guiTestsFiles);
}

// Loads and runs tests in strict order.
function loadAllUnitTests(urls) {
    let promises = [];

    for(let index in urls) {
        let promise_callbacks = {
            resolve: undefined,
            reject: undefined,
        };

        promises.push(
            new Promise((resolve, reject) => {
                promise_callbacks.resolve = resolve;
                promise_callbacks.reject = reject;
            })
        );

        let link = document.createElement("script");
        link.setAttribute("type", "text/javascript");
        link.setAttribute("src", urls[index] + '?r=' + Math.random());

        link.onload = function(promise_callbacks) {
            return function() {
                promise_callbacks.resolve();
            }
        }(promise_callbacks);

        document.getElementsByTagName("head")[0].appendChild(link);


        break;
    }

    //@todo think about current function.
    Promise.all(promises).then(() => {
        // injectQunit();
        if(urls.length == 1) {
            return injectQunit();
        }


        urls.splice(0, 1);
        loadAllUnitTests(urls);
    });
}




/**
 * Function to replace {.+?} in string to variables sended to this function,
 * array and single variable set ordered inside string
 * associative array and iterable objects set value for keys that original string have
 * @param {*} takes array, associative array or single variable and insert it
 * @return {string} - return string with inserted arguments
 */
String.prototype.format = function() {
    let obj = this.toString();
    let arg_list;

    if(typeof arguments[0] == "object") {
        arg_list = arguments[0];
    } else if(arguments.length >= 1) {
        arg_list = Array.from(arguments);
    }

    for(let key of this.format_keys()) {
        if (arg_list[key] != undefined) {
            obj = obj.replace('{'+ key + '}', arg_list[key]);
        } else {
            throw "String don't have \'" + key + "\' key";
        }
    }

    return obj;
};

/**
 * Function search and return all `{key}` in string.
 * @return {array} array of {key} in string.
 */
String.prototype.format_keys = function() {
    let thisObj = this;
    let res = thisObj.match(/{([^\}]+)}/g);

    if(!res) {
        return [];
    }

    return res.map((item) =>{ return item.slice(1, item.length - 1) });
};

/**
 * Function, that removes spaces symbols from the begging and from the end of string.
 * @param {string} s.
 */
function trim(s) {
    if(s) return s.replace(/^ */g, "").replace(/ *$/g, "");
    return '';
}


/**
 * Function returns capitalized string - first char is in UpperCase, others - in LowerCase.
 * @param {string} string String, that should be capitalized.
 * @return {string}
 */
function capitalizeString(string) {
    if(!string) {
        return "";
    }

    return string.charAt(0).toUpperCase() + string.slice(1).toLowerCase();
}

/**
 * Function returns shorten version of string.
 * @param {string} string String, that should be shorten.
 * @param {number} valid_length Max length of string.
 * @return {string}
 */
function sliceLongString(string="", valid_length=100) {
    if(typeof string != "string") {
        return sliceLongString("" + string, valid_length);
    }

    let str = string.slice(0, valid_length);

    if(string.length > valid_length) {
        str += "...";
    }

    return str;
}

/**
 * Function returns true if object has no attributes, otherwise it returns false.
 * @param {object} obj Object, that should be checked.
 * @returns {boolean}
 */
function isEmptyObject(obj) {
    for(let key in obj) {
        if (obj.hasOwnProperty(key)) {
            return false;
        }
    }
    return true;
}

/**
 * Function forms names of CSS classes, based on input arguments, and return them.
 * @param {string} element Name of element.
 * @param {string} title Title of element
 * @param {string} type Type of element.
 * @return {string} String with CSS classes names.
 */
function addCssClassesToElement(element="", title, type) {
    element = element.replace(/[\s\/]+/g,'_');

    let class_list = element + " ";

    if(title) {
        title = title.replace(/[\s\/]+/g,'_');
        class_list += element + "-" + title + " ";
    }

    if(title && type) {
        type = type.replace(/[\s\/]+/g,'_');
        class_list += element + "-" + type + " ";
        class_list += element + "-" + type + "-" + title;
    }

    return class_list.toLowerCase();
}

/**
 * Callback for window.onresize event.
 */
window.onresize = function() {
    if(window.innerWidth > 991) {
        if(guiLocalSettings.get('hideMenu')) {
            $("body").addClass('sidebar-collapse');
        }

        if($("body").hasClass('sidebar-open')) {
            $("body").removeClass('sidebar-open');
        }
    } else {
        if($("body").hasClass('sidebar-collapse')) {
            $("body").removeClass('sidebar-collapse');
        }
    }
};

/**
 * Function saves 'hideMenu' options to guiLocalSettings.
 * Function is supposed to be called when push-menu button was clicked.
 */
function saveHideMenuSettings() {
    if(window.innerWidth > 991) {
        if($('body').hasClass('sidebar-collapse')) {
            guiLocalSettings.set('hideMenu', false);
        } else {
            guiLocalSettings.set('hideMenu', true);
        }
    }
}

/**
 * Class, that manages manipulations with Local Storage.
 * It is used for saving some users local settings to the one property(object) of Local Storage.
 */
class LocalSettings {
    /**
     * Constructor of LocalSettings Class.
     * @param {string} name Key of current LocalSettings, that will be used in Local Storage.
     */
    constructor(name) {
        this.name = name;
        /**
         * Property for storing current settings (including tmpSettings).
         */
        this.__settings = {};
        /**
         * Property for storing tmpSettings.
         */
        this.__tmpSettings = {};
        /**
         * Property for storing setting value, as it was before user set tmpSettings value.
         */
        this.__beforeAsTmpSettings = {};

        this.sync();
    }

    /**
     * Method syncs this.__settings property with data from window.localStorage[this.name].
     */
    sync() {
        if(window.localStorage[this.name]) {
            try {
                this.__settings = JSON.parse(window.localStorage[this.name]);
            } catch(e) {}
        }
    }

    /**
     * Method returns property, that is stored is local settings at 'name' key.
     * @param {string} name Key of property from local settings.
     */
    get(name) {
        return this.__settings[name];
    }

    /**
     * Method sets property value in local settings.
     * @param {string} name Key of property from local settings.
     * @param {*} value Value of property from local settings.
     */
    set(name, value) {
        this.__removeTmpSettings();
        this.__settings[name] = value;
        window.localStorage[this.name] = JSON.stringify(this.__settings);
        tabSignal.emit(this.name + '.' + name, {type:'set', name:name, value:value});
    }

    /**
     * Method deletes property, that is stored is local settings at 'name' key.
     * @param {string} name Key of property from local settings.
     */
    delete(name) {
        this.__removeTmpSettings();
        delete this.__settings[name];
        delete this.__tmpSettings[name];
        delete this.__beforeAsTmpSettings[name];
        window.localStorage[this.name] = JSON.stringify(this.__settings);
    }

    /**
     * Method sets property value in local settings, if it was not set before.
     * @param {string} name Key of property from local settings.
     * @param {*} value Value of property from local settings.
     */
    setIfNotExists(name, value) {
        if(this.__settings[name] === undefined) {
            this.__settings[name] = value;
        }
    }

    /**
     * Method sets temporary property value in local settings.
     * @param {string} name Key of property from local settings.
     * @param {*} value Temporary Value of property from local settings.
     */
    setAsTmp(name, value) {
        if(this.__settings[name]) {
            this.__beforeAsTmpSettings[name] = this.__settings[name];
        }
        this.__settings[name] = value;
        this.__tmpSettings[name] = value;
        tabSignal.emit(this.name + '.' + name, {type:'set', name:name, value:value});
    }

    /**
     * Method removes tmpSettings from current settings and add previous values (if they were).
     */
    __removeTmpSettings() {
        for(let key in this.__tmpSettings) {
            if(this.__beforeAsTmpSettings[key]) {
                this.__settings[key] = this.__beforeAsTmpSettings[key];
            } else {
                delete this.__settings[key];
            }
        }
    }
}

/**
 * Object, that manages manipulations with Local Storage.
 */
var guiLocalSettings = new LocalSettings('guiLocalSettings');

/**
 * https://stackoverflow.com/a/25456134/7835270
 * @param {type} x
 * @param {type} y
 * @returns {Boolean}
 */
function deepEqual(x, y) {
    if((typeof x == "object" && x != null) && (typeof y == "object" && y != null)) {
        if(Object.keys(x).length != Object.keys(y).length) {
            return false;
        }

        for(let prop in x) {
            if(y.hasOwnProperty(prop)) {
                if(! deepEqual(x[prop], y[prop])) {
                    return false;
                }
            } else {
                return false;
            }
        }

        return true;
    } else if(x !== y) {
        return false;
    } else {
        return true;
    }
}

/**
 * Function checks string for keeping boolean value
 * @param {string} string - string, which we want to check on boolean value
 * @returns {Boolean}
 */
function stringToBoolean(string){
    if(string == null) {
        return false;
    }

    switch(string.toLowerCase().trim()) {
        case "true": case "yes": case "1": return true;
        case "false": case "no": case "0": case null: return false;
    }
}

/**
 * Function converts numbers from 0 to 9 into 00 to 09.
 * @param n(number) - number
 */
function oneCharNumberToTwoChar(n) {
    return n > 9 ? "" + n: "0" + n;
}

/**
 * Function checks that all properties of object are also objects.
 * @param {object} obj Some object.
 * @return {boolean}.
 */
function allPropertiesIsObjects(obj) {
    for(let prop in obj) {
        if(typeof obj[prop] != 'object') {
            return false;
        } else {
            if($.isArray(obj[prop])) {
                return false;
            }
        }
    }
    return true;
}

/**
<<<<<<< HEAD
 * Function, that converts instance of Array​Buffer to Base64.
 * @param {array} buffer Instance of Array​Buffer.
 * @return {string}
 */
function arrayBufferToBase64(buffer) {
    let binary = '';
    let bytes = new Uint8Array(buffer);
    let len = bytes.byteLength;

    for(let i = 0; i < len; i++) {
        binary += String.fromCharCode( bytes[ i ] );
    }

    return window.btoa( binary );
=======
 * Function, that forms random string and returns it.
 * @param {number} length String's length.
 * @param {string} abc String with chars, that can be used in random string.
 * @return {string}
 */
function randomString(length, abc = "qwertyuiopasdfghjklzxcvbnm012364489") {
    let res = "";

    for(let i =0; i< length; i++) {
        res += abc[Math.floor(Math.random()*abc.length)];
    }

    return res;
>>>>>>> fd26f1bc
}

/*
 * 2 handlers, that removes CSS-class 'hover-li' from menu elements, after losing focus on them.
 */
$(".content-wrapper").hover(function() {
    $(".hover-li").removeClass("hover-li");
});

$(".navbar").hover(function() {
    $(".hover-li").removeClass("hover-li");
});

/**
 * Function converts color from hex to rgba.
 */
function hexToRgbA(hex, alpha) {
    if(alpha === undefined) {
        alpha = 1;
    }

    if(typeof(alpha) != "number") {
        alpha = Number(alpha);
        if(isNaN(alpha)) {
            alpha = 1;
        }
    }

    if(alpha < 0 || alpha > 1) {
        alpha = 1;
    }

    let c;

    if(/^#([A-Fa-f0-9]{3}){1,2}$/.test(hex)) {
        c = hex.substring(1).split('');

        if(c.length == 3) {
            c = [c[0], c[0], c[1], c[1], c[2], c[2]];
        }

        c = '0x'+ c.join('');

        return 'rgba('+ [(c>>16)&255, (c>>8)&255, c&255].join(',') + ',' + alpha + ')';
    }

    return;
}

/**
 * Function returns time in uptime format.
 * @param time {number} - time in seconds.
 */
function getTimeInUptimeFormat(time) {
    if(isNaN(time)) {
        return "00:00:00";
    }

    let uptime = moment.duration(Number(time), 'seconds')._data;

    let n = oneCharNumberToTwoChar;

    if(uptime.years > 0) {
        return n(uptime.years) + "y " + n(uptime.months) + "m " + n(uptime.days) + "d " + n(uptime.hours) + ":" +
            n(uptime.minutes) + ":" + n(uptime.seconds);
    } else if(uptime.months > 0) {
        return n(uptime.months) + "m " + n(uptime.days) + "d " + n(uptime.hours) + ":" + n(uptime.minutes) + ":" +
            n(uptime.seconds);
    } else if(uptime.days > 0) {
        return n(uptime.days) + "d " + n(uptime.hours) + ":" + n(uptime.minutes) + ":" + n(uptime.seconds);
    } else {
        return n(uptime.hours) + ":" + n(uptime.minutes) + ":" + n(uptime.seconds);
    }
}

Object.defineProperty(Array.prototype, 'last', {
    get: function() {
        return this[this.length - 1];
    }
});

/**
 * Class, that defines enumerable and non_enumerable properties of some object.
 * This class make recursive search in all chain of object prototypes.
 * For example, we have some object, that is instance of SomeClass2.
 * SomeClass2 is a child of SomeClass1.
 * SomeClass1 is a child of Object Class.
 * So, ObjectPropertyRetriever will find all properties of SomeClass2, SomeClass1, Object
 * prototypes.
 */
class ObjectPropertyRetriever {
    /**
     * Constructor of ObjectPropertyRetriever Class.
     */
    constructor() {
        /**
         * This property, stores enumerable properties
         * of Object Class constructor prototype.
         */
        this.ob_proto_attrs = this.constructor.getObjectConstructorProperties;
        /**
         * This property, stores non_enumerable properties
         * of Object Class constructor prototype.
         */
        this.obj_proto_methods = this.constructor.getObjectConstructorMethods;
    }
    /**
     * Static property, that returns enumerable properties
     * of Object Class constructor prototype.
     */
    static get getObjectConstructorMethods() {
        return Object.getOwnPropertyNames({}.constructor.prototype);
    }
    /**
     * Static property, that returns non_enumerable properties
     * of Object Class constructor prototype.
     */
    static get getObjectConstructorProperties() {
        return Object.keys({}.constructor.prototype);
    }
    /**
     * Method, that returns true, if prop is enumerable property of obj.
     * Otherwise, returns false.
     * @param {object} obj Object, that we want to check.
     * @param {string} prop Property, that we want to check.
     * @returns {boolean}
     * @private
     */
    _enumerable(obj, prop) {
        return obj.propertyIsEnumerable(prop);
    }
    /**
     * Method, that returns true, if prop is non_enumerable property of obj.
     * Otherwise, returns false.
     * @param {object} obj Object, that we want to check.
     * @param {string} prop Property, that we want to check.
     * @returns {boolean}
     * @private
     */
    _notEnumerable(obj, prop) {
        return !obj.propertyIsEnumerable(prop);
    }
    /**
     * Method, that returns true, if prop is enumerable or non_enumerable property of obj.
     * @param {object} obj Object, that we want to check.
     * @param {string} prop Property, that we want to check.
     * @returns {boolean}
     * @private
     */
    _enumerableAndNotEnumerable(obj, prop) {
        return true;
    }
    /**
     * Method, that returns names of object properties, that satisfy search arguments.
     * @param {object} obj Object, that we want to check.
     * @param {boolean} iterateSelfBool Means, make search inside obj or not.
     * @param {boolean} iteratePrototypeBool Means, make search inside obj prototypes or not.
     * @param {function} includePropCb Method, that checks: property satisfies or not.
     * @private
     */
    _getPropertyNames(obj, iterateSelfBool, iteratePrototypeBool, includePropCb) {
        let props = [];

        do {
            if(iterateSelfBool) {
                Object.getOwnPropertyNames(obj).forEach(function (prop) {
                    if (props.indexOf(prop) === -1 && includePropCb(obj, prop)) {
                        props.push(prop);
                    }
                });
            }

            if(!iteratePrototypeBool) {
                break;
            }

            iterateSelfBool = true;

        } while (obj = Object.getPrototypeOf(obj));

        return props;
    }
    /**
     * Method, that returns obj's own enumerable properties.
     * @param {object} obj Object, that we want to check.
     */
    getOwnEnumerables(obj) {
        return this._getPropertyNames(obj, true, false, this._enumerable);
    }
    /**
     * Method, that returns obj's own non_enumerable properties.
     * @param {object} obj Object, that we want to check.
     */
    getOwnNonenumerables(obj) {
        return this._getPropertyNames(obj, true, false, this._notEnumerable);
    }
    /**
     * Method, that returns obj's own enumerable and non_enumerable properties.
     * @param {object} obj Object, that we want to check.
     */
    getOwnEnumerablesAndNonenumerables(obj) {
        return this._getPropertyNames(obj, true, false, this._enumerableAndNotEnumerable);
    }
    /**
     * Method, that returns obj's prototypes enumerable properties.
     * @param {object} obj Object, that we want to check.
     * @param {boolean} obj_proto Means, include or not properties of Object Class prototype.
     */
    getPrototypeEnumerables(obj, obj_proto=true) {
        let props = this._getPropertyNames(obj, false, true, this._enumerable);

        if(!obj_proto) {
            return props.filter(item => !this.ob_proto_attrs.includes(item));
        }

        return props;
    }
    /**
     * Method, that returns obj's prototypes non_enumerable properties.
     * @param {object} obj Object, that we want to check.
     * @param {boolean} obj_proto Means, include or not properties of Object Class prototype.
     */
    getPrototypeNonenumerables(obj, obj_proto=true) {
        let props = this._getPropertyNames(obj, false, true, this._notEnumerable);

        if(!obj_proto) {
            return props.filter(item => !this.obj_proto_methods.includes(item));
        }

        return props;
    }
    /**
     * Method, that returns obj's prototypes enumerable and non_enumerable properties.
     * @param {object} obj Object, that we want to check.
     * @param {boolean} obj_proto Means, include or not properties of Object Class prototype.
     */
    getPrototypeEnumerablesAndNonenumerables(obj, obj_proto=true) {
        let props = this._getPropertyNames(obj, false, true, this._enumerableAndNotEnumerable);

        if(!obj_proto) {
            return props.filter(item => !(
                this.obj_proto_methods.includes(item) || this.ob_proto_attrs.includes(item)
            ));
        }

        return props;
    }
    /**
     * Method, that returns obj's own and prototypes enumerable properties.
     * @param {object} obj Object, that we want to check.
     * @param {boolean} obj_proto Means, include or not properties of Object Class prototype.
     */
    getOwnAndPrototypeEnumerables(obj, obj_proto=true) {
        let props = this._getPropertyNames(obj, true, true, this._enumerable);

        if(!obj_proto) {
            return props.filter(item => !this.ob_proto_attrs.includes(item));
        }

        return props;
    }
    /**
     * Method, that returns obj's own and prototypes non_enumerable properties.
     * @param {object} obj Object, that we want to check.
     * @param {boolean} obj_proto Means, include or not properties of Object Class prototype.
     */
    getOwnAndPrototypeNonenumerables(obj, obj_proto=true) {
        let props = this._getPropertyNames(obj, true, true, this._notEnumerable);

        if(!obj_proto) {
            return props.filter(item => !this.obj_proto_methods.includes(item));
        }

        return props;
    }
    /**
     * Method, that returns obj's own and prototypes enumerable and non_enumerable properties.
     * @param {object} obj Object, that we want to check.
     * @param {boolean} obj_proto Means, include or not properties of Object Class prototype.
     */
    getOwnAndPrototypeEnumerablesAndNonenumerables(obj) {
        let props = this._getPropertyNames(obj, true, true, this._enumerableAndNotEnumerable);

        if(!obj_proto) {
            return props.filter(item => !(
                this.obj_proto_methods.includes(item) || this.ob_proto_attrs.includes(item)
            ));
        }

        return props;
    }
}

/**
 * Instance of ObjectPropertyRetriever class.
 */
var obj_prop_retriever = new ObjectPropertyRetriever();

/**
 * Class with common methods for ModelConstructor and ViewConstructor classes.
 */
class BaseEntityConstructor {
    /**
     * Constructor of BaseEntityConstructor class.
     * @param {object} openapi_dictionary Dict, that has info about properties names in OpenApi Schema
     * and some settings for views of different types.
     */
    constructor(openapi_dictionary) {
        this.dictionary = openapi_dictionary;
    }

    /**
     * Method, that returns array with properties names,
     * that store reference to model.
     */
    getModelRefsProps() {
        return this.dictionary.models.ref_names;
    }

    /**
     * Method, that defines format of current field.
     * @param {object} field Object with field options.
     */
    getFieldFormat(field){
        // if(field.enum && guiFields['choices']){
        //     return "choices";
        // }

        if(guiFields[field.format]) {
            return field.format;
        }

        if(field.enum && guiFields['choices']){
            return "choices";
        }

        let props = Object.keys(field);
        let refs = this.getModelRefsProps();

        for(let key in props) {
            if(refs.includes(props[key])) {
                return 'api_object';
            }
        }

        if(guiFields[field.type]){
            return field.type;
        }

        return 'string';
    }
}

/**
 * Function, that finds the most appropriate (closest) path from path array to current_path.
 * It's supposed, that values in 'paths' array' were previously sorted.
 * It's supposed, that 'paths' array does not contain all application paths.
 * @param {array} paths Array with paths({string}).
 * @param {string} current_path Path, based on which function makes search.
 */
function findClosestPath(paths, current_path) {
    let c_p_parts = current_path.replace(/^\/|\/$/g, "").split("/");

    let matches = [];

    for(let index in paths) {
        let path = paths[index];
        let path_paths = path.replace(/^\/|\/$/g, "").split("/");

        matches.push({
            path: path,
            match: 0,
        });

        for(let num in c_p_parts) {
            let item = c_p_parts[num];

            if(item == path_paths[num]) {
                matches.last.match ++;
            } else {
                break;
            }
        }
    }

    matches = matches.sort((a, b) => {
        // return a.match - b.match;
        return a.match - b.match + b.path.split("/").length - a.path.split("/").length;
    });

    if(matches.last && matches.last.path && matches.last.match > 0) {
        return matches.last.path;
    }
}

/**
 * Class, that saves status of current view, that is opened right now in current tab.
 * This class is used in gui tests.
 * This class helps to determine, that page was loaded completely.
 */
class CurrentView {
    /**
     * Constructor of CurrentView class.
     */
    constructor() {
        /**
         * Property, that means, that page is loading.
         */
        this.loading = null;
        /**
         * Property, that means, that page was loaded successfully.
         */
        this.success = null;
        /**
         * Property, that means, that page was loaded with error.
         * It stores error.
         */
        this.error = null;
        /**
         * Property, that stores promise, that current page will be loaded.
         */
        this.promise = null;
        /**
         * Property, that stores promise status.
         */
        this.promise_status = "";
        /**
         * Property, that stores promise callbacks.
         */
        this.promise_callbacks = {};
    }

    /**
     * Method, that inits loading of current view.
     */
    initLoading() {
        this.error = this.response = null;
        this.loading = true;

        this._initLoadingPromise();
    }

    /**
     * Method, that is called when page was loaded successfully.
     */
    setLoadingSuccessful() {
        this.loading = false;
        this.success = true;
        this.error = null;

        return setTimeout(() => {
            this.promise_callbacks.resolve();
            this.promise_status = 'resolved';
        }, 10);
    }

    /**
     * Method, that is called when page was loaded with error.
     */
    setLoadingError(error) {
        this.loading = false;
        this.success = null;
        this.error = error;

        return setTimeout(() => {
            this.promise_callbacks.reject();
            this.promise_status = 'rejected';
        }, 10);
    }

    /**
     * Method, that inits new instance of promise.
     * @private
     */
    _initLoadingPromise() {
        if(!(this.promise && (this.promise_status == "" || this.promise_status == "pending"))) {
            this.promise_callbacks = {
                resolve: undefined,
                reject: undefined,
            };

            this.promise = new Promise((resolve, reject) => {
                this.promise_callbacks.resolve = resolve;
                this.promise_callbacks.reject = reject;
            });

            this.promise_status = 'pending';
        }
    }
}

/**
 * Instance of CurrentView class, that is used in gui tests.
 */
var current_view = new CurrentView();

/**
 * Variable, that is responsible for 3rd level path keys.
 * For example, if path_pk_key == 'pk', all variables in js, that work with paths will contain current value:
 * - /user/{pk}/.
 * If path_pk_key == 'id':
 * - /user/{id}/.
 * It is supposed, that OpenAPI schema will use 'path_pk_key' value as pk_key for 3rd level paths.
 */
var path_pk_key = 'pk';<|MERGE_RESOLUTION|>--- conflicted
+++ resolved
@@ -411,7 +411,6 @@
 }
 
 /**
-<<<<<<< HEAD
  * Function, that converts instance of Array​Buffer to Base64.
  * @param {array} buffer Instance of Array​Buffer.
  * @return {string}
@@ -426,7 +425,9 @@
     }
 
     return window.btoa( binary );
-=======
+}
+
+/**
  * Function, that forms random string and returns it.
  * @param {number} length String's length.
  * @param {string} abc String with chars, that can be used in random string.
@@ -440,7 +441,6 @@
     }
 
     return res;
->>>>>>> fd26f1bc
 }
 
 /*

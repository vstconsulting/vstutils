/**
 * Function to replace {.+?} in string to variables sended to this function,
 * array and single variable set ordered inside string
 * associative array and iterable objects set value for keys that original string have
 * @param takes array, associative array or single variable and insert it
 * @returns {String} - return string with inserted arguments
 */
String.prototype.format = function()
{
    let obj = this.toString();
    let arg_list;
    if (typeof arguments[0] == "object")
    {
        arg_list = arguments[0]
    }
    else if (arguments.length > 1)
    {
        arg_list = Array.from(arguments);
    }
    for (let key of this.format_keys())
    {
        if (arg_list[key] != undefined)
        {
            obj = obj.replace('{'+ key + '}', arg_list[key])
        }
        else
        {
            throw "String don't have \'" + key + "\' key";
        }
    }
    return obj;
}

/**
 * Function search and return all `{key}` in string
 * @returns {array} array of {key} in string
 */
String.prototype.format_keys = function()
{
    let thisObj = this;
    let regex = new RegExp("(?<={).+?(?=})", "g");
    return thisObj.match(regex) || [];
}

// Список файлов тестирующих ГУЙ
if(!window.guiTestsFiles)
{
    window.guiTestsFiles = []
}

// Добавляем файл тестов к списку файлов для тестов гуя
window.guiTestsFiles.push(hostname + window.guiStaticPath + 'js/tests/qUnitTest.js')
//window.guiTestsFiles.push(hostname + window.guiStaticPath + 'js/tests/dashboard.js')
window.guiTestsFiles.push(hostname + window.guiStaticPath + 'js/tests/guiElements.js')



// Запускает тесты гуя
function loadQUnitTests()
{
    loadAllUnitTests(window.guiTestsFiles)
}

// Загружает и запускает тесты гуя в строгом порядке.
function loadAllUnitTests(urls)
{
    let promises = []
    for(let i in urls)
    {
        let def = new $.Deferred();
        promises.push(def.promise());

        var link = document.createElement("script");
        link.setAttribute("type", "text/javascript");
        link.setAttribute("src", urls[i]+'?r='+Math.random());

        link.onload = function(def){
            return function(){
                def.resolve();
            }
        }(def)
        document.getElementsByTagName("head")[0].appendChild(link);

        break;
    }

    $.when.apply($, promises).done(() => {
        //injectQunit()

        if(urls.length == 1)
        {
            return injectQunit()
        }
        urls.splice(0, 1)
        loadAllUnitTests(urls)
    })
}


function addslashes(string) {
    return string.replace(/\\/g, '\\\\').
    replace(/\u0008/g, '\\b').
    replace(/\t/g, '\\t').
    replace(/\n/g, '\\n').
    replace(/\f/g, '\\f').
    //replace(/\r/g, '\\r').
    //replace(/\a/g, '\\a').
    replace(/\v/g, '\\v').
    //replace(/\e/g, '\\e').
    replace(/'/g, '\\\'').
    replace(/"/g, '\\"');
}

function stripslashes (str) {
    //       discuss at: http://locutus.io/php/stripslashes/
    //      original by: Kevin van Zonneveld (http://kvz.io)
    //      improved by: Ates Goral (http://magnetiq.com)
    //      improved by: marrtins
    //      improved by: rezna
    //         fixed by: Mick@el
    //      bugfixed by: Onno Marsman (https://twitter.com/onnomarsman)
    //      bugfixed by: Brett Zamir (http://brett-zamir.me)
    //         input by: Rick Waldron
    //         input by: Brant Messenger (http://www.brantmessenger.com/)
    // reimplemented by: Brett Zamir (http://brett-zamir.me)
    //        example 1: stripslashes('Kevin\'s code')
    //        returns 1: "Kevin's code"
    //        example 2: stripslashes('Kevin\\\'s code')
    //        returns 2: "Kevin\'s code"
    return (str + '')
        .replace(/\\(.?)/g, function (s, n1) {
            switch (n1) {
                case '\\':
                    return '\\'
                case '0':
                    return '\u0000'
                case 't':
                    return "\t"
                case 'n':
                    return "\n"
                case 'f':
                    return "\f"
                //case 'e':
                //  return "\e"
                case 'v':
                    return "\v"
                //case 'a':
                //  return "\a"
                case 'b':
                    return "\b"
                //case 'r':
                //  return "\r"
                case '':
                    return ''
                default:
                    return n1
            }
        })
}
/**
 * Тестовый тест, чтоб было видно что тесты вообще хоть как то работают.
 */
function trim(s)
{
    if(s) return s.replace(/^ */g, "").replace(/ *$/g, "")
    return '';
}


function inheritance(obj, constructor)
{
    var object = undefined;
    var item = function()
    {
        if(constructor)
        {
            return constructor.apply(jQuery.extend(true, item, object), arguments);
        }

        return jQuery.extend(true, item, object);
    }

    object = jQuery.extend(true, item, obj)

    return object
}

function toIdString(str)
{
    return str.replace(/[^A-z0-9\-]/img, "_").replace(/[\[\]]/gi, "_");
}

function hidemodal()
{
    var def = new $.Deferred();
    $(".modal.fade.in").on('hidden.bs.modal', function (e) {
        def.resolve();
    })
    $(".modal.fade.in").modal('hide');

    return def.promise();
}


function capitalizeString(string)
{
    if(!string)
    {
        return "";
    }

    return string.charAt(0).toUpperCase() + string.slice(1).toLowerCase();
}

function sliceLongString(string="", valid_length=100)
{
    if(!string || !string.slice)
    {
        return string;
    }

    var str = string.slice(0, valid_length);
    if(string.length > valid_length)
    {
        str += "...";
    }

    return str;
}

function isEmptyObject(obj)
{
    for (var i in obj) {
        if (obj.hasOwnProperty(i)) {
            return false;
        }
    }
    return true;
}

function readFileAndInsert(event, element)
{
    for (var i = 0; i < event.target.files.length; i++)
    {
        if (event.target.files[i].size > 1024 * 1024 * 1)
        {
            guiPopUp.error("File is too large")
            console.log("File is too large " + event.target.files[i].size)
            continue;
        }

        var reader = new FileReader();

        reader.onload = function (e)
        {
            $(element).val(e.target.result);
        }

        reader.readAsText(event.target.files[i]);
    }

    return false;
}

function addCssClassesToElement(element="", title, type)
{
    element = element.replace(/[\s\/]+/g,'-');

    let class_list = element + " ";

    if(title)
    {
        title = title.replace(/[\s\/]+/g,'-');
        class_list += element + "_" + title + " ";
    }


    if(title && type)
    {
        type = type.replace(/[\s\/]+/g,'-');
        class_list += element + "_" + type + " ";
        class_list += element + "_" + type + "_" + title;
    }

    return class_list.toLowerCase();
}

function addStylesAndClassesToListField(guiObj, field, data, opt)
{
    let output = "";

    if(field.style)
    {
        output += field.style.apply(guiObj, [data, opt]) + " ";
    }

    if(field.class)
    {
        output += field.class.apply(guiObj, [data, opt]) + " ";
    }
    else
    {
<<<<<<< HEAD
        output += "class='" + addCssClassesToElement('column', guiObj.api.name_field, guiObj.api.short_name) + "' ";
=======
        output += "class='" + addCssClassesToElement('column', field.name, guiObj.api.short_name) + "' ";
>>>>>>> 4c1648ea
    }

    return output;
}

function turnTableTrIntoLink(event)
{
    if(!(event.target.classList.contains('highlight-tr-none') ||
            event.target.classList.contains('ico-on') ||
            event.target.classList.contains('ico-off'))
    )
    {
        let href;
        if(event.target.hasAttribute('href'))
        {
            href =  event.target.getAttribute('href');
        }
        else
        {
            href =  event.currentTarget.getAttribute('data-href');
        }
        vstGO(href);
    }
}

/*
 * Hides field 'id' in list.
 * This function is calling from signal openapi.schema.type.list
 */
function hideIdInList(listObj)
{
    try
    {
        let fields = listObj.value.schema.list.fields;
        if(fields['id'])
        {
            fields['id'].hidden = true;
        }
    }
    catch(e)
    {
        console.warn(e);
    }

}

tabSignal.connect("openapi.schema.type.list", function(listObj)
{
    hideIdInList.apply(this, arguments);
})


window.onresize=function ()
{
    if(window.innerWidth>767)
    {
        if(guiLocalSettings.get('hideMenu'))
        {
            $("body").addClass('sidebar-collapse');
        }
        if ($("body").hasClass('sidebar-open'))
        {
            $("body").removeClass('sidebar-open');
        }
    }
    else
    {
        if ($("body").hasClass('sidebar-collapse')){
            $("body").removeClass('sidebar-collapse');
        }
    }
}

var guiLocalSettings = {
    __settings:{
    },
    get:function(name){
        return this.__settings[name];
    },
    set:function(name, value){
        this.__settings[name] = value;
        window.localStorage['guiLocalSettings'] = JSON.stringify(this.__settings)
        tabSignal.emit('guiLocalSettings.'+name, {type:'set', name:name, value:value})
    },
    setIfNotExists:function(name, value)
    {
        if(this.__settings[name] === undefined)
        {
            this.__settings[name] = value;
        }
    }
}

if(window.localStorage['guiLocalSettings'])
{
    try{
        guiLocalSettings.__settings = window.localStorage['guiLocalSettings'];
        guiLocalSettings.__settings = JSON.parse(guiLocalSettings.__settings)

    }catch (e)
    {

    }
}

function getNewId(){
    return ("id_"+ Math.random()+ "" +Math.random()+ "" +Math.random()).replace(/\./g, "")
}



window.url_delimiter = "#"
function vstMakeLocalUrl(url = "", vars = {})
{
    if(Array.isArray(url))
    {
        url = url.join("/")
    }

    if(typeof url == "string")
    {
        let new_url = url.format(vars)

        if(new_url.indexOf(window.hostname) != 0 && new_url.indexOf("//") != 0)
        {
            new_url = window.hostname + window.url_delimiter + new_url
        }
        else
        {
            //console.error("window.hostname already exist in vstMakeLocalUrl")
        }
        return new_url
    }
    else
    {
        debugger;
        throw "Error in vstMakeLocalUrl"
    }

    return url
}


function vstGO()
{
    return spajs.openURL(vstMakeLocalUrl.apply(this, arguments))
}





function makeUrlForApiKeys(url_string)
{
    return url_string.replace(/\{([A-z0-9]+)\}/g, "{api_$1}")
}

function vstMakeLocalApiUrl(url, vars = {})
{
    if(Array.isArray(url))
    {
        url = url.join("/")
    }

    return vstMakeLocalUrl(makeUrlForApiKeys(url), vars)
}<|MERGE_RESOLUTION|>--- conflicted
+++ resolved
@@ -300,11 +300,7 @@
     }
     else
     {
-<<<<<<< HEAD
-        output += "class='" + addCssClassesToElement('column', guiObj.api.name_field, guiObj.api.short_name) + "' ";
-=======
         output += "class='" + addCssClassesToElement('column', field.name, guiObj.api.short_name) + "' ";
->>>>>>> 4c1648ea
     }
 
     return output;

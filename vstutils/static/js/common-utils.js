
// Список файлов тестирующих ГУЙ
if(!window.guiTestsFiles)
{
    window.guiTestsFiles = []
}
<<<<<<< HEAD

// Добавляем файл тестов к списку файлов для тестов гуя
window.guiTestsFiles.push(hostname + window.guiStaticPath + 'js/tests/qUnitTest.js')
//window.guiTestsFiles.push(hostname + window.guiStaticPath + 'js/tests/dashboard.js')
window.guiTestsFiles.push(hostname + window.guiStaticPath + 'js/tests/guiElements.js')



=======

// Добавляем файл тестов к списку файлов для тестов гуя
window.guiTestsFiles.push(hostname + window.guiStaticPath + 'js/tests/qUnitTest.js')
//window.guiTestsFiles.push(hostname + window.guiStaticPath + 'js/tests/dashboard.js')
window.guiTestsFiles.push(hostname + window.guiStaticPath + 'js/tests/guiElements.js')



>>>>>>> 65d305d7
// Запускает тесты гуя
function loadQUnitTests()
{
    loadAllUnitTests(window.guiTestsFiles)
}

// Загружает и запускает тесты гуя в строгом порядке.
function loadAllUnitTests(urls)
{
    let promises = []
    for(let i in urls)
    {
        let def = new $.Deferred();
        promises.push(def.promise());

        var link = document.createElement("script");
        link.setAttribute("type", "text/javascript");
        link.setAttribute("src", urls[i]+'?r='+Math.random());

        link.onload = function(def){
            return function(){
                def.resolve();
            }
        }(def)
        document.getElementsByTagName("head")[0].appendChild(link);
        
        break;
    }

    $.when.apply($, promises).done(() => {
        //injectQunit()
        
        if(urls.length == 1)
        {
            return injectQunit()
        }
        urls.splice(0, 1)
        loadAllUnitTests(urls)
    })
}


function addslashes(string) {
    return string.replace(/\\/g, '\\\\').
    replace(/\u0008/g, '\\b').
    replace(/\t/g, '\\t').
    replace(/\n/g, '\\n').
    replace(/\f/g, '\\f').
    //replace(/\r/g, '\\r').
    //replace(/\a/g, '\\a').
    replace(/\v/g, '\\v').
    //replace(/\e/g, '\\e').
    replace(/'/g, '\\\'').
    replace(/"/g, '\\"');
}

function stripslashes (str) {
    //       discuss at: http://locutus.io/php/stripslashes/
    //      original by: Kevin van Zonneveld (http://kvz.io)
    //      improved by: Ates Goral (http://magnetiq.com)
    //      improved by: marrtins
    //      improved by: rezna
    //         fixed by: Mick@el
    //      bugfixed by: Onno Marsman (https://twitter.com/onnomarsman)
    //      bugfixed by: Brett Zamir (http://brett-zamir.me)
    //         input by: Rick Waldron
    //         input by: Brant Messenger (http://www.brantmessenger.com/)
    // reimplemented by: Brett Zamir (http://brett-zamir.me)
    //        example 1: stripslashes('Kevin\'s code')
    //        returns 1: "Kevin's code"
    //        example 2: stripslashes('Kevin\\\'s code')
    //        returns 2: "Kevin\'s code"
    return (str + '')
        .replace(/\\(.?)/g, function (s, n1) {
            switch (n1) {
                case '\\':
                    return '\\'
                case '0':
                    return '\u0000'
                case 't':
                    return "\t"
                case 'n':
                    return "\n"
                case 'f':
                    return "\f"
                //case 'e':
                //  return "\e"
                case 'v':
                    return "\v"
                //case 'a':
                //  return "\a"
                case 'b':
                    return "\b"
                //case 'r':
                //  return "\r"
                case '':
                    return ''
                default:
                    return n1
            }
        })
}
/**
 * Тестовый тест, чтоб было видно что тесты вообще хоть как то работают.
 */
function trim(s)
{
    if(s) return s.replace(/^ */g, "").replace(/ *$/g, "")
    return '';
}


function inheritance(obj, constructor)
{
    var object = undefined;
    var item = function()
    {
        if(constructor)
        {
            return constructor.apply(jQuery.extend(true, item, object), arguments);
        }

        return jQuery.extend(true, item, object);
    }

    object = jQuery.extend(true, item, obj)

    return object
}

function toIdString(str)
{
    return str.replace(/[^A-z0-9\-]/img, "_").replace(/[\[\]]/gi, "_");
}

function hidemodal()
{
    var def = new $.Deferred();
    $(".modal.fade.in").on('hidden.bs.modal', function (e) {
        def.resolve();
    })
    $(".modal.fade.in").modal('hide');

    return def.promise();
}


function capitalizeString(string)
{
    if(!string)
    {
        return "";
    }
    
    return string.charAt(0).toUpperCase() + string.slice(1).toLowerCase();
}

function sliceLongString(string="", valid_length=100)
{
    if(!string || !string.slice)
    {
        return string;
    }
    
    var str = string.slice(0, valid_length);
    if(string.length > valid_length)
    {
        str += "...";
    }

    return str;
}

function isEmptyObject(obj)
{
    for (var i in obj) {
        if (obj.hasOwnProperty(i)) {
            return false;
        }
    }
    return true;
}

function readFileAndInsert(event, element)
{
    for (var i = 0; i < event.target.files.length; i++)
    {
        if (event.target.files[i].size > 1024 * 1024 * 1)
        {
            guiPopUp.error("File is too large")
            console.log("File is too large " + event.target.files[i].size)
            continue;
        }

        var reader = new FileReader();

        reader.onload = function (e)
        {
            $(element).val(e.target.result);
        }

        reader.readAsText(event.target.files[i]);
    }

    return false;
}

<<<<<<< HEAD
=======
function addCssClassesToElement(element="", title, type)
{
    element = element.replace(/\s+/g,'-');

    let class_list = element + " ";

    if(title)
    {
        title = title.replace(/\s+/g,'-');
        class_list += element + "-" + title + " ";
    }


    if(title && type)
    {
        type = type.replace(/\s+/g,'-');
        class_list += element + "-" + type + " ";
        class_list += element + "-" + type + "-" + title;
    }

    return class_list.toLowerCase();
}

>>>>>>> 65d305d7

window.onresize=function ()
{
    if(window.innerWidth>767)
    {
        if(guiLocalSettings.get('hideMenu'))
        {
            $("body").addClass('sidebar-collapse');
        }
        if ($("body").hasClass('sidebar-open'))
        {
            $("body").removeClass('sidebar-open');
        }
    }
    else
    {
        if ($("body").hasClass('sidebar-collapse')){
            $("body").removeClass('sidebar-collapse');
        }
    }
}

var guiLocalSettings = {
    __settings:{
    },
    get:function(name){
        return this.__settings[name];
    },
    set:function(name, value){
        this.__settings[name] = value;
        window.localStorage['guiLocalSettings'] = JSON.stringify(this.__settings)
        tabSignal.emit('guiLocalSettings.'+name, {type:'set', name:name, value:value})
    },
    setIfNotExists:function(name, value)
    {
        if(this.__settings[name] === undefined)
        {
            this.__settings[name] = value;
        }
    }
}

if(window.localStorage['guiLocalSettings'])
{
    try{
        guiLocalSettings.__settings = window.localStorage['guiLocalSettings'];
        guiLocalSettings.__settings = JSON.parse(guiLocalSettings.__settings)

    }catch (e)
    {

    }
}

function getNewId(){
    return ("id_"+ Math.random()+ "" +Math.random()+ "" +Math.random()).replace(/\./g, "")
}<|MERGE_RESOLUTION|>--- conflicted
+++ resolved
@@ -4,7 +4,6 @@
 {
     window.guiTestsFiles = []
 }
-<<<<<<< HEAD
 
 // Добавляем файл тестов к списку файлов для тестов гуя
 window.guiTestsFiles.push(hostname + window.guiStaticPath + 'js/tests/qUnitTest.js')
@@ -13,16 +12,6 @@
 
 
 
-=======
-
-// Добавляем файл тестов к списку файлов для тестов гуя
-window.guiTestsFiles.push(hostname + window.guiStaticPath + 'js/tests/qUnitTest.js')
-//window.guiTestsFiles.push(hostname + window.guiStaticPath + 'js/tests/dashboard.js')
-window.guiTestsFiles.push(hostname + window.guiStaticPath + 'js/tests/guiElements.js')
-
-
-
->>>>>>> 65d305d7
 // Запускает тесты гуя
 function loadQUnitTests()
 {
@@ -230,8 +219,6 @@
     return false;
 }
 
-<<<<<<< HEAD
-=======
 function addCssClassesToElement(element="", title, type)
 {
     element = element.replace(/\s+/g,'-');
@@ -255,7 +242,6 @@
     return class_list.toLowerCase();
 }
 
->>>>>>> 65d305d7
 
 window.onresize=function ()
 {

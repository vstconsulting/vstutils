// Replace link to `Definitions` to object in field list
// Заменит ссылки на Definitions на объекты в списке полей
function openApi_guiPrepareFields(api, properties, parent_name)
{
    if(!guiElements)
    {
        throw "Error not found window.guiElements"
    }

    let fields = mergeDeep({}, properties)
    for(let i in fields)
    {
        /*if(fields[i].additionalProperties && fields[i].additionalProperties.model && fields[i].additionalProperties.model.$ref)
        {
            // Это для автокомплита поле а не ссылка куда попало.
            continue;
        }*/
        let field = fields[i]

        if(!field.gui_links)
        {
            field.gui_links = []
        }

        if(!field.definition)
        {
            field.definition = {}
        }

        let def_name = getObjectNameBySchema(field, 1)
        if(def_name)
        {
            let def_obj = getObjectDefinitionByName(api, def_name, parent_name+"_"+i)
            if(!def_obj)
            {
                console.error("can not found definition for object "+def_name)
                continue;
            }
            field =  mergeDeep({}, def_obj);

            if(!field.gui_links)
            {
                field.gui_links = []
            }

            field.readOnly = true

            let format = def_name.replace("#/", "").split(/\//)

            if(format[1] != "Data")
            {
                field.format = "api"+format[1]
            }

            if(!window.guiElements[field.format])
            {
                // Если нет объекта window.guiElements[field.format] то заменим на базолвый apiObject
                field.format = "apiObject"
            }

            field.definition_ref = def_name
            //field.definition_list = openApi_findParentByDefinition(def_obj, def_name, 'list')
            //field.definition_one = openApi_findParentByDefinition(def_obj, def_name, 'page')
<<<<<<< HEAD

            field.gui_links.push({
                prop_name:'definition',
                list_name:'list',
                type:'list',
                $ref:def_name
            })

            field.gui_links.push({
                prop_name:'definition',
=======

            field.gui_links.push({
                prop_name:'definition',
                list_name:'list',
                type:'list',
                $ref:def_name
            })

            field.gui_links.push({
                prop_name:'definition',
>>>>>>> 1c758d0f
                list_name:'page',
                type:'page',
                $ref:def_name
            })
        }

        let fieldObj;
        if(field.format && window.guiElements[field.format])
        {
            fieldObj = new window.guiElements[field.format](field)
        }
        else if(field.type && window.guiElements[field.type])
        {
            fieldObj = new window.guiElements[field.type](field)
        }

        if(fieldObj && fieldObj.prepareProperties)
        {
            field = fieldObj.prepareProperties(field)
        }

        fields[i] = field
    }

   return fields
}

// Replace link from `additionalProperties` to api link for autocomplete work
// Заменит ссылки из additionalProperties на ссылки в апи для работы автокомплитов
function openApi_findParentByDefinition(api_obj, definition, type = 'list')
{
    if(api_obj.type == type && type == 'list' && api_obj.api.get)
    {
        let schema = getObjectNameBySchema(api_obj.api.get)
        if(schema == definition)
        {
            return api_obj;
        }
    }

    if(api_obj.type == type && type == 'page' && api_obj.page && api_obj.page.api.get)
    {
        let schema = getObjectNameBySchema(api_obj.page.api.get)
        if(schema == definition)
        {
            return api_obj;
        }
    }


    if(api_obj.parent)
    {
        return openApi_findParentByDefinition(api_obj.parent, definition);
    }


    return false
}


/**
 * Replace link from `additionalProperties` to api link for autocomplete work
 * Заменит ссылки из additionalProperties на ссылки в апи для работы автокомплитов
 * @param {type} path_schema
 * @param {type} api_obj
 * @param {type} fields
 *
 * Найдёт в списке полей такое поле
 * field.gui_links = [{
                prop_name:'autocomplete_properties',
                list_name:'list_obj',
                $ref:value.additionalProperties.model.$ref
 * }]
 * И положит в объект  autocomplete_properties.list_obj близжайший урл с моделью $ref
 */
function openApi_guiPrepareAdditionalProperties(path_schema, api_obj, fields)
{
    for(let i in fields)
    {
        if(!fields[i].gui_links)
        {
            continue;
        }

        for(let l in fields[i].gui_links)
        {
            let link_type = fields[i].gui_links[l]

            let definition = link_type.$ref

            if(!api_obj.parent)
            {
                continue;
            }

            fields[i][link_type.prop_name][link_type.list_name] = undefined

            for(let l in api_obj.parent.sublinks)
            {
                let list_obj = openApi_findParentByDefinition(api_obj.parent.sublinks[l], definition, link_type.type)
                if(list_obj)
                {
                    fields[i][link_type.prop_name][link_type.list_name] = list_obj
                    break;
                }
            }

            if(fields[i][link_type.prop_name][link_type.list_name])
            {
                continue;
            }

            let definition_obj = openApi_findParentByDefinition(api_obj, definition, link_type.type)
            if(!definition_obj)
            {
                for(let j in path_schema)
                {
                    let val = path_schema[j]
                    if(val.level > 2)
                    {
                        continue;
                    }

                    let list_obj = openApi_findParentByDefinition(val, definition, link_type.type);
                    if(list_obj)
                    {
                        fields[i][link_type.prop_name][link_type.list_name] = list_obj
                        break;
                    }
                }
            }
        }
    }

   return fields
}

function openApi_guiRemoveReadOnlyMark(properties)
{
    for(let i in properties)
    {
        if(properties[i].definition_ref)
        {
            properties[i].readOnly = false
        }
    }
    return properties
}

// Replace `Definitions` link to field list from `Definitions`
// Заменит ссылки на Definitions на списки полей из Definitions
function openApi_guiQuerySchema(api, QuerySchema, type, parent_name)
{
    if(!QuerySchema)
    {
        return undefined
    }

    let def_name = undefined
    let query_schema = mergeDeep({}, QuerySchema)
    if(type == 'get')
    {
        if(query_schema.parameters)
        {
            query_schema.filters = query_schema.parameters
        }

        def_name = getObjectNameBySchema(query_schema)
    }
    else
    {
        if(query_schema.parameters)
        {
            query_schema.fields = query_schema.parameters
        }

        def_name = getObjectNameBySchema(query_schema.fields)
    }

    delete query_schema.parameters;
    if(!def_name)
    {
        return query_schema;
    }

    let def_obj = getObjectDefinitionByName(api, def_name)
    if(!def_obj)
    {
        return query_schema;
    }

    query_schema.fields = openApi_guiPrepareFields(api, def_obj.properties, parent_name)

    for(let i in query_schema.fields)
    {
        query_schema.fields[i].name = i
    }
     
    let responses = {}
    
    for(let i in query_schema.responses)
    {
        let resp = query_schema.responses[i]
         
        responses[i] = {
            description:resp.description
        }
        
        let responses_def_name = getObjectNameBySchema(resp)
        if(!responses_def_name)
        {
            continue;
        }
 
        let responses_def_obj = getObjectDefinitionByName(api, def_name)
        if(!responses_def_obj)
        {
            throw "Not found Definition for name="+responses_def_name
        }
         
        responses[i].schema = responses_def_obj
    }
    query_schema.responses = responses
    
    return query_schema;
}

function openApi_guiSchemaSetRequiredFlags(api)
{
    for(let i in api.definitions)
    {
        let definition = api.definitions[i]
        if(definition.required)
        {
            for(let j in definition.required)
            {
                definition.properties[definition.required[j]].required = true
            }
        }
    }

    return api
}

// Generate schema based on api
// Сгенерирует схему на основе апи
function openApi_guiSchema(api)
{
    let path_schema = {}
    let short_schema = {}

    api = openApi_guiSchemaSetRequiredFlags(api)

    // Set page type ('page', 'list' or 'action'
    // Проставит типы страниц ('page' или 'list'  или 'action')
    for(let i in api.paths)
    {
        let val = api.paths[i]

        let urlLevel = (i.match(/\//g) || []).length

        let type = undefined
        if(val.get )
        {
            // @todo перезавязаться с operationId на тип ответа в схеме get запроса
            // rebind from `operationId` to `answer type` in schema of `get` request answer
            if(/_(get)$/.test(val.get.operationId))
            {
                type = 'page'
            }
            else if(/_list$/.test(val.get.operationId) )
            {
                type = 'list'
            }
            else
            {
                type = 'action'
            }
        }
        else
        {
            type = 'action'
        }

        let name = i.replace(/\/{[A-z]+}/g, "").split(/\//g)
        name = name[name.length - 2]

        path_schema[i] = {
            level:urlLevel,     // Уровень вложености
            path:i,             // Путь в апи
            type:type,          // Тип объекта ( list | page | action )
            name:name,          // Текст между последним и предпоследним знаком /
            bulk_name:name,     // Имя сущьности
            name_field:'name',  // Поле содержащие имя объекта
            api:{
                get:    openApi_guiQuerySchema(api, val.get, 'get', name),
                patch:  openApi_guiQuerySchema(api, val.patch, 'patch', name),
                put:    openApi_guiQuerySchema(api, val.put, 'put', name),
                post:   openApi_guiQuerySchema(api, val.post, 'post', name),
                delete: openApi_guiQuerySchema(api, val.delete, 'delete', name),
            },
            buttons:[],             // button array; массив кнопочек
            short_name:undefined,   // Путь в апи без упоминания блоков \/\{[A-z0-9]\}\/
            hide_non_required:guiLocalSettings.get('hide_non_required'),
            extension_class_name:["gui_"+i.replace(/\/{[A-z]+}/g, "").replace(/^\/|\/$/g, "").replace(/^\//g, "_")],    // Имена классов от которых надо отнаследоваться
            methodEdit:undefined,
            selectionTag:i.replace(/[^A-z0-9\-]/img, "_"),
        }

        if(type != 'action')
        {
            let short_key = i.replace(/\/{[A-z]+}/g, "").replace(/^\/|\/$/g, "")
            if(!short_schema[short_key])
            {
                short_schema[short_key] = {}
            }
            short_schema[short_key][type] = path_schema[i]
            path_schema[i].short_name = short_key
        }

    }

    // Set flags `canAdd`, `canRemove`, `canDelete`, `canEdit`
    // Проставит флаги canAdd, canRemove, canDelete, canEdit
    for(let path in path_schema)
    {
        let val =  path_schema[path]

        let key = path.replace(/\/{[A-z]+}/g, "").split(/\//g)
        key = key[key.length - 2]

        if(val.type == 'list')
        {
            val.methodAdd = 'post'
            val.canAdd = false
            val.canRemove = false
            if(path_schema['/'+key+'/'] && val.level > 2)
            {
                if(val.api.post != undefined)
                {
                    val.canAdd = true
                    val.shortestURL = path_schema['/'+key+'/']
                }
                val.canRemove = val.api.post != undefined
            }
            val.canCreate = val.api.post != undefined
        }
        else if(val.type == 'page')
        {
            val.canDelete = val.api.delete != undefined
            val.methodDelete = 'delete'


            if( val.api.patch != undefined)
            {
                val.methodEdit = 'patch'
            }

            if( val.api.put != undefined)
            {
                val.methodEdit = 'put'
            }
            val.canEdit = val.methodEdit != undefined;
        }
    }

    // Set `schema` property
    // Проставит свойство schema
    for(let path in path_schema)
    {
        let val =  path_schema[path]
        val.schema = {}
      
        if(val.type == 'list')
        {
            val.schema.list = {
                fields:openApi_guiPrepareFields(api, val.api.get.fields),
                filters:val.api.get.filters,
                query_type:'get',
                operationId:val.api.get.operationId,
                responses:val.api.get.responses,
            }

            if(val.api.post)
            {
                val.schema.new = {
                    fields:openApi_guiPrepareFields(api, val.api.post.fields),
                    filters:val.api.post.filters,
                    query_type:'post',
                    operationId:val.api.post.operationId,
                    responses:val.api.post.responses,
                }
            }
        }
        else if(val.type == 'page')
        {
            val.schema.get = {
                fields:openApi_guiPrepareFields(api, val.api.get.fields),
                filters:val.api.get.filters,
                query_type:'get',
                operationId:val.api.get.operationId,
                responses:val.api.get.responses,
            }

            for(let f in val.schema.get.fields)
            {
                val.schema.get.fields[f].readOnly = true
            }

            if(val.api.put)
            {
                val.schema.edit = {
                    fields:openApi_guiPrepareFields(api, val.api.put.fields),
                    filters:val.api.put.filters,
                    query_type:'put',
                    operationId:val.api.put.operationId,
                    responses:val.api.put.responses,
                }
            }

            if(val.api.patch)
            {
                val.schema.edit = {
                    fields:openApi_guiPrepareFields(api, val.api.patch.fields),
                    filters:val.api.patch.filters,
                    query_type:'patch',
                    operationId:val.api.patch.operationId,
                    responses:val.api.patch.responses,
                }
            }
        }
        else
        {
            let query_types =  ['post', 'put', 'delete', 'patch']
            for(let q in query_types)
            {
                if(val.api[query_types[q]])
                {
                    debugger;
                    let fields = openApi_guiRemoveReadOnlyMark(openApi_guiPrepareFields(api, val.api[query_types[q]].fields, true))
                    val.schema.exec = {
                        fields:fields,
                        filters:val.api[query_types[q]].filters,
                        query_type:query_types[q],
                        operationId:val.api[query_types[q]].operationId,
                        responses:val.api[query_types[q]].responses,
                    }
                    val.methodExec = query_types[q]

                    if(Object.keys(fields).length == 0) {
                        val.isEmptyAction = true;
                    }

                    break;
                }
            }
        }
    }

    // Bind list pages and object pages
    // Свяжет страницы списков и страницы объектов
    for(let path in path_schema)
    {
        let val =  path_schema[path]

        if(val.type == 'page')
        {
            let list_path = path.replace(/\{[A-z]+\}\/$/, "")
            if(path_schema[list_path])
            {
                val.list = path_schema[list_path]
                val.list_path = list_path

                path_schema[list_path].page = val
                path_schema[list_path].page_path = path
            }
        }
    }

    // Set `sublinks`, `sublinks_12`, `actions`, `links` property for objects
    // Проставит свойства sublinks, sublinks_l2, actions, links объектам
    for(let path in path_schema)
    {
        let val =  path_schema[path]

        val.sublinks = openApi_get_internal_links(path_schema, path, 1)
        val.sublinks_l2 = openApi_get_internal_links(path_schema, path, 2)

        val.actions = {}
        val.links = {}
        for(let subpage in  val.sublinks)
        {
            let subobj = val.sublinks[subpage]
            if(subobj.type != 'action')
            {
                val.links[subobj.name] = subobj
                continue;
            }

            val.actions[subobj.name] = subobj

        }


        val.multi_actions = []
        for(let subaction in  val.sublinks_l2)
        {
            let subobj = val.sublinks_l2[subaction]
            if(subobj.type != 'action')
            {
                continue;
            }

            val.multi_actions[subobj.name] = subobj
        }

        if(val.type == 'list' && val.page && (val.canRemove || val.page.canDelete))
        {
            val.multi_actions['delete'] = {
                name:"delete",
                onClick:function()
                {
                    if(this.api.canRemove)
                    {
                        return questionDeleteOrRemove(this);
                    }
                    else
                    {
                        return questionDeleteAllSelectedOrNot(this);
                    }

                }
            }
        }
    }

    for(let path in path_schema)
    {
        openApi_set_parents_links(path_schema, path, path_schema[path])
    }

    // Set `schema` property
    // Проставит свойство schema
    for(let path in path_schema)
    {
        let val = path_schema[path]
        for(let schema in path_schema[path].schema)
        {
            val.schema[schema].fields = openApi_guiPrepareAdditionalProperties(path_schema, val, val.schema[schema].fields)
        }
    }

    for(let path in path_schema)
    {
        let val = path_schema[path]
<<<<<<< HEAD
        tabSignal.emit("openapi.schema.name."+val.name,  {path:path, value:val});
        tabSignal.emit("openapi.schema.type."+val.type,  {path:path, value:val}); 
=======
        tabSignal.emit("openapi.schema.name."+val.name,  {paths:path_schema, path:path, value:val});
        tabSignal.emit("openapi.schema.type."+val.type,  {paths:path_schema, path:path, value:val}); 
        
        for(let schema in val.schema)
        { 
            tabSignal.emit("openapi.schema.schema."+schema,  {paths:path_schema, path:path, value:val}); 
            tabSignal.emit("openapi.schema.fields",  {paths:path_schema, path:path, value:val, schema:schema, fields:val.schema[schema].fields});  
        }
        
>>>>>>> 1c758d0f
    }

    return {path:path_schema, object:short_schema};
}

function openApi_guiPagesBySchema(schema)
{
    for(let i in schema.path)
    {
        let val = schema.path[i]
        if(val.type == 'list')
        {
            // это список
            openApi_add_list_page_path(val)
        }
        if(val.type == 'page')
        {
            // это один элемент
            openApi_add_one_page_path(val)
        }
        if(val.type == 'action')
        {
            openApi_add_one_action_page_path(val)
        }
    }
}

// Return object by link from `Definitions`
// Вернёт объект из definitions по его ссылке
function getObjectDefinitionByName(api, name, parent_name)
{
    if(!name || !name.replace)
    {
        return;
    }

    // "#/definitions/Group"
    // @todo надо чтоб он правильно извлекал путь а не расчитывал на то что оно всегда в definitions будет
    // need correctly get path, `definition` cann't always have path
    let path = name.replace("#/", "").split(/\//)
    let definition = path[path.length - 1]

    if(definition == "Data")
    {
        if(parent_name)
        {
            return {
                properties:{},
                format:"api_"+parent_name,
                type:"object",
            }
        }
    }
    return mergeDeep({}, api.definitions[definition])
}

/**
 * Ищет описание схемы в объекте рекурсивно
 * Recursive search `schema` description
 * @param {object} obj
 * @returns {undefined|object}
 */
function getObjectNameBySchema(obj, max_level = 0, level = 0)
{
    if(!obj)
    {
        return undefined;
    }

    if(max_level && max_level <= level)
    {
        return undefined;
    }

    if(typeof obj == 'string')
    {
        var name = obj.match(/\/([A-z0-9]+)$/)
        if(name && name[1])
        {
            return obj[i]
        }
        return undefined;
    }

    if(typeof obj != 'object')
    {
        return undefined;
    }

    for(var i in obj)
    {
        if(i == '$ref')
        {
            var name = obj[i].match(/\/([A-z0-9]+)$/)

            if(name && name[1])
            {
                return obj[i]
            }
        }

        if(typeof obj[i] == 'object')
        {
            let api_obj = getObjectNameBySchema(obj[i], max_level, level+1)
            if(api_obj)
            {
                return api_obj;
            }
        }
    }

    return undefined;
}

/**
 * Вернёт массив вложенных путей для пути base_path
 * Return array of nested path for `base_path`
 * @param {type} api апи
 * @param {type} base_path path in api; путь в апи
 * @returns {Array} actions of this path; экшены этого пути
 */
function openApi_get_internal_links(paths, base_path, targetLevel)
{
    var res = []

    // Build `action` list base on data about one note
    // Список Actions строить будем на основе данных об одной записи.
    for(var api_action_path in paths)
    {
        var api_path_value = paths[api_action_path]

        if(api_action_path.indexOf(base_path) != 0)
        {
            continue;
        }

        let dif = api_action_path.match(/\//g).length - base_path.match(/\//g).length;
        if(dif != targetLevel)
        {
            continue;
        }

        var name = api_action_path.match(/\/([A-z0-9]+)\/$/)
        if(!name)
        {
            continue;
        }

        res[name[1]] = api_path_value
    }

    return res;
}

function openApi_set_parents_links(paths, base_path, parent_obj)
{
    for(var api_action_path in paths)
    {
        var api_path_value = paths[api_action_path]

        if(api_action_path.indexOf(base_path) != 0)
        {
            continue;
        }

        let dif = api_action_path.match(/\//g).length - base_path.match(/\//g).length;
        if(dif != 1)
        {
            continue;
        }

        api_path_value.parent = parent_obj
    }

}










function setDefaultPrefetchFunctions(obj)
{ 
    for(let i in obj.fields)
    {
        if(obj.fields[i].prefetch)
        {
            let field = obj.fields[i]
            
            if(typeof field.prefetch == "function" || typeof field.prefetch == "object")
            { 
                continue;
            }
            
            let prefetch_path = undefined
            if(obj.paths["/"+i.toLowerCase() +"/"])
            {
                prefetch_path = "/"+i.toLowerCase() +"/" 
            }
            else if(obj.paths["/"+field.prefetch.toLowerCase() +"/"])
            {
                prefetch_path = "/"+field.prefetch.toLowerCase() +"/"
            }
            
            if(!prefetch_path)
            {
                continue;
            }
            
            if(!obj.paths[prefetch_path])
            {
                continue;
            }
            
            obj.fields[i].prefetch = {
                path:function(path){
                    return function (obj) {
                        return "/"+path+"/";
                    }
                }(prefetch_path), 
            } 
        }
    }
}

tabSignal.connect("openapi.schema.fields", function(obj)
{  
    setDefaultPrefetchFunctions.apply(this, arguments)
})
<|MERGE_RESOLUTION|>--- conflicted
+++ resolved
@@ -61,7 +61,6 @@
             field.definition_ref = def_name
             //field.definition_list = openApi_findParentByDefinition(def_obj, def_name, 'list')
             //field.definition_one = openApi_findParentByDefinition(def_obj, def_name, 'page')
-<<<<<<< HEAD
 
             field.gui_links.push({
                 prop_name:'definition',
@@ -72,18 +71,6 @@
 
             field.gui_links.push({
                 prop_name:'definition',
-=======
-
-            field.gui_links.push({
-                prop_name:'definition',
-                list_name:'list',
-                type:'list',
-                $ref:def_name
-            })
-
-            field.gui_links.push({
-                prop_name:'definition',
->>>>>>> 1c758d0f
                 list_name:'page',
                 type:'page',
                 $ref:def_name
@@ -639,10 +626,6 @@
     for(let path in path_schema)
     {
         let val = path_schema[path]
-<<<<<<< HEAD
-        tabSignal.emit("openapi.schema.name."+val.name,  {path:path, value:val});
-        tabSignal.emit("openapi.schema.type."+val.type,  {path:path, value:val}); 
-=======
         tabSignal.emit("openapi.schema.name."+val.name,  {paths:path_schema, path:path, value:val});
         tabSignal.emit("openapi.schema.type."+val.type,  {paths:path_schema, path:path, value:val}); 
         
@@ -652,7 +635,6 @@
             tabSignal.emit("openapi.schema.fields",  {paths:path_schema, path:path, value:val, schema:schema, fields:val.schema[schema].fields});  
         }
         
->>>>>>> 1c758d0f
     }
 
     return {path:path_schema, object:short_schema};

--- conflicted
+++ resolved
@@ -2,7 +2,6 @@
 // Заменит ссылки на Definitions на объекты в списке полей
 function openApi_guiPrepareFields(api, properties, parent_name)
 {
-<<<<<<< HEAD
     if(!guiElements)
     {
         throw "Error not found window.guiElements"
@@ -27,13 +26,6 @@
         {
             field.definition = {}
         }
-=======
-    let fields = mergeDeep({}, properties)
-    for(let i in fields)
-    {
-
-        let field = fields[i]
->>>>>>> 37e85ac0
 
         let def_name = getObjectNameBySchema(field, 1)
         if(def_name)
@@ -41,7 +33,7 @@
             let def_obj = getObjectDefinitionByName(api, def_name, parent_name+"_"+i)
             if(!def_obj)
             {
-                console.error("could not find definition for " + def_name + " object")
+                console.error("can not found definition for object "+def_name)
                 continue;
             }
             field =  mergeDeep({}, def_obj);
@@ -67,7 +59,6 @@
             }
 
             field.definition_ref = def_name
-<<<<<<< HEAD
             //field.definition_list = openApi_findParentByDefinition(def_obj, def_name, 'list')
             //field.definition_one = openApi_findParentByDefinition(def_obj, def_name, 'page')
 
@@ -76,8 +67,8 @@
                 list_name:'list',
                 type:'list',
                 $ref:def_name
-            }) 
-            
+            })
+
             field.gui_links.push({
                 prop_name:'definition',
                 list_name:'page',
@@ -92,18 +83,6 @@
             fieldObj = new window.guiElements[field.format](field)
         }
         else if(field.type && window.guiElements[field.type])
-=======
-            field.definition_link = openApi_findParentByDefinition(def_obj, def_name)
-
-        }
-
-        let fieldObj;
-        if(window.guiElements && field.format && window.guiElements[field.format])
-        {
-            fieldObj = new window.guiElements[field.format](field)
-        }
-        else if(window.guiElements && field.type && window.guiElements[field.type])
->>>>>>> 37e85ac0
         {
             fieldObj = new window.guiElements[field.type](field)
         }
@@ -131,7 +110,7 @@
             return api_obj;
         }
     }
-    
+
     if(api_obj.type == type && type == 'page' && api_obj.page && api_obj.page.api.get)
     {
         let schema = getObjectNameBySchema(api_obj.page.api.get)
@@ -152,8 +131,8 @@
 }
 
 
-<<<<<<< HEAD
 /**
+ * Replace link from `additionalProperties` to api link for autocomplete work
  * Заменит ссылки из additionalProperties на ссылки в апи для работы автокомплитов
  * @param {type} path_schema
  * @param {type} api_obj
@@ -167,10 +146,6 @@
  * }]
  * И положит в объект  autocomplete_properties.list_obj близжайший урл с моделью $ref
  */
-=======
-// Replace link from `additionalProperties` to api link for autocomplete work
-// Заменит ссылки из additionalProperties на ссылки в апи для работы автокомплитов
->>>>>>> 37e85ac0
 function openApi_guiPrepareAdditionalProperties(path_schema, api_obj, fields)
 {
     for(let i in fields)
@@ -190,9 +165,9 @@
             {
                 continue;
             }
-            
+
             fields[i][link_type.prop_name][link_type.list_name] = undefined
-             
+
             for(let l in api_obj.parent.sublinks)
             {
                 let list_obj = openApi_findParentByDefinition(api_obj.parent.sublinks[l], definition, link_type.type)
@@ -497,7 +472,6 @@
         }
         else
         {
-            debugger;
             let query_types =  ['post', 'put', 'delete', 'patch']
             for(let q in query_types)
             {

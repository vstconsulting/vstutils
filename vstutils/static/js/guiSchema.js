// Replace link to `Definitions` to object in field list
// Заменит ссылки на Definitions на объекты в списке полей
function openApi_guiPrepareFields(api, properties, parent_name)
{
    if(!guiElements)
    {
        throw "Error not found window.guiElements"
    }

    let fields = mergeDeep({}, properties)
    for(let i in fields)
    {
        /*if(fields[i].additionalProperties && fields[i].additionalProperties.model && fields[i].additionalProperties.model.$ref)
        {
            // Это для автокомплита поле а не ссылка куда попало.
            continue;
        }*/
        let field = fields[i]

        if(!field.gui_links)
        {
            field.gui_links = []
        }

        if(!field.definition)
        {
            field.definition = {}
        }

        field.name = i

        if(field.enum)
        {
            field.format = "enum"
        }

        let def_name = getObjectNameBySchema(field, 1)
        if(def_name)
        {
            let def_obj = getObjectDefinitionByName(api, def_name, parent_name+"_"+i)
            if(!def_obj)
            {
                console.error("can not found definition for object "+def_name)
                continue;
            }

            field =  mergeDeep(field, def_obj);

            if(!field.gui_links)
            {
                field.gui_links = []
            }

            field.readOnly = true

            let format = def_name.replace("#/", "").split(/\//)

            if(format[1] != "Data")
            {
                field.format = "api"+format[1]
            }

            if(!window.guiElements[field.format])
            {
                // Если нет объекта window.guiElements[field.format] то заменим на базолвый apiObject
                field.api_original_format = field.format
                field.format = "apiObject"
            }

            field.definition_ref = def_name
            //field.definition_list = openApi_findParentByDefinition(def_obj, def_name, 'list')
            //field.definition_one = openApi_findParentByDefinition(def_obj, def_name, 'page')

            field.gui_links.push({
                prop_name:'definition',
                list_name:'list',
                type:'list',
                $ref:def_name
            })

            field.gui_links.push({
                prop_name:'definition',
                list_name:'page',
                type:'page',
                $ref:def_name
            })
        }

        // В имени класса символ минус не допустим
        if(field.format)
        {
            field.format = field.format.replace(/\-/g, "_")
        }

        if(parent_name)
        {
            try{
                field.parent_name_format = parent_name.replace(/\-/g, "_")+"_"+field.name
            }catch (exception) {
                debugger;
            }


        }

        let fieldObj;
        if(field.format && window.guiElements[field.format])
        {
            fieldObj = new window.guiElements[field.format](field)
        }
        else if(field.type && window.guiElements[field.type])
        {
            fieldObj = new window.guiElements[field.type](field)
        }

        if(fieldObj && fieldObj.prepareProperties)
        {
            field = fieldObj.prepareProperties(field)
        }

        fields[i] = field
    }

    return fields
}

<<<<<<< HEAD
=======
function openApi_guiPrepareFilters(schema)
{
    let filters = jQuery.extend(true, {}, schema.filters); 
    for(let i in schema.responses)
    {
        if(i/1 >= 200 && i/1 < 400)
        {
            let val = schema.responses[i]

            if(    val.schema
                && val.schema.properties
                && val.schema.properties.next
                && val.schema.properties.previous)
            { 
                for(let j in filters)
                {
                    if(filters[j].name == "limit" || filters[j].name == "offset")
                    {
                        delete filters[j]
                    }
                }
                break;
            }
        }
    }
    return filters
}

>>>>>>> 52ba4dbc
function openApi_findParentByDefinition(api_obj, definition, type = 'list')
{
    if(api_obj.type == type && type == 'list' && api_obj.api.get)
    {
        let schema = getObjectNameBySchema(api_obj.api.get)
        if(schema == definition)
        {
            return api_obj;
        }
    }

    if(api_obj.type == type && type == 'page' && api_obj.page && api_obj.page.api.get)
    {
        let schema = getObjectNameBySchema(api_obj.page.api.get)
        if(schema == definition)
        {
            return api_obj;
        }
    }


    if(api_obj.parent)
    {
        return openApi_findParentByDefinition(api_obj.parent, definition);
    }


    return false
}


/**
 * Replace link from `additionalProperties` to api link for autocomplete work
 * Заменит ссылки из additionalProperties на ссылки в апи для работы автокомплитов
 * @param {type} path_schema
 * @param {type} api_obj
 * @param {type} fields
 *
 * Найдёт в списке полей такое поле
 * field.gui_links = [{
                prop_name:'autocomplete_properties',
                list_name:'list_obj',
                $ref:value.additionalProperties.model.$ref
 * }]
 * И положит в объект  autocomplete_properties.list_obj близжайший урл с моделью $ref
 */
function openApi_guiPrepareAdditionalProperties(path_schema, api_obj, fields)
{
    for(let i in fields)
    {
        if(!fields[i].gui_links)
        {
            continue;
        }

        for(let l in fields[i].gui_links)
        {
            let field = fields[i]
            let link_type = field.gui_links[l]

            let definition = link_type.$ref

            if(!api_obj.parent)
            {
                continue;
            }

            if(field[link_type.prop_name] === undefined)
            {
                field[link_type.prop_name] = {}
            }

            field[link_type.prop_name][link_type.list_name] = undefined

            let list_obj = undefined
            for(let l in api_obj.parent.sublinks)
            {
                list_obj = openApi_findParentByDefinition(api_obj.parent.sublinks[l], definition, link_type.type)
                if(list_obj)
                {
                    break;
                }
            }

            if(!list_obj)
            {
                for(let p in path_schema)
                {
                    if(path_schema[p].level > 2 || !path_schema[p].api.get)
                    {
                        continue;
                    }

                    let schema = getObjectNameBySchema(path_schema[p].api.get)
                    if(schema != definition)
                    {
                        continue;
                    }

                    list_obj = path_schema[p]
                    break;
                }
            }

            if(list_obj)
            {
                if(link_type.type == 'page' && list_obj.type == 'list' && list_obj.page)
                {
                    list_obj = list_obj.page
                }

                if(link_type.type == 'list' && list_obj.type == 'page' && list_obj.list)
                {
                    list_obj = list_obj.list
                }

                field[link_type.prop_name][link_type.list_name] = list_obj
                continue;
            }

            let definition_obj = openApi_findParentByDefinition(api_obj, definition, link_type.type)
            if(!definition_obj)
            {
                for(let j in path_schema)
                {
                    let val = path_schema[j]
                    if(val.level > 2)
                    {
                        continue;
                    }

                    let list_obj = openApi_findParentByDefinition(val, definition, link_type.type);
                    if(list_obj)
                    {
                        field[link_type.prop_name][link_type.list_name] = list_obj
                        break;
                    }
                }
            }
        }
    }

    return fields
}

// Replace `Definitions` link to field list from `Definitions`
// Заменит ссылки на Definitions на списки полей из Definitions
function openApi_guiQuerySchema(api, QuerySchema, type, parent_name)
{
    if(!QuerySchema)
    {
        return undefined
    }

    let def_name = undefined
    let query_schema = mergeDeep({}, QuerySchema)
    if(type == 'get')
    {
        if(query_schema.parameters)
        {
            query_schema.filters = query_schema.parameters
            query_schema.filters = openApi_guiPrepareFilters(query_schema)
        } 

        def_name = getObjectNameBySchema(query_schema)
    }
    else
    {
        if(query_schema.parameters)
        {
            query_schema.fields = query_schema.parameters
        }

        def_name = getObjectNameBySchema(query_schema.fields)
    }

    delete query_schema.parameters;
    if(!def_name)
    {
        return query_schema;
    }

    let def_obj = getObjectDefinitionByName(api, def_name)
    if(!def_obj)
    {
        return query_schema;
    }

    query_schema.fields = openApi_guiPrepareFields(api, def_obj.properties, parent_name)

    for(let i in query_schema.fields)
    {
        query_schema.fields[i].name = i
    }

    let responses = {}

    for(let i in query_schema.responses)
    {
        let resp = query_schema.responses[i]

        responses[i] = {
            description:resp.description
        }

        let responses_def_name = getObjectNameBySchema(resp)

        if(!responses_def_name)
        {
            continue;
        }

        let responses_def_obj = getObjectDefinitionByName(api, responses_def_name)
        if(!responses_def_obj)
        {
            throw "Not found Definition for name="+responses_def_name
        }

        responses[i].schema = responses_def_obj
    }
    query_schema.responses = responses

    return query_schema;
}

function openApi_guiSchemaSetRequiredFlags(api)
{
    for(let i in api.definitions)
    {
        let definition = api.definitions[i]
        if(definition.required)
        {
            for(let j in definition.required)
            {
                definition.properties[definition.required[j]].required = true
            }
        }
    }

    return api
}

function openApi_getPathesOfSublinks(sublinks) {
    let obj_path = {};
    for(let item in sublinks)
    {
        obj_path[item] = sublinks[item].path;
    }
    return obj_path;
}

// Generate schema based on api
// Сгенерирует схему на основе апи
function openApi_guiSchema(api)
{
    let path_schema = {}
    let short_schema = {}

    api = openApi_guiSchemaSetRequiredFlags(api)

    // Set page type ('page', 'list' or 'action'
    // Проставит типы страниц ('page' или 'list'  или 'action')
    for(let i in api.paths)
    {
        let val = api.paths[i]

        let urlLevel = (i.match(/\//g) || []).length

        let type = undefined
        if(val.get )
        {
            // @todo перезавязаться с operationId на тип ответа в схеме get запроса
            // rebind from `operationId` to `answer type` in schema of `get` request answer
            if(/_(get)$/.test(val.get.operationId))
            {
                type = 'page'
            }
            else if(/_list$/.test(val.get.operationId) )
            {
                type = 'list'
            }
            else
            {
                type = 'action'
            }
        }
        else
        {
            type = 'action'
        }

        let name = i.replace(/\/{[A-z]+}/g, "").split(/\//g)
        name = name[name.length - 2]

        path_schema[i] = {
            level:urlLevel,     // Уровень вложености
            path:i,             // Путь в апи
            type:type,          // Тип объекта ( list | page | action )
            name:name,          // Текст между последним и предпоследним знаком 
            bulk_name:name,     // Имя сущьности
            name_field:'name',  // Поле содержащие имя объекта
            api:{
                get:    openApi_guiQuerySchema(api, val.get, 'get', name),
                patch:  openApi_guiQuerySchema(api, val.patch, 'patch', name),
                put:    openApi_guiQuerySchema(api, val.put, 'put', name),
                post:   openApi_guiQuerySchema(api, val.post, 'post', name),
                delete: openApi_guiQuerySchema(api, val.delete, 'delete', name),
            },
            buttons:[],             // button array; массив кнопочек
            short_name:undefined,   // Путь в апи без упоминания блоков \/\{[A-z0-9]\}\/
            hide_non_required:guiLocalSettings.get('hide_non_required'),
            extension_class_name:["gui_"+i.replace(/\/{[A-z]+}/g, "").replace(/^\/|\/$/g, "").replace(/^\//g, "_")],    // Имена классов от которых надо отнаследоваться
            methodEdit:undefined,
            selectionTag:i.replace(/[^A-z0-9\-]/img, "_"),
        }

        if(type != 'action')
        {
            let short_key = i.replace(/\/{[A-z]+}/g, "").replace(/^\/|\/$/g, "")
            if(!short_schema[short_key])
            {
                short_schema[short_key] = {}
            }
            short_schema[short_key][type] = path_schema[i]
            path_schema[i].short_name = short_key
        }

    }

    // Set flags `canAdd`, `canRemove`, `canDelete`, `canEdit`
    // Проставит флаги canAdd, canRemove, canDelete, canEdit
    for(let path in path_schema)
    {
        let val =  path_schema[path]

        let key = path.replace(/\/{[A-z]+}/g, "").split(/\//g)
        key = key[key.length - 2]

        if(val.type == 'list')
        {
            val.methodAdd = 'post'
            val.canAdd = false
            val.canRemove = false
            if(path_schema['/'+key+'/'] && val.level > 2)
            {
                if(val.api.post != undefined)
                {
                    val.canAdd = true
                    val.shortestURL = path_schema['/'+key+'/']
                }
                val.canRemove = val.api.post != undefined
            }
            val.canCreate = val.api.post != undefined
        }
        else if(val.type == 'page')
        {
            val.canDelete = val.api.delete != undefined
            val.methodDelete = 'delete'


            if( val.api.patch != undefined)
            {
                val.methodEdit = 'patch'
            }

            if( val.api.put != undefined)
            {
                val.methodEdit = 'put'
            }
            val.canEdit = val.methodEdit != undefined;
        }
    }

    // Set `schema` property
    // Проставит свойство schema
    for(let path in path_schema)
    {
        let val =  path_schema[path]
        val.schema = {}

        if(val.type == 'list')
        {
            val.schema.list = {
                fields:openApi_guiPrepareFields(api, val.api.get.fields, val.name),
                filters:val.api.get.filters,
                query_type:'get',
                operationId:val.api.get.operationId,
                responses:val.api.get.responses,
            }

            if(val.api.post)
            {
                val.schema.new = {
                    fields:openApi_guiPrepareFields(api, val.api.post.fields, val.name),
                    filters:val.api.post.filters,
                    query_type:'post',
                    operationId:val.api.post.operationId,
                    responses:val.api.post.responses,
                }
            }
        }
        else if(val.type == 'page')
        {
            val.schema.get = {
                fields:openApi_guiPrepareFields(api, val.api.get.fields, val.name),
                filters:val.api.get.filters,
                query_type:'get',
                operationId:val.api.get.operationId,
                responses:val.api.get.responses,
            }

            for(let f in val.schema.get.fields)
            {
                val.schema.get.fields[f].readOnly = true
            }

            if(val.api.put)
            {
                val.schema.edit = {
                    fields:openApi_guiPrepareFields(api, val.api.put.fields, val.name),
                    filters:val.api.put.filters,
                    query_type:'put',
                    operationId:val.api.put.operationId,
                    responses:val.api.put.responses,
                }
            }

            if(val.api.patch)
            {
                val.schema.edit = {
                    fields:openApi_guiPrepareFields(api, val.api.patch.fields, val.name),
                    filters:val.api.patch.filters,
                    query_type:'patch',
                    operationId:val.api.patch.operationId,
                    responses:val.api.patch.responses,
                }
            }
        }
        else
        {
            let query_types =  ['post', 'put', 'delete', 'patch']
            for(let q in query_types)
            {
                if(val.api[query_types[q]])
                {
                    let fields = openApi_guiPrepareFields(api, val.api[query_types[q]].fields, val.name)
                    val.schema.exec = {
                        fields:fields,
                        filters:val.api[query_types[q]].filters,
                        query_type:query_types[q],
                        operationId:val.api[query_types[q]].operationId,
                        responses:val.api[query_types[q]].responses,
                    }
                    val.methodExec = query_types[q]

                    if(Object.keys(fields).length == 0) {
                        val.isEmptyAction = true;
                    }

                    break;
                }
            }
        }
    }

    // Bind list pages and object pages
    // Свяжет страницы списков и страницы объектов
    for(let path in path_schema)
    {
        let val =  path_schema[path]

        if(val.type == 'page')
        {
            let list_path = path.replace(/\{[A-z]+\}\/$/, "")
            if(path_schema[list_path])
            {
                val.list = path_schema[list_path]
                val.list_path = list_path

                path_schema[list_path].page = val
                path_schema[list_path].page_path = path
            }
        }
    }

    // Set `sublinks`, `sublinks_12`, `actions`, `links` property for objects
    // Проставит свойства sublinks, sublinks_l2, actions, links объектам
    for(let path in path_schema)
    {
        let val =  path_schema[path]

        val.sublinks = openApi_get_internal_links(path_schema, path, 1)
        val.sublinks_l2 = openApi_get_internal_links(path_schema, path, 2)

        // objects with paths to sublinks, sublinks_l2
        val.__link_sublinks = openApi_getPathesOfSublinks(val.sublinks)
        val.__link_sublinks_l2 = openApi_getPathesOfSublinks(val.sublinks_l2)

        val.actions = {}
        val.links = {}
        for(let subpage in  val.sublinks)
        {
            let subobj = val.sublinks[subpage]
            if(subobj.type != 'action')
            {
                val.links[subobj.name] = subobj
                continue;
            }

            val.actions[subobj.name] = subobj

        }


        val.multi_actions = []

        // object with paths to multiactions
        val['__link_multi_actions'] = {};
        for(let subaction in  val.sublinks_l2)
        {
            let subobj = val.sublinks_l2[subaction]
            if(subobj.type != 'action')
            {
                continue;
            }

            val.multi_actions[subobj.name] = subobj
            val['__link_multi_actions'][subobj.name] = subobj.path;
        }

        if(val.type == 'list' && val.page && (val.canRemove || val.page.canDelete))
        {
            val.multi_actions['delete'] = {
                name:"delete",
                onClick: multi_action_delete,
            }
        }
    }

    for(let path in path_schema)
    {
        openApi_set_parents_links(path_schema, path, path_schema[path])
    }

    // Set `schema` property
    // Проставит свойство schema
    for(let path in path_schema)
    {
        let val = path_schema[path]
        for(let schema in path_schema[path].schema)
        {
            val.schema[schema].fields = openApi_guiPrepareAdditionalProperties(path_schema, val, val.schema[schema].fields)
        }
    }

    // for(let path in path_schema)
    // {
    //     let val = path_schema[path]
    //
    //     tabSignal.emit("openapi.schema.name."+val.name,  {paths:path_schema, path:path, value:val});
    //     tabSignal.emit("openapi.schema.type."+val.type,  {paths:path_schema, path:path, value:val});
    //     for(let schema in val.schema)
    //     {
    //         tabSignal.emit("openapi.schema.schema",  {paths:path_schema, path:path, value:val.schema[schema]});
    //         tabSignal.emit("openapi.schema.schema."+schema,  {paths:path_schema, path:path, value:val.schema[schema], schema:schema});
    //         tabSignal.emit("openapi.schema.fields",  {paths:path_schema, path:path, value:val.schema[schema], schema:schema, fields:val.schema[schema].fields});
    //     }
    //
    // }

    return {path:path_schema, object:short_schema};
}

/*
 * Function emits signals for schema
 * @param {object} path_schema - guiShema.path
 */
function emitSchemaPathSignals(path_schema)
{
    for(let path in path_schema)
    {
        let val = path_schema[path]

        tabSignal.emit("openapi.schema.name."+val.name,  {paths:path_schema, path:path, value:val});
        tabSignal.emit("openapi.schema.type."+val.type,  {paths:path_schema, path:path, value:val});
        for(let schema in val.schema)
        {
            tabSignal.emit("openapi.schema.schema",  {paths:path_schema, path:path, value:val.schema[schema]});
            tabSignal.emit("openapi.schema.schema."+schema,  {paths:path_schema, path:path, value:val.schema[schema], schema:schema});
            tabSignal.emit("openapi.schema.fields",  {paths:path_schema, path:path, value:val.schema[schema], schema:schema, fields:val.schema[schema].fields});
        }
    }
}

/*
 * Due to canRemove(boolean) value, function returns proper function for delete.
 */
function multi_action_delete()
{
    if(this.api.canRemove)
    {
        return questionDeleteOrRemove(this);
    }
    else
    {
        return questionDeleteAllSelectedOrNot(this);
    }
}

function openApi_guiPagesBySchema(schema)
{
    for(let i in schema.path)
    {
        let val = schema.path[i]
        if(val.type == 'list')
        {
            // это список
            openApi_add_list_page_path(val)
        }
        if(val.type == 'page')
        {
            // это один элемент
            openApi_add_one_page_path(val)
        }
        if(val.type == 'action')
        {
            openApi_add_one_action_page_path(val)
        }
    }
}

// Return object by link from `Definitions`
// Вернёт объект из definitions по его ссылке
function getObjectDefinitionByName(api, name, parent_name)
{
    if(!name || !name.replace)
    {
        return;
    }

    // "#/definitions/Group"
    // @todo надо чтоб он правильно извлекал путь а не расчитывал на то что оно всегда в definitions будет
    // need correctly get path, `definition` cann't always have path
    let path = name.replace("#/", "").split(/\//)
    let definition = path[path.length - 1]

    let obj = undefined
    if(definition == "Data")
    {
        if(parent_name)
        {
            obj = {
                properties:{},
                format:"api_"+parent_name,
                type:"object",
            }
        }
    }

<<<<<<< HEAD
    obj = mergeDeep({}, api.definitions[definition])
=======
    obj = jQuery.extend(true, {}, api.definitions[definition])
>>>>>>> 52ba4dbc

    obj.definition_name = definition
    obj.definition_ref = name

    if(obj.required)
    {
        for(let j in obj.required)
        {
            obj.properties[obj.required[j]].required = true
        }
    }
<<<<<<< HEAD
    tabSignal.emit("openapi.schema.definition",  {definition:obj, api:api, name:name, parent_name:parent_name});
    tabSignal.emit("openapi.schema.definition."+definition,  {definition:obj, name:name, parent_name:parent_name});
=======

    tabSignal.emit("openapi.schema.definition",  {definition:obj, api:api, name:name, parent_name:parent_name});
    tabSignal.emit("openapi.schema.definition."+definition,  {definition:obj, name:name, parent_name:parent_name});

>>>>>>> 52ba4dbc
    return obj
}

/**
 * Ищет описание схемы в объекте рекурсивно
 * Recursive search `schema` description
 * @param {object} obj
 * @returns {undefined|object}
 */
function getObjectNameBySchema(obj, max_level = 0, level = 0)
{
    if(!obj)
    {
        return undefined;
    }

    if(max_level && max_level <= level)
    {
        return undefined;
    }

    if(typeof obj == 'string')
    {
        var name = obj.match(/\/([A-z0-9]+)$/)
        if(name && name[1])
        {
            return obj[i]
        }
        return undefined;
    }

    if(typeof obj != 'object')
    {
        return undefined;
    }

    for(var i in obj)
    {
        if(i == '$ref' || i == "definition_ref")
        {
            var name = obj[i].match(/\/([A-z0-9]+)$/)

            if(name && name[1])
            {
                return obj[i]
            }
        }

        if(typeof obj[i] == 'object')
        {
            let api_obj = getObjectNameBySchema(obj[i], max_level, level+1)
            if(api_obj)
            {
                return api_obj;
            }
        }
    }

    return undefined;
}

/**
 * Вернёт массив вложенных путей для пути base_path
 * Return array of nested path for `base_path`
 * @param {type} api апи
 * @param {type} base_path path in api; путь в апи
 * @returns {Array} actions of this path; экшены этого пути
 */
function openApi_get_internal_links(paths, base_path, targetLevel)
{
    var res = []

    // Build `action` list base on data about one note
    // Список Actions строить будем на основе данных об одной записи.
    for(var api_action_path in paths)
    {
        var api_path_value = paths[api_action_path]

        if(api_action_path.indexOf(base_path) != 0)
        {
            continue;
        }

        let dif = api_action_path.match(/\//g).length - base_path.match(/\//g).length;
        if(dif != targetLevel)
        {
            continue;
        }

        var name = api_action_path.match(/\/([A-z0-9]+)\/$/)
        if(!name)
        {
            continue;
        }

        res[name[1]] = api_path_value
    }

    return res;
}

function openApi_set_parents_links(paths, base_path, parent_obj)
{
    for(var api_action_path in paths)
    {
        var api_path_value = paths[api_action_path]

        if(api_action_path.indexOf(base_path) != 0)
        {
            continue;
        }

        let dif = api_action_path.match(/\//g).length - base_path.match(/\//g).length;
        if(dif != 1)
        {
            continue;
        }

        api_path_value.parent = parent_obj
        api_path_value.__link_parent = parent_obj.path
    }

}


/**
 *
 * @param paths - list of all path
 * @param base_path - path to seatch
 * @param value_name - value to search in `base_path`
 * @param replace_part - value for replace for correct `value_name` for path
 * @returns {*}
 */
function findPath(paths, base_path, value_name, replace_part="_id")
{
    let regexp = new RegExp(replace_part+"$", "");
    value_name = value_name.replace(regexp, "");
    let path_array = base_path.split("/");

    do{
        if(paths[path_array.join("/")+value_name+"/"])
        {
            return path_array.join("/")+value_name+"/"
        }
        else if (path_array.length <= 2)
        {
            return false;
        }

        path_array.splice(path_array.length-2, 1);

    }while(1)
}

/*
 * Function finds function by name and returns it.
 * @param field {string} - field of some model, with the name of function.
 * @param prefix {string} - some prefix in 'field'.
 */
function findFunctionByName(field, prefix)
{
    let func_name = field;
    if(prefix)
    {
        func_name =  field.replace(prefix, '');
    }

    return window[func_name];
}

function setDefaultPrefetchFunctions(obj)
{
    for(let i in obj.fields)
    {
        if(obj.fields[i].prefetch)
        {
            let field = obj.fields[i]

            if(typeof field.prefetch == "function")
            {
                continue;
            }

            if(typeof field.prefetch == "object")
            {
                for(let item in field.prefetch)
                {
                    if(field.prefetch[item] && field.prefetch[item].indexOf('_func_') == 0)
                    {
                        field.prefetch[item] = findFunctionByName(field.prefetch[item], '_func_');
                    }
                }
                continue;
            }

            let prefetch_path = undefined
            if(typeof field.prefetch == "string")
            {

                if(field.prefetch.indexOf('_func_') == 0)
                {
                    field.prefetch = findFunctionByName(field.prefetch, '_func_');
                    continue;
                }

                prefetch_path = field.prefetch.toLowerCase()

                if(!obj.paths[prefetch_path])
                {
                    throw "Error in prefetch_path="+prefetch_path+" field="+JSON.stringify(field)
                }

                obj.fields[i].prefetch = {
                    path:function(path){
                        return function (obj) {
                            return path;
                        }
                    }(prefetch_path),
                }

                continue;
            }
            else
            {
                prefetch_path = i.toLowerCase()
            }

            if(!prefetch_path)
            {
                continue;
            }


            prefetch_path = findPath(obj.paths, obj.path, prefetch_path.replace(/_id$/, ""))
            if(!obj.paths[prefetch_path])
            {
                continue;
            }

<<<<<<< HEAD
            //obj.fields[i].type = "prefetch";  
=======
            //obj.fields[i].type = "prefetch";
>>>>>>> 52ba4dbc
            obj.fields[i].prefetch = {
                path:function(path){
                    return function (obj) {
                        return path;
                    }
                }(prefetch_path),
            }
        }
    }
}

tabSignal.connect("openapi.schema.fields", function(obj)
{
    setDefaultPrefetchFunctions.apply(this, arguments)
})

tabSignal.connect("openapi.schema.schema", function(obj)
{

    for (let i in obj.value.responses){
        if (obj.value.responses[i].schema) {
            for (let k in obj.value.responses[i].schema.properties) {
                if(obj.value.responses[i].schema.properties[k].additionalProperties)
                {
                    if(
                        !obj.value.responses[i].schema.redirect_path &&
                        !obj.value.responses[i].schema.redirect_field
                    ) {
                        if (obj.value.responses[i].schema.properties[k].additionalProperties.redirect) {
                            obj.value.responses[i].schema.redirect_path = findPath(obj.paths, obj.path, k);
                            obj.value.responses[i].schema.redirect_field = k;
                            break;
                        }
                        else if (!obj.value.responses[i].schema.properties[k].additionalProperties.redirect) {
                            let redirect_path = obj.path.split("/")
                            redirect_path.splice(redirect_path.length - 2, 1)
                            obj.value.responses[i].schema.redirect_path = redirect_path.join("/");
                            break;
                        }
                    }
                }
            }
        }
    }
})

tabSignal.connect("openapi.schema.type.action", function(obj) {
    let actionResponseDefName;
    try {
        for (let i in obj.value.schema.exec.responses) {
            if (i >= 200 && i < 400 && obj.value.schema.exec.responses[i].schema) {
                try {
                    actionResponseDefName = obj.value.schema.exec.responses[i];
                    break;
                } catch (e) {
                }
            }
        }
    } catch (e)
    {
        console.error("Action " + obj.value.name + " don't have schema")
        return;
    }

    if (!actionResponseDefName)
    {
        console.error("Action " + obj.value.name + " don't have response definition")
        return;
    }

    let test = function(responses, path)
    {
        for (let i in responses)
        {
            let resp = responses[i]
            if (i >= 200 && i < 400 && resp.schema) {
                if (resp.schema.definition_name == actionResponseDefName.schema.definition_name)
                {
                    actionResponseDefName.schema.redirect_path = path;
                    actionResponseDefName.schema.redirect_field = resp.schema.properties["pk"] || resp.schema.properties["id"];
                    return false;
                }
            }
        }
    }

    try {
        let path = obj.value.parent.path.split("/");
        path.splice(path.length-2, 1);
        test(obj.value.parent.schema.get.responses, path.join("/"))
    } catch (e) {
        return;
    }

    try{
        let path = obj.value.parent.path.split("/");
        path.splice(path.length-2, 1);
        test(obj.value.parent.parent.schema.list.responses, path.join("/"))
    } catch (e) {
        return;
    }

    return;
})<|MERGE_RESOLUTION|>--- conflicted
+++ resolved
@@ -124,11 +124,9 @@
     return fields
 }
 
-<<<<<<< HEAD
-=======
 function openApi_guiPrepareFilters(schema)
 {
-    let filters = jQuery.extend(true, {}, schema.filters); 
+    let filters = jQuery.extend(true, {}, schema.filters);
     for(let i in schema.responses)
     {
         if(i/1 >= 200 && i/1 < 400)
@@ -139,7 +137,7 @@
                 && val.schema.properties
                 && val.schema.properties.next
                 && val.schema.properties.previous)
-            { 
+            {
                 for(let j in filters)
                 {
                     if(filters[j].name == "limit" || filters[j].name == "offset")
@@ -154,7 +152,6 @@
     return filters
 }
 
->>>>>>> 52ba4dbc
 function openApi_findParentByDefinition(api_obj, definition, type = 'list')
 {
     if(api_obj.type == type && type == 'list' && api_obj.api.get)
@@ -297,7 +294,7 @@
         }
     }
 
-    return fields
+   return fields
 }
 
 // Replace `Definitions` link to field list from `Definitions`
@@ -317,7 +314,7 @@
         {
             query_schema.filters = query_schema.parameters
             query_schema.filters = openApi_guiPrepareFilters(query_schema)
-        } 
+        }
 
         def_name = getObjectNameBySchema(query_schema)
     }
@@ -453,7 +450,7 @@
             level:urlLevel,     // Уровень вложености
             path:i,             // Путь в апи
             type:type,          // Тип объекта ( list | page | action )
-            name:name,          // Текст между последним и предпоследним знаком 
+            name:name,          // Текст между последним и предпоследним знаком
             bulk_name:name,     // Имя сущьности
             name_field:'name',  // Поле содержащие имя объекта
             api:{
@@ -689,7 +686,18 @@
         {
             val.multi_actions['delete'] = {
                 name:"delete",
-                onClick: multi_action_delete,
+                onClick:function()
+                {
+                    if(this.api.canRemove)
+                    {
+                        return questionDeleteOrRemove(this);
+                    }
+                    else
+                    {
+                        return questionDeleteAllSelectedOrNot(this);
+                    }
+
+                }
             }
         }
     }
@@ -737,7 +745,7 @@
     for(let path in path_schema)
     {
         let val = path_schema[path]
-
+         
         tabSignal.emit("openapi.schema.name."+val.name,  {paths:path_schema, path:path, value:val});
         tabSignal.emit("openapi.schema.type."+val.type,  {paths:path_schema, path:path, value:val});
         for(let schema in val.schema)
@@ -814,11 +822,7 @@
         }
     }
 
-<<<<<<< HEAD
-    obj = mergeDeep({}, api.definitions[definition])
-=======
     obj = jQuery.extend(true, {}, api.definitions[definition])
->>>>>>> 52ba4dbc
 
     obj.definition_name = definition
     obj.definition_ref = name
@@ -830,15 +834,10 @@
             obj.properties[obj.required[j]].required = true
         }
     }
-<<<<<<< HEAD
+
     tabSignal.emit("openapi.schema.definition",  {definition:obj, api:api, name:name, parent_name:parent_name});
     tabSignal.emit("openapi.schema.definition."+definition,  {definition:obj, name:name, parent_name:parent_name});
-=======
-
-    tabSignal.emit("openapi.schema.definition",  {definition:obj, api:api, name:name, parent_name:parent_name});
-    tabSignal.emit("openapi.schema.definition."+definition,  {definition:obj, name:name, parent_name:parent_name});
-
->>>>>>> 52ba4dbc
+
     return obj
 }
 
@@ -1045,12 +1044,12 @@
                 }
 
                 prefetch_path = field.prefetch.toLowerCase()
-
+                
                 if(!obj.paths[prefetch_path])
                 {
                     throw "Error in prefetch_path="+prefetch_path+" field="+JSON.stringify(field)
                 }
-
+                 
                 obj.fields[i].prefetch = {
                     path:function(path){
                         return function (obj) {
@@ -1058,7 +1057,7 @@
                         }
                     }(prefetch_path),
                 }
-
+                 
                 continue;
             }
             else
@@ -1067,7 +1066,7 @@
             }
 
             if(!prefetch_path)
-            {
+            {  
                 continue;
             }
 
@@ -1078,11 +1077,7 @@
                 continue;
             }
 
-<<<<<<< HEAD
-            //obj.fields[i].type = "prefetch";  
-=======
             //obj.fields[i].type = "prefetch";
->>>>>>> 52ba4dbc
             obj.fields[i].prefetch = {
                 path:function(path){
                     return function (obj) {
@@ -1111,7 +1106,7 @@
                         !obj.value.responses[i].schema.redirect_path &&
                         !obj.value.responses[i].schema.redirect_field
                     ) {
-                        if (obj.value.responses[i].schema.properties[k].additionalProperties.redirect) {
+                         if (obj.value.responses[i].schema.properties[k].additionalProperties.redirect) {
                             obj.value.responses[i].schema.redirect_path = findPath(obj.paths, obj.path, k);
                             obj.value.responses[i].schema.redirect_field = k;
                             break;

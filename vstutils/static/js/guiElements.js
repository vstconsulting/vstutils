
var guiElements = {
}

guiElements.base = function(opt = {}, value, parent_object)
{
    this.opt = opt
    this.value = value
    this.element_id = ("field_"+ Math.random()+ "" +Math.random()+ "" +Math.random()).replace(/\./g, "")
    this.onChange_calls = []

    this.setValue = function(value)
    {
        this.value = value
    }

    this.reductionToType = function(value)
    {

        if(this.render_options.type == "object")
        {
            if(!value)
            {
                return "{}"
            }

            return JSON.stringify(value)
        }
<<<<<<< HEAD
        
=======

>>>>>>> 65d305d7
        if(this.render_options.type == "string" || this.render_options.type == "file")
        {
            if(!value)
            {
                return ""
            }

            return value.toString()
        }

        if(this.render_options.type == "number" || this.render_options.type == "integer" )
        {
            return value/1
        }

        if(this.render_options.type == "boolean" )
        {
            return value == true
        }

        return value
    }

    this._onRender = function(options)
    {
        $('#'+this.element_id).on('change', false, () => {
            this._callAllonChangeCallback()
        })

        if(options.onclick)
        {
            $('#'+this.element_id).on('click', false, options.onclick)
        }
    }

    this.render = function(render_options)
    {
        if(render_options !== undefined)
        {
            this.render_options = $.extend({}, opt, render_options)
        }
        else if(this.render_options === undefined)
        {
            this.render_options = $.extend({}, opt)
        }

        if(this.render_options.hideReadOnly && this.render_options.readOnly)
        {
            return "";
        }

        return spajs.just.render("guiElements."+this.name , {opt:this.render_options, guiElement:this, value:this.value}, () => {
            this._onRender(this.render_options)
            this._callAllonChangeCallback()
        });
    }

    this.getValue = function()
    {
        let value = $("#"+this.element_id).val();
        let default_value = this.opt.default;

        if(!value && default_value)
        {
            return  this.reductionToType(default_value);
        }
        else
        {
            return this.reductionToType(value);
        }

    }

    this.getValidValue = function()
    {
        let value = this.getValue()

<<<<<<< HEAD
        let filed = this.render_options
=======
        let field = this.render_options
>>>>>>> 65d305d7

        let value_length = 0
        if(value)
        {
            value_length = value.toString().length
        }

<<<<<<< HEAD
        if(filed.maxLength && value_length > filed.maxLength)
        {
            debugger;
            throw {error:'validation', message:'Filed '+filed.name +" is too long"}
        }

        if(filed.minLength)
        {
            if(value_length == 0)
            {
                if(filed.required)
                {
                    debugger;
                    throw {error:'validation', message:'Filed '+filed.name +" is empty"}
=======
        if(field.maxLength && value_length > field.maxLength)
        {
            debugger;
            throw {error:'validation', message:'Field '+field.name +" is too long"}
        }

        if(field.minLength)
        {
            if(value_length == 0)
            {
                if(field.required)
                {
                    debugger;
                    throw {error:'validation', message:'Field '+field.name +" is empty"}
>>>>>>> 65d305d7
                }
                else
                {
                    return undefined
                }
            }

<<<<<<< HEAD
            if(value_length < filed.minLength)
            {
                debugger;
                throw {error:'validation', message:'Filed '+filed.name +" is too short"}
            }
        }

        if((value === "" || value === undefined) && filed.required && !this.opt.default)
        {
            throw {error:'validation', message:'Filed '+filed.name +" is required"}
=======
            if(value_length < field.minLength)
            {
                debugger;
                throw {error:'validation', message:'Field '+field.name +" is too short"}
            }
        }

        if((value === "" || value === undefined) && field.required && !this.opt.default)
        {
            throw {error:'validation', message:'Field '+field.name +" is required"}
>>>>>>> 65d305d7
        }

        if(value === "" && !this.opt.default)
        {
            return undefined
        }

        return value;
    }

    /**
     * Добавляет колбек на событие onChange чтоб зависимые поля могли вовремя перестроиться
     * @param {function} callback
     * @returns {undefined}
     *
     * @example На пример так поле notes становится зависимым от поля name у проектов
     *  window.api.openapi.definitions.OneProject.properties.notes.dependsOn = ['name']
     */
    this.addOnChangeCallBack = function(callback)
    {
        this.onChange_calls.push(callback)
    }

    this._callAllonChangeCallback = function()
    {
        let val = this.getValue()
        for(let i in this.onChange_calls)
        {
            this.onChange_calls[i]({
                field:this,
                opt:opt,
                value:val
            })
        }
    }
    /**
     * Вызывается для перестройки поля в тот момент когда поле от которого мы зависим поменяло значение
     * @param {function} callback
     * @returns {undefined}
     */
    this.updateOptions = function(arg)
    {
        if(opt.onUpdateOptions)
        {
            if(typeof opt.onUpdateOptions != 'object')
            {
                opt.onUpdateOptions = [opt.onUpdateOptions]
            }

            for(let i in opt.onUpdateOptions)
            {
                opt.onUpdateOptions[i](this, arg)
            }
        }
    }
}

/**
 *
 * @param {type} opt
 * @returns {guiElements.button}
 *
 * opt = {
 * class:''     - css
 * link:''      - ссылка
 * title:''     - подсказка
 * onclick:''   - текст события onclick
 * text:''      - текст надписи
 * }
 */
guiElements.link_button = function(opt = {})
{
    this.name = 'link_button'
    guiElements.base.apply(this, arguments)
}

guiElements.string = function()
{
    this.name = 'string'
    guiElements.base.apply(this, arguments)
}
 
guiElements.password = function()
{
    this.name = 'password'
    guiElements.base.apply(this, arguments)
}

guiElements.password = function()
{
    this.name = 'password'
    guiElements.base.apply(this, arguments)
}

guiElements.button = function()
{
    this.name = 'button'
    guiElements.base.apply(this, arguments)
}

guiElements.enum = function(opt = {}, value)
{
    this.name = 'enum'
    guiElements.base.apply(this, arguments)

    this._onBaseRender = this._onRender
    this._onRender = function(options)
    {
        this._onBaseRender(options)

        $('#'+this.element_id).select2({
            width: '100%',
        });
    }
}

guiElements.file = function(opt = {})
{
    this.name = 'file'
    guiElements.base.apply(this, arguments);

    this.getValue = function ()
    {
        return $('#fileContent_' + this.element_id).val();
    }
}

guiElements.secretfile = function(opt = {})
{
    this.name = 'secretfile'
    guiElements.file.apply(this, arguments);
}

guiElements.boolean = function()
{
    this.name = 'boolean'
    guiElements.base.apply(this, arguments)

    this.getValue = function()
    {
        return $("#"+this.element_id).hasClass('selected');
    }
}

guiElements.html = function(opt = {})
{
    this.name = 'html'
    guiElements.base.apply(this, arguments)

    this.getValue = function()
    {
        return undefined;
    }
}

guiElements.textarea = function(opt = {})
{
    this.name = 'textarea';
    guiElements.base.apply(this, arguments)
}

guiElements.autocomplete = function()
{
    this.name = 'autocomplete'
    guiElements.base.apply(this, arguments)

    this.getValue = function()
    {
        if (this.matches &&
            this.opt.additionalProperties &&
            this.opt.additionalProperties.view_field &&
            this.opt.additionalProperties.value_field)
        {
            var value = $("#" + this.element_id).val();
            var data_value = $("#" + this.element_id).attr('value');
            var match = false;
            for (var i in this.matches)
            {
                if (value == this.matches[i]['view_field'] &&
                    data_value == this.matches[i]['value_field'])
                {
                    match = true;
                }
            }

            if (match)
            {
                return data_value;
            }
            else
            {
                return value
            }
        }
        else
        {
            return $("#" + this.element_id).val();
        }
    }

    this._onBaseRender = this._onRender
    this._onRender = function(options)
    {
        this._onBaseRender(options)

        /*
         * options.searchObj - object for JS hardcode, which aim is to redefine way of getting data for autocomplete.
         *
         * Example of hardcode:
         * tabSignal.connect("openapi.factory.ansiblemodule", function(data)
         * {
         *      let inventory = apiansiblemodule.one.view.definition.properties.inventory;
         *      inventory.type = "autocomplete"
         *      inventory.searchObj = new apiinventory.list();
         * });
         */
        if(options.searchObj)
        {
            return new autoComplete({
                selector: '#'+this.element_id,
                minChars: 0,
                cache:false,
                showByClick:true,
                menuClass:'autocomplete autocomplete-'+this.element_id,
                renderItem: function(item, search)
                {
                    return '<div class="autocomplete-suggestion" data-value="' + item.id + '" >' + item.name + '</div>';
                },
                onSelect: (event, term, item) =>
                {
                    let value = $(item).attr('data-value');
                    $('#'+this.element_id).val($(item).text());
                    $('#'+this.element_id).attr('value', value);
                    $('#'+this.element_id).attr({'data-hide':'hide'});
                },
                source: (original_term, response) =>
                {
                    let search_str = trim(original_term);

                    let isHide = $('#'+this.element_id).attr('data-hide')
                    if(isHide == "hide")
                    {
                        $('#'+this.element_id).attr({'data-hide':'show'})
                        return;
                    }

                    $.when(options.searchObj.search(search_str)).done((rawdata) => {

                        if(!rawdata || !rawdata.data || !rawdata.data.results)
                        {
                            response([])
                        }

                        if(options.matcher)
                        {
                            response(options.matcher(rawdata))
                            return;
                        }

                        response(rawdata.data.results)

                    }).fail(() => {
                        response([])
                    })
                }
            });
        }
        /*
         * options.enum - array, which comes from api.
         * This array has data for autocomplete.
         */
        else if(options.enum)
        {
            return new autoComplete({
                selector: '#'+this.element_id,
                minChars: 0,
                cache:false,
                showByClick:true,
                menuClass:'autocomplete autocomplete-'+this.element_id,
                renderItem: function(item, search)
                {
                    return '<div class="autocomplete-suggestion" data-value="' + item + '" >' + item + '</div>';
                },
                onSelect: (event, term, item) =>
                {
                    let value = $(item).attr('data-value');
                    $('#'+this.element_id).val($(item).text());
                    $('#'+this.element_id).attr('value', value);
                    $('#'+this.element_id).attr({'data-hide':'hide'});
                },
                source: (original_term, response) =>
                {
                    let search_str = trim(original_term);

                    let isHide = $('#'+this.element_id).attr('data-hide')
                    if(isHide == "hide")
                    {
                        $('#'+this.element_id).attr({'data-hide':'show'})
                        return;
                    }

                    let choices = options.enum;

                    let matches = [];
                    for(let i in choices)
                    {
                        if (choices[i].toLowerCase().indexOf(search_str.toLowerCase()) != -1)
                        {
                            matches.push(choices[i]);
                        }
                    }
                    response(matches);
                }
            });
        }
        /*
         * options.additionalProperties - object, which comes from api.
         * This object has info about model and fields, where data for autocomplete is stored.
         */
        else if(options.additionalProperties)
        {
            let props = getInfoFromAdditionalProperties(options);
            let obj = props['obj'];
            let value_field = props['value_field'];
            let view_field = props['view_field'];

            return new autoComplete({
                selector: '#'+this.element_id,
                minChars: 0,
                delay:350,
                cache:false,
                showByClick:true,
                menuClass:'autocomplete autocomplete-'+this.element_id,
                renderItem: function(item, search)
                {
                    return '<div class="autocomplete-suggestion" data-value="' + item.value_field + '" >' + item.view_field + '</div>';
                },
                onSelect: (event, term, item) =>
                {
                    var value = $(item).attr('data-value');
                    $('#'+this.element_id).val($(item).text());
                    $('#'+this.element_id).attr('value', value);
                    $('#'+this.element_id).attr({'data-hide':'hide'});
                },
                source: (original_term, response) =>
                {
                    let search_str = trim(original_term);

                    let isHide = $('#'+this.element_id).attr('data-hide')
                    if(isHide == "hide")
                    {
                        $('#'+this.element_id).attr({'data-hide':'show'})
                        return;
                    }

                    if(obj)
                    {
                        let list = new obj.list();

                        let filters = getFiltersForAutocomplete(list, search_str, view_field);

                        $.when(list.search(filters)).done((data) => {

                            let res = data.data.results;
                            let matches = [];

                            for(let i in res)
                            {
                                matches.push({
                                    value_field: res[i][value_field],
                                    view_field: res[i][view_field],
                                });
                            }

                            this.matches = matches;

                            response(matches)

                        }).fail((e) => {
                            response([]);
                        });
                    }
                }
            });
        }
    }
}

<<<<<<< HEAD
guiElements.select2 = function(filed, filed_value, parent_object)
=======
guiElements.select2 = function(field, field_value, parent_object)
>>>>>>> 65d305d7
{
    this.name = 'select2'
    guiElements.base.apply(this, arguments)

    this._onBaseRender = this._onRender
    this._onRender = function(options)
    {
        this._onBaseRender(options)

        /*
         * options.search - function for JS hardcode, which aim is to redefine way of getting data for select2.
         * @param {object} params - argument from select2 transport function
<<<<<<< HEAD
         * @param {object} filed - filed to which we want add select2
         * @param {integer/string} filed_value - value of field
=======
         * @param {object} field - field to which we want add select2
         * @param {integer/string} field_value - value of field
>>>>>>> 65d305d7
         * @param {object} parent_object - object (one) - model of single object page
         * @returns Deferred object
         *
         * Example of hardcode:
         * tabSignal.connect("openapi.factory.ansiblemodule", function(data)
         * {
<<<<<<< HEAD
         *      let filed = apiansiblemodule.one.view.definition.properties.inventory;
         *      filed.format = "select2"
         *      filed.search = function(params, filed, filed_value, parent_object)
=======
         *      let field = apiansiblemodule.one.view.definition.properties.inventory;
         *      field.format = "select2"
         *      field.search = function(params, field, field_value, parent_object)
>>>>>>> 65d305d7
         *      {
         *          //some code here
         *      }
         * });
         */
        if(options.search)
        {
            return $('#'+this.element_id).select2({
                width: '100%',
                ajax: {
                    transport: function (params, success, failure)
                    {
<<<<<<< HEAD
                        $.when(options.search(params, filed, filed_value, parent_object)).done((results) =>
=======
                        $.when(options.search(params, field, field_value, parent_object)).done((results) =>
>>>>>>> 65d305d7
                        {
                            /*
                             * {
                                "results": [
                                  {
                                    "id": 1,
                                    "text": "Option 1"
                                  },
                                  {
                                    "id": 2,
                                    "text": "Option 2"
                                  }
                                ],
                                "pagination": {
                                  "more": true
                                }
                              }
                             */
                            success(results)
                        }).fail(() => {
                            failure([])
                        })
                    }
                }
            });
        }
        /*
         * options.enum - array, which comes from api.
         * This array has data for select2.
         */
        else if(options.enum)
        {
            let data = [];
            for(let i in options.enum)
            {
                data.push(
                    {
                        id: options.enum[i],
                        text: options.enum[i],
                    }
                )
            }

<<<<<<< HEAD
            $('#'+this.element_id).select2({
                width: '100%',
                data: data
=======
            return $('#'+this.element_id).select2({
                width: '100%',
                data: data,
>>>>>>> 65d305d7
            });
        }
        /*
         * options.additionalProperties - object, which comes from api.
         * This object has info about model and fields, where data for select2 is stored.
         */
        else if(options.additionalProperties)
        {
            let props = getInfoFromAdditionalProperties(options);
            let obj = props['obj'];
            let value_field = props['value_field'];
            let view_field = props['view_field'];

            if(obj)
            {
                let list = new obj.list();

                $('#'+this.element_id).select2({
                    width: '100%',
                    ajax: {
                        delay: 350,
                        transport: function (params, success, failure)
                        {
                            let search_str = trim(params.data.term);

                            let filters = getFiltersForAutocomplete(list, search_str, view_field);

                            $.when(list.search(filters)).done((data) =>
                            {
                                let results =[];
                                let api_data = data.data.results;
                                for(let i in api_data)
                                {
                                    results.push(
                                        {
                                            id: api_data[i][value_field],
                                            text: api_data[i][view_field]
                                        }
                                    )
                                }
                                success({results:results})
                            }).fail(() => {
                                failure([])
                            })
                        }
                    }
                });
            }
<<<<<<< HEAD
=======
            else
            {
                return $('#'+this.element_id).select2({
                    width: '100%',
                    data: [],
                });
            }
>>>>>>> 65d305d7
        }
    }
}

guiElements.dynamic = function(opt = {}, value, parent_object)
{
    this.name = 'dynamic'
    guiElements.base.apply(this, arguments)


    if(!opt.dynamic_type)
    {
        opt.dynamic_type = 'string'
    }

    this.realElement = new guiElements[opt.dynamic_type]($.extend({}, opt, opt.override_opt), value, parent_object);

    let thisObj = this;
    let func = function(name)
    {
        return function(){ return thisObj.realElement[name].apply(thisObj.realElement, arguments)}
    }

    this.getValue = func('getValue')

    this.setType = function(type, override_opt)
    {
        if(!guiElements[type])
        {
            type = 'string'
<<<<<<< HEAD
            console.error("Error: Set type guiElements."+type+" for dynamic filed")
=======
            console.error("Error: Set type guiElements."+type+" for dynamic field")
>>>>>>> 65d305d7
        }

        let lastValue = this.realElement.getValue();

        let options = $.extend({}, opt, override_opt);

        if(type == "boolean" && options.default !== undefined && options.readOnly)
        {
            lastValue = options.default;
        }

        this.realElement = new guiElements[type](options, value, parent_object);

        this.realElement.setValue(lastValue);
        $('#gui'+this.element_id).insertTpl(this.realElement.render());
    }

    this.opt.onUpdateOptions = [];
<<<<<<< HEAD
    this.opt.onUpdateOptions.push(function (filedObj, newValue) {
=======
    this.opt.onUpdateOptions.push(function (fieldObj, newValue) {
>>>>>>> 65d305d7

        var new_type = "string";
        var override_opt = {};
        var value = newValue.value;

        if(opt.additionalProperties && opt.additionalProperties.types)
        {
            var types = opt.additionalProperties.types;

            if(types[value])
            {
                new_type = types[value];
            }
        }

        if(opt.additionalProperties && opt.additionalProperties.choices)
        {
            var choices = opt.additionalProperties.choices;

            for (var i in choices)
            {
                if (i == value)
                {
                    if ($.isArray(choices[value]))
                    {
                        var boolean = false;
                        for (var i in choices[value])
                        {
                            if (typeof(choices[value][i]) == 'boolean')
                            {
                                boolean = true;
                            }
                        }

                        if (boolean)
                        {
                            new_type = "boolean";
                            if (choices[value].length == 1)
                            {
                                var boolean_default = choices[value][0];
                                override_opt.default = boolean_default;
                                override_opt.readOnly = true;
                            }
                        }
                        else
                        {
                            new_type = "enum";
                            override_opt = {enum: choices[value]};
                        }
                    }
                }
            }
        }

        thisObj.setType(new_type, override_opt);
    });

}

guiElements.crontab = function (opt = {}, value)
{
    this.name = 'crontab'
    guiElements.base.apply(this, arguments)

    this.model = {}

    this.model.MonthsNames = ['January', 'February', 'March', 'April', 'May', 'June', 'July', 'August', 'September', 'October', 'November', 'December']
    this.model.DaysOfWeekNames = ['Sunday', 'Monday', 'Tuesday', 'Wednesday', 'Thursday', 'Friday', 'Saturday', 'Sunday']

    this.model.Months = {}
    this.model.DayOfMonth = {}
    this.model.DaysOfWeek = {}
    this.model.Hours = {}
    this.model.Minutes = {}

    this.model.MonthsStr = "*"
    this.model.DayOfMonthStr = "*"
    this.model.DaysOfWeekStr = "*"
    this.model.HoursStr = "*"
    this.model.MinutesStr = "*"

    this.value = value || "* * * * *";

    this.render = function(render_options)
    {
        if(render_options !== undefined)
        {
            this.render_options = $.extend({}, opt, render_options)
        }
        else if(this.render_options === undefined)
        {
            this.render_options = $.extend({}, opt)
        }

        if(this.render_options.description === undefined)
        {
            this.render_options.description = "Time must be specified according to " + window.timeZone + " time zone";
        }

        this.parseCronString(this.value);
        return spajs.just.render("guiElements."+this.name, {opt:this.render_options, guiElement: this, value: this.value }, () => {
            this._onRender();
            this._callAllonChangeCallback();
        });
    }

    this._onRender = function ()
    {
        $("#"+this.element_id).on('change', false, () => {
            this.parseCronString($("#"+this.element_id).val());
        })

        $("#"+this.element_id).on('paste', () => {

            setTimeout(
                () => {
                    let val = $("#"+this.element_id).val();
                    this.parseCronString(val);
                },100)
        })
    }

    this.parseCronString = function(string)
    {
        if(string !== undefined)
        {
            this.value = string
        }

        var string = trim(this.value).split(" ");
        if(string.length != 5 || /[A-z]/.test(this.value))
        {
            this.value = "* * * * *";
            string = trim(this.value).split(" ");

        }

        this.model.MinutesStr = string[0]
        this.model.HoursStr = string[1]
        this.model.DayOfMonthStr = string[2]
        this.model.MonthsStr = string[3]
        this.model.DaysOfWeekStr = string[4]


        this.parseItem(this.model.Minutes, this.model.MinutesStr, 0, 59)
        this.parseItem(this.model.Hours, this.model.HoursStr, 0, 23)
        this.parseItem(this.model.DayOfMonth, this.model.DayOfMonthStr, 1, 31)
        this.parseItem(this.model.Months, this.model.MonthsStr, 1, 12)
        this.parseItem(this.model.DaysOfWeek, this.model.DaysOfWeekStr, 0, 6)

    }

    this.setDaysOfWeek = function(value)
    {
        this.value = this.value.replace(/^([^ ]+) +([^ ]+) +([^ ]+) +([^ ]+) +([^ ]+)/img, '$1 $2 $3 $4 '+value);
        this.parseCronString();
        this.setValue();
    }

    this.setMonths = function(value)
    {
        this.value = this.value.replace(/^([^ ]+) +([^ ]+) +([^ ]+) +([^ ]+) +([^ ]+)/img, '$1 $2 $3 '+value+' $5');
        this.parseCronString();
        this.setValue();
    }

    this.setDayOfMonth = function(value)
    {
        this.value = this.value.replace(/^([^ ]+) +([^ ]+) +([^ ]+) +([^ ]+) +([^ ]+)/img, '$1 $2 '+value+' $4 $5');
        this.parseCronString();
        this.setValue();
    }

    this.setHours = function(value)
    {
        this.value = this.value.replace(/^([^ ]+) +([^ ]+) +([^ ]+) +([^ ]+) +([^ ]+)/img, '$1 '+value+' $3 $4 $5');
        this.parseCronString();
        this.setValue();
    }

    this.setMinutes = function(value)
    {
        this.value = this.value.replace(/^([^ ]+) +([^ ]+) +([^ ]+) +([^ ]+) +([^ ]+)/img, value+' $2 $3 $4 $5');
        this.parseCronString();
        this.setValue();
    }

    /**
     * Парсит отдельный элемент в cron строке
     * @param {type} resArr
     * @param {type} str
     * @param {type} minInt
     * @param {type} maxInt
     * @returns {Array}
     */
    this.parseItem = function(resArr, str, minInt, maxInt)
    {
        for(var i=minInt; i< maxInt; i++)
        {
            resArr[i] = false;
        }

        for(var i in resArr)
        {
            resArr[i] = false;
        }

        if(!str)
        {
            str = "*";
        }

        var Parts = str.split(",")
        for(var i in Parts)
        {
            if(/^\*$/.test(Parts[i]))
            {
                if(minInt < maxInt)
                {
                    for(var j = minInt; j <= maxInt; j++)
                    {
                        resArr[j] = true
                    }
                }
            }
            else if(/^\*\/([0-9]+)$/.test(Parts[i]))
            {
                var match = /^\*\/([0-9]+)$/.exec(Parts[i])
                if(minInt < maxInt && match[1]/1 >= 1)
                {
                    for(var j = minInt; j <= maxInt; j+= match[1]/1)
                    {
                        resArr[j] = true
                    }
                }
            }
            else if(/^([0-9]+)-([0-9]+)$/.test(Parts[i]))
            {
                var match = /^([0-9]+)-([0-9]+)$/.exec(Parts[i])
                if(match[1]/1 > maxInt)
                {
                    match[1] = minInt
                }
                if(match[2]/1 > maxInt)
                {
                    match[2] = maxInt
                }

                if(match[1]/1 < match[2]/1)
                {
                    for(var j = match[1]/1; j <= match[2]/1; j++)
                    {
                        resArr[j] = true
                    }
                }
            }
            else if(/^([0-9]+)$/.test(Parts[i]))
            {
                if(Parts[i]/1 <= maxInt && Parts[i]/1 >= minInt)
                {
                    resArr[Parts[i]/1] = true
                }
            }
            else if(/^([0-9]+)\/([0-9]+)$/.test(Parts[i]))
            {
                var match = /^([0-9]+)\/([0-9]+)$/.exec(Parts[i])
                if(match[1]/1 > maxInt)
                {
                    match[1] = minInt
                }
                if(match[1]/1 < maxInt && match[2]/1 >= 1)
                {
                    for(var j = match[1]/1; j <= maxInt; j+=match[2]/1)
                    {
                        resArr[j] = true
                    }
                }
            }
            else if(/^([0-9]+)-([0-9]+)\/([0-9]+)$/.test(Parts[i]))
            {
                var match = /^([0-9]+)-([0-9]+)\/([0-9]+)$/.exec(Parts[i])
                if(match[1]/1 > maxInt)
                {
                    match[1] = minInt
                }
                if(match[2]/1 > maxInt)
                {
                    match[2] = maxInt
                }

                if(match[1]/1 < match[2]/1 && match[3]/1 >= 1)
                {
                    for(var j = match[1]/1; j <= match[2]/1; j+=match[3]/1)
                    {
                        resArr[j] = true
                    }
                }
            }
        }



        return resArr;
    }

    this.getValue = function()
    {
        this.setValue()
        return this.value;
    }

    this.compileItem = function(resArr, minInt, maxInt)
    {
        var itemResults = []
        itemResults.push(resArr.join(","))
        if(!resArr || !resArr.length || resArr.length == maxInt - minInt + 1)
        {
            return "*";
        }

        if(resArr.length)
        {
            var division = [];
            for(var j=2; j<maxInt/2; j++)
            {
                var isInner = false
                for(var k in division)
                {
                    if(j % division[k] == 0)
                    {
                        isInner = true;
                    }
                }

                if(isInner)
                {
                    continue;
                }

                var isOk = true
                for(var i=minInt; i<maxInt; i+=j)
                {
                    if(resArr.indexOf(i) == -1)
                    {
                        isOk = false;
                        break;
                    }
                }

                if(isOk)
                {
                    division.push(j);
                }
            }

            var exclude = []
            var includeParts = []
            for(var i in division)
            {
                for(var j=minInt; j<maxInt; j+=division[i])
                {
                    exclude.push(j)
                }
                includeParts.push("*/"+division[i])
            }

            var lastVal = -1;
            var range = [];

            for(var i in resArr)
            {
                if(exclude.indexOf(resArr[i]) != -1)
                {
                    continue;
                }

                if(lastVal + 1 == resArr[i] )
                {
                    range.push(resArr[i])
                }
                else
                {
                    if(range.length > 2)
                    {
                        includeParts.push(range[0] + "-" + range[range.length-1])
                    }
                    else if(range.length)
                    {
                        for(var l in range)
                        {
                            includeParts.push(range[l])
                        }
                    }
                    range = [resArr[i]]
                }

                lastVal = resArr[i]
            }

            if(range.length > 2)
            {
                includeParts.push(range[0] + "-" + range[range.length-1])
            }
            else if(range.length)
            {
                for(var l in range)
                {
                    includeParts.push(range[l])
                }
            }
            itemResults.push(includeParts.join(","))
        }

        if(resArr.length)
        {
            var lastVal = -1;
            var includeParts = []
            var range = []
            for(var i in resArr)
            {
                if(lastVal + 1 == resArr[i] )
                {
                    range.push(resArr[i])
                }
                else
                {
                    if(range.length > 2)
                    {
                        includeParts.push(range[0] + "-" + range[range.length-1])
                    }
                    else if(range.length)
                    {
                        for(var l in range)
                        {
                            includeParts.push(range[l])
                        }
                    }
                    range = [resArr[i]]
                }

                lastVal = resArr[i]
            }

            if(range.length > 2)
            {
                includeParts.push(range[0] + "-" + range[range.length-1])
            }
            else if(range.length)
            {
                for(var l in range)
                {
                    includeParts.push(range[l])
                }
            }

            itemResults.push(includeParts.join(","))
        }

        var minLength = 99999;
        var minLengthResult = "";
        for(var i in itemResults)
        {
            if(itemResults[i].length < minLength )
            {
                minLength = itemResults[i].length
                minLengthResult = itemResults[i]
            }
        }

        return minLengthResult;
    }

    this.setValue = function()
    {
        //
        // DaysOfWeek
        //
        var DaysOfWeek = []
        for(var i in this.model.DaysOfWeek)
        {
            if(this.model.DaysOfWeek[i])
            {
                DaysOfWeek.push(i/1);
            }
        }
        this.model.DaysOfWeekStr = this.compileItem(DaysOfWeek, 0, 6);

        //
        // Months
        //
        var Months = []
        for(var i in this.model.Months)
        {
            if(this.model.Months[i])
            {
                Months.push(i/1);
            }
        }
        this.model.MonthsStr = this.compileItem(Months, 1, 12);

        //
        // DayOfMonth
        //
        var DayOfMonth = []
        for(var i in this.model.DayOfMonth)
        {
            if(this.model.DayOfMonth[i])
            {
                DayOfMonth.push(i/1);
            }
        }
        this.model.DayOfMonthStr = this.compileItem(DayOfMonth, 1, 31);

        //
        // Hours
        //
        var Hours = []
        for(var i in this.model.Hours)
        {
            if(this.model.Hours[i])
            {
                Hours.push(i/1);
            }
        }
        this.model.HoursStr = this.compileItem(Hours, 0, 23);

        //
        // Minutes
        //
        var Minutes = []
        for(var i in this.model.Minutes)
        {
            if(this.model.Minutes[i])
            {
                Minutes.push(i/1);
            }
        }
        this.model.MinutesStr = this.compileItem(Minutes, 0, 59);

        this.value =  this.model.MinutesStr
            + " " + this.model.HoursStr
            + " " + this.model.DayOfMonthStr
            + " " + this.model.MonthsStr
            + " " + this.model.DaysOfWeekStr;

        $("#"+this.element_id).val(this.value)
    }
}

function set_api_options(options)
{
    let additional_options = "";
    if (options.readOnly) {
        additional_options += "readonly disabled "
    }

    if (options.minLength) {
        additional_options += "minlength=" + options.minLength + " "
    }

    if (options.maxLength) {
        additional_options += "maxlength=" + options.maxLength + " "
    }

    if (/^Required/.test(options.description)) {
        additional_options += "required "
    }

    if (options.default) {
        additional_options += "placeholder=" + options.default + " "
    }

    if (options.pattern) {
        additional_options += "pattern=" + options.pattern + " "
    }

    return additional_options;
}

function getInfoFromAdditionalProperties(options)
{
    let obj, value_field, view_field;

    if(options.additionalProperties.$ref)
    {
        obj = getObjectBySchema(options.additionalProperties.$ref);
    }

    if(options.additionalProperties.model && options.additionalProperties.model.$ref)
    {
        obj = getObjectBySchema(options.additionalProperties.model.$ref);
    }

    if(options.additionalProperties.value_field && options.additionalProperties.view_field)
    {
        value_field = options.additionalProperties.value_field;
        view_field = options.additionalProperties.view_field;
    }

    return {
        obj: obj,
        value_field: value_field,
        view_field: view_field,
    }
}

function getFiltersForAutocomplete(list, search_str, view_field)
{
    let filters = spajs.urlInfo.data.reg;
    if(filters.parent_type && filters.parent_id)
    {
        let parent_model = api.openapi.definitions['One' + capitalizeString(filters.parent_type)];
        if(parent_model && parent_model.properties[list.view.bulk_name])
        {
            filters = {};
        }
    }

    filters['query'] = {};

    if(search_str)
    {
        filters['query'][view_field] = search_str;
    }

    // filters.limit = 9999;

    return filters;
}

/**
 *
 TYPE_OBJECT = "object"  #:
 TYPE_STRING = "string"  #:
 TYPE_NUMBER = "number"  #:
 TYPE_INTEGER = "integer"  #:
 TYPE_BOOLEAN = "boolean"  #:
 TYPE_ARRAY = "array"  #:
 TYPE_FILE = "file"  #:

 # officially supported by Swagger 2.0 spec
 FORMAT_DATE = "date"  #:
 FORMAT_DATETIME = "date-time"  #:
 FORMAT_PASSWORD = "password"  #:
 FORMAT_BINARY = "binary"  #:
 FORMAT_BASE64 = "bytes"  #:
 FORMAT_FLOAT = "float"  #:
 FORMAT_DOUBLE = "double"  #:
 FORMAT_INT32 = "int32"  #:
 FORMAT_INT64 = "int64"  #:

 # defined in JSON-schema
 FORMAT_EMAIL = "email"  #:
 FORMAT_IPV4 = "ipv4"  #:
 FORMAT_IPV6 = "ipv6"  #:
 FORMAT_URI = "uri"  #:

 # pulled out of my ass
 FORMAT_UUID = "uuid"  #:
 FORMAT_SLUG = "slug"  #:
 FORMAT_DECIMAL = "decimal"
 *
 */<|MERGE_RESOLUTION|>--- conflicted
+++ resolved
@@ -26,11 +26,7 @@
 
             return JSON.stringify(value)
         }
-<<<<<<< HEAD
-        
-=======
-
->>>>>>> 65d305d7
+
         if(this.render_options.type == "string" || this.render_options.type == "file")
         {
             if(!value)
@@ -108,11 +104,7 @@
     {
         let value = this.getValue()
 
-<<<<<<< HEAD
-        let filed = this.render_options
-=======
         let field = this.render_options
->>>>>>> 65d305d7
 
         let value_length = 0
         if(value)
@@ -120,22 +112,6 @@
             value_length = value.toString().length
         }
 
-<<<<<<< HEAD
-        if(filed.maxLength && value_length > filed.maxLength)
-        {
-            debugger;
-            throw {error:'validation', message:'Filed '+filed.name +" is too long"}
-        }
-
-        if(filed.minLength)
-        {
-            if(value_length == 0)
-            {
-                if(filed.required)
-                {
-                    debugger;
-                    throw {error:'validation', message:'Filed '+filed.name +" is empty"}
-=======
         if(field.maxLength && value_length > field.maxLength)
         {
             debugger;
@@ -150,7 +126,6 @@
                 {
                     debugger;
                     throw {error:'validation', message:'Field '+field.name +" is empty"}
->>>>>>> 65d305d7
                 }
                 else
                 {
@@ -158,18 +133,6 @@
                 }
             }
 
-<<<<<<< HEAD
-            if(value_length < filed.minLength)
-            {
-                debugger;
-                throw {error:'validation', message:'Filed '+filed.name +" is too short"}
-            }
-        }
-
-        if((value === "" || value === undefined) && filed.required && !this.opt.default)
-        {
-            throw {error:'validation', message:'Filed '+filed.name +" is required"}
-=======
             if(value_length < field.minLength)
             {
                 debugger;
@@ -180,7 +143,6 @@
         if((value === "" || value === undefined) && field.required && !this.opt.default)
         {
             throw {error:'validation', message:'Field '+field.name +" is required"}
->>>>>>> 65d305d7
         }
 
         if(value === "" && !this.opt.default)
@@ -262,12 +224,6 @@
     this.name = 'string'
     guiElements.base.apply(this, arguments)
 }
- 
-guiElements.password = function()
-{
-    this.name = 'password'
-    guiElements.base.apply(this, arguments)
-}
 
 guiElements.password = function()
 {
@@ -569,11 +525,7 @@
     }
 }
 
-<<<<<<< HEAD
-guiElements.select2 = function(filed, filed_value, parent_object)
-=======
 guiElements.select2 = function(field, field_value, parent_object)
->>>>>>> 65d305d7
 {
     this.name = 'select2'
     guiElements.base.apply(this, arguments)
@@ -586,28 +538,17 @@
         /*
          * options.search - function for JS hardcode, which aim is to redefine way of getting data for select2.
          * @param {object} params - argument from select2 transport function
-<<<<<<< HEAD
-         * @param {object} filed - filed to which we want add select2
-         * @param {integer/string} filed_value - value of field
-=======
          * @param {object} field - field to which we want add select2
          * @param {integer/string} field_value - value of field
->>>>>>> 65d305d7
          * @param {object} parent_object - object (one) - model of single object page
          * @returns Deferred object
          *
          * Example of hardcode:
          * tabSignal.connect("openapi.factory.ansiblemodule", function(data)
          * {
-<<<<<<< HEAD
-         *      let filed = apiansiblemodule.one.view.definition.properties.inventory;
-         *      filed.format = "select2"
-         *      filed.search = function(params, filed, filed_value, parent_object)
-=======
          *      let field = apiansiblemodule.one.view.definition.properties.inventory;
          *      field.format = "select2"
          *      field.search = function(params, field, field_value, parent_object)
->>>>>>> 65d305d7
          *      {
          *          //some code here
          *      }
@@ -620,11 +561,7 @@
                 ajax: {
                     transport: function (params, success, failure)
                     {
-<<<<<<< HEAD
-                        $.when(options.search(params, filed, filed_value, parent_object)).done((results) =>
-=======
                         $.when(options.search(params, field, field_value, parent_object)).done((results) =>
->>>>>>> 65d305d7
                         {
                             /*
                              * {
@@ -668,15 +605,9 @@
                 )
             }
 
-<<<<<<< HEAD
-            $('#'+this.element_id).select2({
-                width: '100%',
-                data: data
-=======
             return $('#'+this.element_id).select2({
                 width: '100%',
                 data: data,
->>>>>>> 65d305d7
             });
         }
         /*
@@ -725,8 +656,6 @@
                     }
                 });
             }
-<<<<<<< HEAD
-=======
             else
             {
                 return $('#'+this.element_id).select2({
@@ -734,7 +663,6 @@
                     data: [],
                 });
             }
->>>>>>> 65d305d7
         }
     }
 }
@@ -765,11 +693,7 @@
         if(!guiElements[type])
         {
             type = 'string'
-<<<<<<< HEAD
-            console.error("Error: Set type guiElements."+type+" for dynamic filed")
-=======
             console.error("Error: Set type guiElements."+type+" for dynamic field")
->>>>>>> 65d305d7
         }
 
         let lastValue = this.realElement.getValue();
@@ -788,11 +712,7 @@
     }
 
     this.opt.onUpdateOptions = [];
-<<<<<<< HEAD
-    this.opt.onUpdateOptions.push(function (filedObj, newValue) {
-=======
     this.opt.onUpdateOptions.push(function (fieldObj, newValue) {
->>>>>>> 65d305d7
 
         var new_type = "string";
         var override_opt = {};

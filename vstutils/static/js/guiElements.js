
var guiElements = {
}

guiElements.base = function(opt = {}, value, parent_object)
{
    this.opt = opt
    this.value = value
    this.parent_object = parent_object
    if(!parent_object)
    {
        this.parent_object = {}
    }

    this.element_id = ("field_"+ Math.random()+ "" +Math.random()+ "" +Math.random()).replace(/\./g, "")
    this.onChange_calls = []

    this.setValue = function(value)
    {
        this.value = value
    }

    this.reductionToType = function(value)
    {
        let res = value

        if(value === undefined && this.opt.default && this.opt.required)
        {
            return this.opt.default
        }

        if(value === undefined)
        {
            return undefined
        }

        if(this.render_options.type == "object")
        {
            res = value
            if(!value)
            {
                res = undefined
            }

            return JSON.stringify(value)
        }

        if(this.render_options.type == "string" || this.render_options.type == "file")
        {
            if(!value)
            {
                res = ""
            }

            res = value.toString()
        }

        if(this.render_options.type == "number" || this.render_options.type == "integer" )
        {
            if(value == "")
            {
                res = undefined;
            }
            else
            {
                res = value/1
            }
        }

        if(this.render_options.type == "boolean" )
        {
            res = value == true
        }

        if((res === undefined || res === "") && this.opt.default && this.opt.required)
        {
            res = this.opt.default
        }

        return res
    }

    this._onRender = function(options)
    {
        $('#'+this.element_id).on('change', false, () => {
            this._callAllonChangeCallback()
        })

        if(options.onclick)
        {
            $('#'+this.element_id).on('click', false, options.onclick)
        }
    }

    this.render = function(render_options)
    {
        if(render_options !== undefined)
        {
            this.render_options = $.extend({}, opt, render_options)
        }
        else if(this.render_options === undefined)
        {
            this.render_options = $.extend({}, opt)
        }

        if(this.render_options.hideReadOnly && this.render_options.readOnly)
        {
            return "";
        }

        return spajs.just.render("guiElements."+this.name , {opt:this.render_options, guiElement:this, value:this.value}, () => {
            this._onRender(this.render_options)
            this._callAllonChangeCallback()
        });
    }

    this.getValue = function()
    {
        if($('#gui'+this.element_id).hasClass('hide'))
        {
            return this.reductionToType();
        }

        let value = $("#"+this.element_id).val();
        return this.reductionToType(value);
    }

    /**
     * Вернёт значение только правильное, если оно не правильное то будет исключение
     * @returns {undefined|Number|String|Boolean|guiElements.base.getValidValue.value}
     */
    this.getValidValue = function()
    {
        let value = this.getValue()

        let field = this.render_options

        let value_length = 0
        if(value)
        {
            value_length = value.toString().length
        }

        if(field.maxLength && value_length > field.maxLength)
        {
            debugger;
            throw {error:'validation', message:'Field '+field.name +" is too long"}
        }

        if(field.minLength)
        {
            if(value_length == 0)
            {
                if(field.required)
                {
                    debugger;
                    throw {error:'validation', message:'Field '+field.name +" is empty"}
                }
                else
                {
                    return undefined
                }
            }

            if(value_length < field.minLength)
            {
                debugger;
                throw {error:'validation', message:'Field '+field.name +" is too short"}
            }
        }

        if((value === "" || value === undefined) && field.required && !this.opt.default)
        {
            throw {error:'validation', message:'Field '+field.name +" is required"}
        }

        if(value === "" && !this.opt.default)
        {
            return undefined
        }

        return value;
    }

    /**
     * Добавляет колбек на событие onChange чтоб зависимые поля могли вовремя перестроиться
     * @param {function} callback
     * @returns {undefined}
     */
    this.addOnChangeCallBack = function(callback)
    {
        this.onChange_calls.push(callback)
    }

    this._callAllonChangeCallback = function()
    {
        let val = this.getValue()
        for(let i in this.onChange_calls)
        {
            this.onChange_calls[i]({
                field:this,
                opt:opt,
                value:val
            })
        }
    }
    /**
     * Вызывается для перестройки поля в тот момент когда поле от которого мы зависим поменяло значение
     * @param {function} callback
     * @returns {undefined}
     */
    this.updateOptions = function(arg)
    {
        if(opt.onUpdateOptions)
        {
            if(typeof opt.onUpdateOptions != 'object')
            {
                opt.onUpdateOptions = [opt.onUpdateOptions]
            }

            for(let i in opt.onUpdateOptions)
            {
                opt.onUpdateOptions[i](this, arg)
            }
        }
    }
}

/**
 *
 * @param {type} opt
 * @returns {guiElements.button}
 *
 * opt = {
 * class:''     - css
 * link:''      - ссылка
 * title:''     - подсказка
 * onclick:''   - текст события onclick
 * text:''      - текст надписи
 * }
 */
guiElements.link_button = function(opt = {})
{
    this.name = 'link_button'
    guiElements.base.apply(this, arguments)
}

guiElements.string = function()
{
    this.name = 'string'
    guiElements.base.apply(this, arguments)
}

guiElements.password = function()
{
    this.name = 'password'
    guiElements.base.apply(this, arguments)
}

guiElements.button = function()
{
    this.name = 'button'
    guiElements.base.apply(this, arguments)
}

guiElements.enum = function(opt = {}, value)
{
    this.name = 'enum'
    guiElements.base.apply(this, arguments)

    this._onBaseRender = this._onRender
    this._onRender = function(options)
    {
        this._onBaseRender(options)

        $('#'+this.element_id).select2({
            width: '100%',
        });
    }
}

guiElements.file = function(opt = {})
{
    this.name = 'file'
    guiElements.base.apply(this, arguments);

    this.getValue = function ()
    {
        let value = $('#fileContent_' + this.element_id).val();
        let default_value = this.opt.default;

        return this.reductionToType(value);
    }
}

guiElements.secretfile = function(opt = {})
{
    this.name = 'secretfile'
    guiElements.file.apply(this, arguments);
}

guiElements.boolean = function()
{
    this.name = 'boolean'
    guiElements.base.apply(this, arguments)

    this.getValue = function()
    {
        if($('#gui'+this.element_id).hasClass('hide'))
        {
            return this.reductionToType();
        }

        let value = $("#"+this.element_id).hasClass('selected');
        return this.reductionToType(value);
    }
}

guiElements.html = function(opt = {})
{
    this.name = 'html'
    guiElements.base.apply(this, arguments)

    this.getValue = function()
    {
        return undefined;
    }
}

guiElements.textarea = function(opt = {})
{
    this.name = 'textarea';
    guiElements.base.apply(this, arguments)
}

guiElements.prefetch = function (opt = {}, value)
{
    this.name = 'prefetch';
    guiElements.base.apply(this, arguments)

    this.getValue = function()
    {
        return $("#"+this.element_id).attr('attr-value');
    }
}

guiElements.date = function (opt = {}, value)
{
    this.name = 'date';
    guiElements.base.apply(this, arguments)

    this.getValue = function()
    {
        let value = $("#"+this.element_id).val();

        return moment(value).tz(window.timeZone).format("YYYY/MM/DD");
    }
}

guiElements.date_time = function (opt = {}, value)
{
    this.name = 'date_time';
    guiElements.base.apply(this, arguments)

    this.getValue = function()
    {
        let value = $("#"+this.element_id).val();

        return moment(value).tz(window.timeZone).format();
    }
}

guiElements.uptime = function (opt = {}, value)
{
    this.name = 'uptime';
    guiElements.base.apply(this, arguments)

    this.getValue = function()
    {
        let value = $("#"+this.element_id).val();

        return moment(value).tz(window.timeZone).format();
    }
}

guiElements.autocomplete = function()
{
    this.name = 'autocomplete'
    guiElements.base.apply(this, arguments)

    this.prepareProperties = function(value)
    {
        if(value.enum)
        {
            return value
        }

        if(!value.additionalProperties)
        {
            throw "Not fount additionalProperties";
        }

        value.autocomplete_properties = {
            view_field:value.additionalProperties.view_field,
            value_field:value.additionalProperties.value_field,
            list_obj:{
                $ref:value.additionalProperties.model.$ref
            },
        }
        value.gui_links.push({
            prop_name:'autocomplete_properties',
            list_name:'list_obj',
            $ref:value.additionalProperties.model.$ref
        })

        return value
    }

    this.getValue = function()
    {
        if (this.matches &&
            this.opt.autocomplete_properties.view_field &&
            this.opt.autocomplete_properties.value_field)
        {
            var value = $("#" + this.element_id).val();
            var data_value = $("#" + this.element_id).attr('value');
            var match = false;
            for (var i in this.matches)
            {
                if (value == this.matches[i]['view_field'] &&
                    data_value == this.matches[i]['value_field'])
                {
                    match = true;
                }
            }

            if (match)
            {
                return this.reductionToType(data_value);
            }
            else
            {
                return this.reductionToType(value)
            }
        }
        else
        {
            return this.reductionToType($("#" + this.element_id).val());
        }
    }

    this._onBaseRender = this._onRender
    this._onRender = function(options)
    {
        this._onBaseRender(options)
        /*
         * options.searchObj - object for JS hardcode, which aim is to redefine way of getting data for autocomplete.
         *
         * Example of hardcode:
         * tabSignal.connect("openapi.factory.ansiblemodule", function(data)
         * {
         *      let inventory = apiansiblemodule.one.view.definition.properties.inventory;
         *      inventory.type = "autocomplete"
         *      inventory.searchObj = new apiinventory.list();
         * });
         */
        if(options.searchObj)
        {
            return new autoComplete({
                selector: '#'+this.element_id,
                minChars: 0,
                cache:false,
                showByClick:true,
                menuClass:'autocomplete autocomplete-'+this.element_id,
                renderItem: function(item, search)
                {
                    return '<div class="autocomplete-suggestion" data-value="' + item.id + '" >' + item.name + '</div>';
                },
                onSelect: (event, term, item) =>
                {
                    let value = $(item).attr('data-value');
                    $('#'+this.element_id).val($(item).text());
                    $('#'+this.element_id).attr('value', value);
                    $('#'+this.element_id).attr({'data-hide':'hide'});
                },
                source: (original_term, response) =>
                {
                    let search_str = trim(original_term);

                    let isHide = $('#'+this.element_id).attr('data-hide')
                    if(isHide == "hide")
                    {
                        $('#'+this.element_id).attr({'data-hide':'show'})
                        return;
                    }

                    $.when(options.searchObj.search(search_str)).done((rawdata) => {

                        if(!rawdata || !rawdata.data || !rawdata.data.results)
                        {
                            response([])
                        }

                        if(options.matcher)
                        {
                            response(options.matcher(rawdata))
                            return;
                        }

                        response(rawdata.data.results)

                    }).fail(() => {
                        response([])
                    })
                }
            });
        }
        /*
         * options.enum - array, which comes from api.
         * This array has data for autocomplete.
         * @note для поля типа enum есть тип enum, зачем здесь этот код?

        else if(options.enum)
        {
            return new autoComplete({
                selector: '#'+this.element_id,
                minChars: 0,
                cache:false,
                showByClick:true,
                menuClass:'autocomplete autocomplete-'+this.element_id,
                renderItem: function(item, search)
                {
                    return '<div class="autocomplete-suggestion" data-value="' + item + '" >' + item + '</div>';
                },
                onSelect: (event, term, item) =>
                {
                    let value = $(item).attr('data-value');
                    $('#'+this.element_id).val($(item).text());
                    $('#'+this.element_id).attr('value', value);
                    $('#'+this.element_id).attr({'data-hide':'hide'});
                },
                source: (original_term, response) =>
                {
                    let search_str = trim(original_term);

                    let isHide = $('#'+this.element_id).attr('data-hide')
                    if(isHide == "hide")
                    {
                        $('#'+this.element_id).attr({'data-hide':'show'})
                        return;
                    }

                    let choices = options.enum;

                    let matches = [];
                    for(let i in choices)
                    {
                        if (choices[i].toLowerCase().indexOf(search_str.toLowerCase()) != -1)
                        {
                            matches.push(choices[i]);
                        }
                    }
                    response(matches);
                }
            });
        } */
        /*
         * options.autocomplete_properties - object, which comes from api.
         * This object has info about model and fields, where data for autocomplete is stored.
         */
        else if(options.autocomplete_properties)
        {
            let props = getInfoFromAdditionalProperties(options);

            let value_field = props['value_field'];
            let view_field = props['view_field'];


            let list = undefined;

            if(props['obj'])
            {
                list = new guiObjectFactory(props['obj']);
            }

            return new autoComplete({
                selector: '#'+this.element_id,
                minChars: 0,
                delay:350,
                cache:false,
                showByClick:true,
                menuClass:'autocomplete autocomplete-'+this.element_id,
                renderItem: function(item, search)
                {
                    return '<div class="autocomplete-suggestion" data-value="' + item.value_field + '" >' + item.view_field + '</div>';
                },
                onSelect: (event, term, item) =>
                {
                    var value = $(item).attr('data-value');
                    $('#'+this.element_id).val($(item).text());
                    $('#'+this.element_id).attr('value', value);
                    $('#'+this.element_id).attr({'data-hide':'hide'});
                },
                source: (original_term, response) =>
                {
                    let search_str = trim(original_term);

                    let isHide = $('#'+this.element_id).attr('data-hide')
                    if(isHide == "hide")
                    {
                        $('#'+this.element_id).attr({'data-hide':'show'})
                        return;
                    }

                    if(list)
                    {
                        let filters = getFiltersForAutocomplete(list, search_str, view_field);

                        $.when(list.search(filters)).done((data) => {

                            let res = data.data.results;
                            let matches = [];

                            for(let i in res)
                            {
                                matches.push({
                                    value_field: res[i][value_field],
                                    view_field: res[i][view_field],
                                });
                            }

                            this.matches = matches;

                            response(matches)

                        }).fail((e) => {
                            response([]);
                        });
                    }
                }
            });
        }
    }
}

guiElements.select2 = function(field, field_value, parent_object)
{
    this.name = 'select2'
    guiElements.base.apply(this, arguments)

    this.prepareProperties = function(value)
    {
        if(value.enum)
        {
            return value
        }

        if(!value.additionalProperties)
        {
            throw "Not fount additionalProperties";
        }

        value.autocomplete_properties = {
            view_field:value.additionalProperties.view_field,
            value_field:value.additionalProperties.value_field,
            list_obj:{
                $ref:value.additionalProperties.model.$ref
            },
        }
        value.gui_links.push({
            prop_name:'autocomplete_properties',
            list_name:'list_obj',
            $ref:value.additionalProperties.model.$ref
        })

        return value
    }

    this._onBaseRender = this._onRender
    this._onRender = function(options)
    {
        this._onBaseRender(options)
        /*
         * options.search - function for JS hardcode, which aim is to redefine way of getting data for select2.
         * @param {object} params - argument from select2 transport function
         * @param {object} field - field to which we want add select2
         * @param {integer/string} field_value - value of field
         * @param {object} parent_object - object (one) - model of single object page
         * @returns Deferred object
         *
         * Example of hardcode:
         * tabSignal.connect("openapi.factory.ansiblemodule", function(data)
         * {
         *      let field = apiansiblemodule.one.view.definition.properties.inventory;
         *      field.format = "select2"
         *      field.search = function(params, field, field_value, parent_object)
         *      {
         *          //some code here
         *      }
         * });
         */
        if(options.search)
        {
            return $('#'+this.element_id).select2({
                width: '100%',
                ajax: {
                    transport: function (params, success, failure)
                    {
                        $.when(options.search(params, field, field_value, parent_object)).done((results) =>
                        {
                            /*
                             * {
                                "results": [
                                  {
                                    "id": 1,
                                    "text": "Option 1"
                                  },
                                  {
                                    "id": 2,
                                    "text": "Option 2"
                                  }
                                ],
                                "pagination": {
                                  "more": true
                                }
                              }
                             */
                            success(results)
                        }).fail((e) => {
                            debugger;
                            failure([])
                        })
                    }
                }
            });
        }
        /*
         * options.autocomplete_properties - object, which comes from api.
         * This object has info about model and fields, where data for select2 is stored.
         */
        else if(options.autocomplete_properties)
        {
            let props = getInfoFromAdditionalProperties(options);

            let value_field = props['value_field'];
            let view_field = props['view_field'];

            if(props['obj'])
            {
                let list = new guiObjectFactory(props['obj']);

                $('#'+this.element_id).select2({
                    width: '100%',
                    ajax: {
                        delay: 350,
                        transport: function (params, success, failure)
                        {
                            let search_str = trim(params.data.term);

                            let filters = getFiltersForAutocomplete(list, search_str, view_field);
                            $.when(list.search(filters)).done((data) =>
                            {
                                let results =[];
                                let api_data = data.data.results;
                                for(let i in api_data)
                                {
                                    results.push(
                                        {
                                            id: api_data[i][value_field],
                                            text: api_data[i][view_field]
                                        }
                                    )
                                }
                                success({results:results})
                            }).fail((e) => {
                                debugger;
                                failure([])
                            })
                        }
                    }
                });
            }
        }
    }
}

guiElements.apiObject = function(field, field_value, parent_object)
{
    this.name = 'apiObject'
    guiElements.base.apply(this, arguments)

    this._baseRender = this.render
    this.render = function(options)
    {
        this.linkObj = undefined
        if(this.opt.definition.page)
        {
            this.linkObj = new guiObjectFactory(this.opt.definition.page, this.parent_object.url_vars, this.value)
        }
        else if(this.opt.definition.list && this.opt.definition.list.page)
        {
            this.linkObj = new guiObjectFactory(this.opt.definition.list.page, undefined, this.value)
        }

        return this._baseRender.apply(this, arguments)
    }

    this.reductionToType = function(value)
    {
        return value/1
    }

    this.getLink = function()
    {
        if(!this.linkObj)
        {
            return "#"
        }
        
        let url = this.linkObj.api.path.replace(/\/(\{[A-z]+\})\/$/, "\/"+this.value.id).replace(/^\//, "");
        if(this.linkObj.url_vars)
        {
            for(let i in this.linkObj.url_vars)
            {
                if(/^api_/.test(i))
                {
                    url = url.replace("{"+i.replace("api_", "")+"}", this.linkObj.url_vars[i])
                }
            }
        }
         
        return vstMakeLocalUrl(url)
    }

    this.getName = function()
    { 
        if(!this.linkObj)
        {
            if(this.value.name)
            {
                return this.value.name
            }
            
            return this.value.id
        }

        // opt.definition.list.path %>/<%- value.id %>
        return this.linkObj.getTitle()
    }
}
/*
guiElements.apiUser = function(field, field_value, parent_object)
{
    this.name = 'apiUser'
    guiElements.base.apply(this, arguments)

    this._onBaseRender = this._onRender
    this._onRender = function(options)
    {
        debugger;
        this._onBaseRender(options)

        if(!options.readOnly)
        {
            $('#'+this.element_id).select2({
                width: '100%',
                ajax: {
                    transport: function (params, success, failure)
                    {
                        var users = new guiObjectFactory("/user/")

                        $.when(users.search(params, field, field_value, parent_object)).done((results) =>
                        {
                            let select2 = {
                                results:[]
                            }
                            results.data.results.forEach(res =>{
                                select2.results.push({
                                    id:res.id,
                                    text:res.username
                                })
                            })

                            success(select2)
                        }).fail(() => {
                            failure([])
                        })
                    }
                }
            });
        }
    }

    this.reductionToType = function(value)
    {
        return value/1
    }
}*/

guiElements.inner_api_object = function(field, field_value, parent_object)
{
    this.name = 'inner_api_object'
    guiElements.base.apply(this, arguments)

    this.realElements = {};

    if(field.definition_ref)
    {
        field.readOnly = false;
    }

    for(let i in field.properties)
    {
        let prop = field.properties[i];

        if(prop.$ref)
        {
            let objName = getObjectNameBySchema(prop);
            let obj = getObjectDefinitionByName(api.openapi, objName, field.name);

            this.realElements[i] = {}

            for(let j in obj.properties)
            {
                let inner_field = obj.properties[j];
                let inner_field_type = inner_field.type;

                if(inner_field.format && guiElements[inner_field.format])
                {
                    inner_field_type = inner_field.format;
                }

                if(!guiElements[inner_field_type])
                {
                    inner_field_type = 'string';
                }

                let inner_field_value;
                if(field_value && field_value[i])
                {
                    inner_field_value = field_value[i][j];
                }

                if(Object.keys(obj.properties).length == 1)
                {
                    inner_field.title = i + " - " + inner_field.title;
                }

                let realElement = new guiElements[inner_field_type]($.extend({}, inner_field), inner_field_value, parent_object);

                this.realElements[i][j] = realElement;
            }
        }
    }

    this.getValue = function()
    {
        let valueObj = {};
        for(let obj_name in this.realElements)
        {
            valueObj[obj_name] = {}
            let obj = this.realElements[obj_name];
            for(let element_name in obj)
            {
                let element = this.realElements[obj_name][element_name];
                valueObj[obj_name][element_name] = element.getValue();
            }
        }

        return valueObj;
    }

    this.getValidValue = function ()
    {
        let valueObj = {};
        for(let obj_name in this.realElements)
        {
            valueObj[obj_name] = {}
            let obj = this.realElements[obj_name];
            for(let element_name in obj)
            {
                let element = this.realElements[obj_name][element_name];
                valueObj[obj_name][element_name] = element.getValidValue();
            }
        }

        return valueObj;
    }
}

<<<<<<< HEAD
=======
guiElements.json = function(opt = {}, value)
{
    /*
     * This field is only for 1-level json-objects.
     */

    this.name = 'json'
    guiElements.base.apply(this, arguments)

    this.realElements = {};

    if(value)
    {
        for(let field in value)
        {
            let options = {
                readOnly: opt.readOnly || false,
                title: field,
            }

            let type = 'string';

            if(typeof value[field] == 'boolean')
            {
                type = 'boolean';
            }

            this.realElements[field] = new guiElements[type]($.extend({}, options), value[field]);
        }
    }

    this.getValue = function()
    {
        let valueObj = {};
        for(let element_name in this.realElements)
        {
            let element = this.realElements[element_name];
            valueObj[element_name] = element.getValue();
        }

        return valueObj;
    }

    this.getValidValue = function()
    {
        let valueObj = {};
        for(let element_name in this.realElements)
        {
            let element = this.realElements[element_name];
            valueObj[element_name] = element.getValidValue();
        }

        return valueObj;
    }
}

>>>>>>> 4c1648ea
guiElements.dynamic = function(opt = {}, value, parent_object)
{
    this.name = 'dynamic'
    guiElements.base.apply(this, arguments)

    this.prepareProperties = function(value)
    {
        if(!value.additionalProperties)
        {
            throw "Not fount additionalProperties";
        }

        value.dynamic_properties = {
            types:value.additionalProperties.types,
            choices:value.additionalProperties.choices,
        }

        return value
    }


    if(!opt.dynamic_type)
    {
        opt.dynamic_type = 'string'
    }

    this.realElement = new guiElements[opt.dynamic_type]($.extend({}, opt, opt.override_opt), value, parent_object);

    let thisObj = this;
    let func = function(name)
    {
        return function(){ return thisObj.realElement[name].apply(thisObj.realElement, arguments)}
    }

    this.getValue = func('getValue')

    this.setType = function(type, override_opt)
    {
        if(!guiElements[type])
        {
            type = 'string'
            console.error("Error: Set type guiElements."+type+" for dynamic field")
        }

        let lastValue = this.realElement.getValue();

        let options = $.extend({}, opt, override_opt);

        if(type == "boolean" && options.default !== undefined && options.readOnly)
        {
            lastValue = options.default;
        }

        this.realElement = new guiElements[type](options, value, parent_object);

        this.realElement.setValue(lastValue);
        $('#gui'+this.element_id).insertTpl(this.realElement.render());
    }

    this.opt.onUpdateOptions = [];
    this.opt.onUpdateOptions.push(function (fieldObj, newValue) {

        var new_type = "string";
        var override_opt = {};
        var value = newValue.value;

        if(opt.dynamic_properties && opt.dynamic_properties.types)
        {
            var types = opt.dynamic_properties.types;

            if(types[value])
            {
                new_type = types[value];
            }
        }

        if(opt.dynamic_properties && opt.dynamic_properties.choices)
        {
            var choices = opt.dynamic_properties.choices;

            for (var i in choices)
            {
                if (i == value)
                {
                    if ($.isArray(choices[value]))
                    {
                        var boolean = false;
                        for (var i in choices[value])
                        {
                            if (typeof(choices[value][i]) == 'boolean')
                            {
                                boolean = true;
                            }
                        }

                        if (boolean)
                        {
                            new_type = "boolean";
                            if (choices[value].length == 1)
                            {
                                var boolean_default = choices[value][0];
                                override_opt.default = boolean_default;
                                override_opt.readOnly = true;
                            }
                        }
                        else
                        {
                            new_type = "enum";
                            override_opt = {enum: choices[value]};
                        }
                    }
                }
            }
        }

        thisObj.setType(new_type, override_opt);
    });

}

guiElements.crontab = function (opt = {}, value)
{
    this.name = 'crontab'
    guiElements.base.apply(this, arguments)

    this.model = {}

    this.model.MonthsNames = ['January', 'February', 'March', 'April', 'May', 'June', 'July', 'August', 'September', 'October', 'November', 'December']
    this.model.DaysOfWeekNames = ['Sunday', 'Monday', 'Tuesday', 'Wednesday', 'Thursday', 'Friday', 'Saturday', 'Sunday']

    this.model.Months = {}
    this.model.DayOfMonth = {}
    this.model.DaysOfWeek = {}
    this.model.Hours = {}
    this.model.Minutes = {}

    this.model.MonthsStr = "*"
    this.model.DayOfMonthStr = "*"
    this.model.DaysOfWeekStr = "*"
    this.model.HoursStr = "*"
    this.model.MinutesStr = "*"

    this.value = value || "* * * * *";

    this.render = function(render_options)
    {
        if(render_options !== undefined)
        {
            this.render_options = $.extend({}, opt, render_options)
        }
        else if(this.render_options === undefined)
        {
            this.render_options = $.extend({}, opt)
        }

        if(this.render_options.description === undefined)
        {
            this.render_options.description = "Time must be specified according to " + window.timeZone + " time zone";
        }

        this.parseCronString(this.value);
        return spajs.just.render("guiElements."+this.name, {opt:this.render_options, guiElement: this, value: this.value }, () => {
            this._onRender();
            this._callAllonChangeCallback();
        });
    }

    this._onRender = function ()
    {
        $("#"+this.element_id).on('change', false, () => {
            this.parseCronString($("#"+this.element_id).val());
        })

        $("#"+this.element_id).on('paste', () => {

            setTimeout(
                () => {
                    let val = $("#"+this.element_id).val();
                    this.parseCronString(val);
                },100)
        })
    }

    this.parseCronString = function(string)
    {
        if(string !== undefined)
        {
            this.value = string
        }

        var string = trim(this.value).split(" ");
        if(string.length != 5 || /[A-z]/.test(this.value))
        {
            this.value = "* * * * *";
            string = trim(this.value).split(" ");

        }

        this.model.MinutesStr = string[0]
        this.model.HoursStr = string[1]
        this.model.DayOfMonthStr = string[2]
        this.model.MonthsStr = string[3]
        this.model.DaysOfWeekStr = string[4]


        this.parseItem(this.model.Minutes, this.model.MinutesStr, 0, 59)
        this.parseItem(this.model.Hours, this.model.HoursStr, 0, 23)
        this.parseItem(this.model.DayOfMonth, this.model.DayOfMonthStr, 1, 31)
        this.parseItem(this.model.Months, this.model.MonthsStr, 1, 12)
        this.parseItem(this.model.DaysOfWeek, this.model.DaysOfWeekStr, 0, 6)

    }

    this.setDaysOfWeek = function(value)
    {
        this.value = this.value.replace(/^([^ ]+) +([^ ]+) +([^ ]+) +([^ ]+) +([^ ]+)/img, '$1 $2 $3 $4 '+value);
        this.parseCronString();
        this.setValue();
    }

    this.setMonths = function(value)
    {
        this.value = this.value.replace(/^([^ ]+) +([^ ]+) +([^ ]+) +([^ ]+) +([^ ]+)/img, '$1 $2 $3 '+value+' $5');
        this.parseCronString();
        this.setValue();
    }

    this.setDayOfMonth = function(value)
    {
        this.value = this.value.replace(/^([^ ]+) +([^ ]+) +([^ ]+) +([^ ]+) +([^ ]+)/img, '$1 $2 '+value+' $4 $5');
        this.parseCronString();
        this.setValue();
    }

    this.setHours = function(value)
    {
        this.value = this.value.replace(/^([^ ]+) +([^ ]+) +([^ ]+) +([^ ]+) +([^ ]+)/img, '$1 '+value+' $3 $4 $5');
        this.parseCronString();
        this.setValue();
    }

    this.setMinutes = function(value)
    {
        this.value = this.value.replace(/^([^ ]+) +([^ ]+) +([^ ]+) +([^ ]+) +([^ ]+)/img, value+' $2 $3 $4 $5');
        this.parseCronString();
        this.setValue();
    }

    /**
     * Парсит отдельный элемент в cron строке
     * @param {type} resArr
     * @param {type} str
     * @param {type} minInt
     * @param {type} maxInt
     * @returns {Array}
     */
    this.parseItem = function(resArr, str, minInt, maxInt)
    {
        for(var i=minInt; i< maxInt; i++)
        {
            resArr[i] = false;
        }

        for(var i in resArr)
        {
            resArr[i] = false;
        }

        if(!str)
        {
            str = "*";
        }

        var Parts = str.split(",")
        for(var i in Parts)
        {
            if(/^\*$/.test(Parts[i]))
            {
                if(minInt < maxInt)
                {
                    for(var j = minInt; j <= maxInt; j++)
                    {
                        resArr[j] = true
                    }
                }
            }
            else if(/^\*\/([0-9]+)$/.test(Parts[i]))
            {
                var match = /^\*\/([0-9]+)$/.exec(Parts[i])
                if(minInt < maxInt && match[1]/1 >= 1)
                {
                    for(var j = minInt; j <= maxInt; j+= match[1]/1)
                    {
                        resArr[j] = true
                    }
                }
            }
            else if(/^([0-9]+)-([0-9]+)$/.test(Parts[i]))
            {
                var match = /^([0-9]+)-([0-9]+)$/.exec(Parts[i])
                if(match[1]/1 > maxInt)
                {
                    match[1] = minInt
                }
                if(match[2]/1 > maxInt)
                {
                    match[2] = maxInt
                }

                if(match[1]/1 < match[2]/1)
                {
                    for(var j = match[1]/1; j <= match[2]/1; j++)
                    {
                        resArr[j] = true
                    }
                }
            }
            else if(/^([0-9]+)$/.test(Parts[i]))
            {
                if(Parts[i]/1 <= maxInt && Parts[i]/1 >= minInt)
                {
                    resArr[Parts[i]/1] = true
                }
            }
            else if(/^([0-9]+)\/([0-9]+)$/.test(Parts[i]))
            {
                var match = /^([0-9]+)\/([0-9]+)$/.exec(Parts[i])
                if(match[1]/1 > maxInt)
                {
                    match[1] = minInt
                }
                if(match[1]/1 < maxInt && match[2]/1 >= 1)
                {
                    for(var j = match[1]/1; j <= maxInt; j+=match[2]/1)
                    {
                        resArr[j] = true
                    }
                }
            }
            else if(/^([0-9]+)-([0-9]+)\/([0-9]+)$/.test(Parts[i]))
            {
                var match = /^([0-9]+)-([0-9]+)\/([0-9]+)$/.exec(Parts[i])
                if(match[1]/1 > maxInt)
                {
                    match[1] = minInt
                }
                if(match[2]/1 > maxInt)
                {
                    match[2] = maxInt
                }

                if(match[1]/1 < match[2]/1 && match[3]/1 >= 1)
                {
                    for(var j = match[1]/1; j <= match[2]/1; j+=match[3]/1)
                    {
                        resArr[j] = true
                    }
                }
            }
        }



        return resArr;
    }

    this.getValue = function()
    {
        this.setValue()
        return this.reductionToType(this.value);
    }

    this.compileItem = function(resArr, minInt, maxInt)
    {
        var itemResults = []
        itemResults.push(resArr.join(","))
        if(!resArr || !resArr.length || resArr.length == maxInt - minInt + 1)
        {
            return "*";
        }

        if(resArr.length)
        {
            var division = [];
            for(var j=2; j<maxInt/2; j++)
            {
                var isInner = false
                for(var k in division)
                {
                    if(j % division[k] == 0)
                    {
                        isInner = true;
                    }
                }

                if(isInner)
                {
                    continue;
                }

                var isOk = true
                for(var i=minInt; i<maxInt; i+=j)
                {
                    if(resArr.indexOf(i) == -1)
                    {
                        isOk = false;
                        break;
                    }
                }

                if(isOk)
                {
                    division.push(j);
                }
            }

            var exclude = []
            var includeParts = []
            for(var i in division)
            {
                for(var j=minInt; j<maxInt; j+=division[i])
                {
                    exclude.push(j)
                }
                includeParts.push("*/"+division[i])
            }

            var lastVal = -1;
            var range = [];

            for(var i in resArr)
            {
                if(exclude.indexOf(resArr[i]) != -1)
                {
                    continue;
                }

                if(lastVal + 1 == resArr[i] )
                {
                    range.push(resArr[i])
                }
                else
                {
                    if(range.length > 2)
                    {
                        includeParts.push(range[0] + "-" + range[range.length-1])
                    }
                    else if(range.length)
                    {
                        for(var l in range)
                        {
                            includeParts.push(range[l])
                        }
                    }
                    range = [resArr[i]]
                }

                lastVal = resArr[i]
            }

            if(range.length > 2)
            {
                includeParts.push(range[0] + "-" + range[range.length-1])
            }
            else if(range.length)
            {
                for(var l in range)
                {
                    includeParts.push(range[l])
                }
            }
            itemResults.push(includeParts.join(","))
        }

        if(resArr.length)
        {
            var lastVal = -1;
            var includeParts = []
            var range = []
            for(var i in resArr)
            {
                if(lastVal + 1 == resArr[i] )
                {
                    range.push(resArr[i])
                }
                else
                {
                    if(range.length > 2)
                    {
                        includeParts.push(range[0] + "-" + range[range.length-1])
                    }
                    else if(range.length)
                    {
                        for(var l in range)
                        {
                            includeParts.push(range[l])
                        }
                    }
                    range = [resArr[i]]
                }

                lastVal = resArr[i]
            }

            if(range.length > 2)
            {
                includeParts.push(range[0] + "-" + range[range.length-1])
            }
            else if(range.length)
            {
                for(var l in range)
                {
                    includeParts.push(range[l])
                }
            }

            itemResults.push(includeParts.join(","))
        }

        var minLength = 99999;
        var minLengthResult = "";
        for(var i in itemResults)
        {
            if(itemResults[i].length < minLength )
            {
                minLength = itemResults[i].length
                minLengthResult = itemResults[i]
            }
        }

        return minLengthResult;
    }

    this.setValue = function()
    {
        //
        // DaysOfWeek
        //
        var DaysOfWeek = []
        for(var i in this.model.DaysOfWeek)
        {
            if(this.model.DaysOfWeek[i])
            {
                DaysOfWeek.push(i/1);
            }
        }
        this.model.DaysOfWeekStr = this.compileItem(DaysOfWeek, 0, 6);

        //
        // Months
        //
        var Months = []
        for(var i in this.model.Months)
        {
            if(this.model.Months[i])
            {
                Months.push(i/1);
            }
        }
        this.model.MonthsStr = this.compileItem(Months, 1, 12);

        //
        // DayOfMonth
        //
        var DayOfMonth = []
        for(var i in this.model.DayOfMonth)
        {
            if(this.model.DayOfMonth[i])
            {
                DayOfMonth.push(i/1);
            }
        }
        this.model.DayOfMonthStr = this.compileItem(DayOfMonth, 1, 31);

        //
        // Hours
        //
        var Hours = []
        for(var i in this.model.Hours)
        {
            if(this.model.Hours[i])
            {
                Hours.push(i/1);
            }
        }
        this.model.HoursStr = this.compileItem(Hours, 0, 23);

        //
        // Minutes
        //
        var Minutes = []
        for(var i in this.model.Minutes)
        {
            if(this.model.Minutes[i])
            {
                Minutes.push(i/1);
            }
        }
        this.model.MinutesStr = this.compileItem(Minutes, 0, 59);

        this.value =  this.model.MinutesStr
            + " " + this.model.HoursStr
            + " " + this.model.DayOfMonthStr
            + " " + this.model.MonthsStr
            + " " + this.model.DaysOfWeekStr;

        $("#"+this.element_id).val(this.value)
    }
}

function set_api_options(options)
{
    let additional_options = "";
    if (options.readOnly) {
        additional_options += "readonly disabled "
    }

    if (options.minLength) {
        additional_options += "minlength=" + options.minLength + " "
    }

    if (options.maxLength) {
        additional_options += "maxlength=" + options.maxLength + " "
    }

    if (/^Required/.test(options.description)) {
        additional_options += "required "
    }

    if (options.default) {
        additional_options += "placeholder=" + options.default + " "
    }

    if (options.pattern) {
        additional_options += "pattern=" + options.pattern + " "
    }

    return additional_options;
}

function getInfoFromAdditionalProperties(options)
{
    let obj, value_field, view_field;

    obj = options.autocomplete_properties.list_obj

    if(options.autocomplete_properties.value_field && options.autocomplete_properties.view_field)
    {
        value_field = options.autocomplete_properties.value_field;
        view_field = options.autocomplete_properties.view_field;
    }

    return {
        obj: obj,
        value_field: value_field,
        view_field: view_field,
    }
}

function getFiltersForAutocomplete(list, search_str, view_field)
{
    let filters = {
        limit:20,
        offset:0,
        query:{

        }
    };

    if(search_str)
    {
        filters['query'][view_field] = search_str;
    }

    return filters;
}

/*
 * time - in seconds
 */
function getUptime(time)
{
    let uptime = moment.duration(time, 'seconds')._data;

    if(uptime.years > 0)
    {
        return "" + uptime.years + "y " + uptime.months + "m " + uptime.days + "d " + moment(time*1000).tz('UTC').format('HH:mm:ss');

    } else if(uptime.months > 0)
    {
        return "" + uptime.months + "m " + uptime.days + "d " + moment(time*1000).tz('UTC').format('HH:mm:ss');
    }
    else if(uptime.days > 0)
    {
        return "" + uptime.days + "d " + moment(time*1000).tz('UTC').format('HH:mm:ss');
    }
    else
    {
        return  moment(time*1000).tz('UTC').format('HH:mm:ss');
    }
}

/**
 *
 TYPE_OBJECT = "object"  #:
 TYPE_STRING = "string"  #:
 TYPE_NUMBER = "number"  #:
 TYPE_INTEGER = "integer"  #:
 TYPE_BOOLEAN = "boolean"  #:
 TYPE_ARRAY = "array"  #:
 TYPE_FILE = "file"  #:

 # officially supported by Swagger 2.0 spec
 FORMAT_DATE = "date"  #:
 FORMAT_DATETIME = "date-time"  #:
 FORMAT_PASSWORD = "password"  #:
 FORMAT_BINARY = "binary"  #:
 FORMAT_BASE64 = "bytes"  #:
 FORMAT_FLOAT = "float"  #:
 FORMAT_DOUBLE = "double"  #:
 FORMAT_INT32 = "int32"  #:
 FORMAT_INT64 = "int64"  #:

 # defined in JSON-schema
 FORMAT_EMAIL = "email"  #:
 FORMAT_IPV4 = "ipv4"  #:
 FORMAT_IPV6 = "ipv6"  #:
 FORMAT_URI = "uri"  #:

 # pulled out of my ass
 FORMAT_UUID = "uuid"  #:
 FORMAT_SLUG = "slug"  #:
 FORMAT_DECIMAL = "decimal"
 *
 */<|MERGE_RESOLUTION|>--- conflicted
+++ resolved
@@ -988,8 +988,6 @@
     }
 }
 
-<<<<<<< HEAD
-=======
 guiElements.json = function(opt = {}, value)
 {
     /*
@@ -1046,7 +1044,6 @@
     }
 }
 
->>>>>>> 4c1648ea
 guiElements.dynamic = function(opt = {}, value, parent_object)
 {
     this.name = 'dynamic'

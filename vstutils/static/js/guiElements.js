--- conflicted
+++ resolved
@@ -24,10 +24,6 @@
          */
         return field.parent_name_format
     }
-<<<<<<< HEAD
-    
-=======
->>>>>>> d4b49412
 
     // Приоритет №3 это поля на основе parent_name_format если они определены как шаблон
     if(spajs.just.isTplExists("field_"+field.parent_name_format))

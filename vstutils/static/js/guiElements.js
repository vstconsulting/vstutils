--- conflicted
+++ resolved
@@ -89,23 +89,13 @@
         }
 
     }
-<<<<<<< HEAD
-    
+
     this.getValidValue = function()
     {
         let value = this.getValue()
-        
+
         let filed = this.render_options
-        
-=======
-
-    this.getValidValue = function()
-    {
-        let value = this.getValue()
-
-        let filed = this.render_options
-
->>>>>>> 413f83e1
+
         let value_length = 0
         if(value)
         {
@@ -115,19 +105,11 @@
         if(filed.maxLength && value_length > filed.maxLength)
         {
             debugger;
-<<<<<<< HEAD
-            throw {error:'validation', message:'Filed '+filed.name +" is too long"} 
+            throw {error:'validation', message:'Filed '+filed.name +" is too long"}
         }
 
         if(filed.minLength)
-        {  
-=======
-            throw {error:'validation', message:'Filed '+filed.name +" is too long"}
-        }
-
-        if(filed.minLength)
-        {
->>>>>>> 413f83e1
+        {
             if(value_length == 0)
             {
                 if(filed.required)
@@ -136,25 +118,6 @@
                     throw {error:'validation', message:'Filed '+filed.name +" is empty"}
                 }
                 else
-<<<<<<< HEAD
-                { 
-                    return undefined
-                }
-            }
-            
-            if(value_length < filed.minLength)
-            {
-                debugger;
-                throw {error:'validation', message:'Filed '+filed.name +" is too short"} 
-            }
-        }
-        
-        if((value === "" || value === undefined) && filed.required && !this.opt.default)
-        { 
-            throw {error:'validation', message:'Filed '+filed.name +" is required"}
-        }
-        
-=======
                 {
                     return undefined
                 }
@@ -172,16 +135,11 @@
             throw {error:'validation', message:'Filed '+filed.name +" is required"}
         }
 
->>>>>>> 413f83e1
         if(value === "" && !this.opt.default)
         {
             return undefined
         }
-<<<<<<< HEAD
-        
-=======
-
->>>>>>> 413f83e1
+
         return value;
     }
 
@@ -399,11 +357,7 @@
                 },
                 onSelect: (event, term, item) =>
                 {
-<<<<<<< HEAD
-                    var value = $(item).attr('data-value');
-=======
                     let value = $(item).attr('data-value');
->>>>>>> 413f83e1
                     $('#'+this.element_id).val($(item).text());
                     $('#'+this.element_id).attr('value', value);
                     $('#'+this.element_id).attr({'data-hide':'hide'});
@@ -440,13 +394,10 @@
                 }
             });
         }
-<<<<<<< HEAD
-=======
         /*
          * options.enum - array, which comes from api.
          * This array has data for autocomplete.
          */
->>>>>>> 413f83e1
         else if(options.enum)
         {
             return new autoComplete({
@@ -461,45 +412,28 @@
                 },
                 onSelect: (event, term, item) =>
                 {
-<<<<<<< HEAD
-                    var value = $(item).attr('data-value');
-=======
                     let value = $(item).attr('data-value');
->>>>>>> 413f83e1
                     $('#'+this.element_id).val($(item).text());
                     $('#'+this.element_id).attr('value', value);
                     $('#'+this.element_id).attr({'data-hide':'hide'});
                 },
                 source: (original_term, response) =>
                 {
-<<<<<<< HEAD
-                    var isHide = $('#'+this.element_id).attr('data-hide')
-=======
                     let search_str = trim(original_term);
 
                     let isHide = $('#'+this.element_id).attr('data-hide')
->>>>>>> 413f83e1
                     if(isHide == "hide")
                     {
                         $('#'+this.element_id).attr({'data-hide':'show'})
                         return;
                     }
 
-<<<<<<< HEAD
-                    var choices = options.enum;
-
-                    var matches = [];
-                    for(var i in choices)
-                    {
-                        if (choices[i].toLowerCase().indexOf(original_term.toLowerCase()) != -1)
-=======
                     let choices = options.enum;
 
                     let matches = [];
                     for(let i in choices)
                     {
                         if (choices[i].toLowerCase().indexOf(search_str.toLowerCase()) != -1)
->>>>>>> 413f83e1
                         {
                             matches.push(choices[i]);
                         }
@@ -508,27 +442,6 @@
                 }
             });
         }
-<<<<<<< HEAD
-        else if(options.additionalProperties)
-        {
-            var obj;
-
-            if(options.additionalProperties.$ref)
-            {
-                obj = getObjectBySchema(options.additionalProperties.$ref);
-            }
-
-            if(options.additionalProperties.model && options.additionalProperties.model.$ref)
-            {
-                obj = getObjectBySchema(options.additionalProperties.model.$ref);
-            }
-
-            if(options.additionalProperties.value_field && options.additionalProperties.view_field)
-            {
-                var value_field = options.additionalProperties.value_field;
-                var view_field = options.additionalProperties.view_field;
-            }
-=======
         /*
          * options.additionalProperties - object, which comes from api.
          * This object has info about model and fields, where data for autocomplete is stored.
@@ -539,33 +452,17 @@
             let obj = props['obj'];
             let value_field = props['value_field'];
             let view_field = props['view_field'];
->>>>>>> 413f83e1
 
             return new autoComplete({
                 selector: '#'+this.element_id,
                 minChars: 0,
-<<<<<<< HEAD
-                delay:500,
-=======
                 delay:350,
->>>>>>> 413f83e1
                 cache:false,
                 showByClick:true,
                 menuClass:'autocomplete autocomplete-'+this.element_id,
                 renderItem: function(item, search)
                 {
-<<<<<<< HEAD
-                    if(value_field && view_field)
-                    {
-                        return '<div class="autocomplete-suggestion" data-value="' + item.value_field + '" >' + item.view_field + '</div>';
-                    }
-                    else
-                    {
-                        return '<div class="autocomplete-suggestion" data-value="' + item + '" >' + item + '</div>';
-                    }
-=======
                     return '<div class="autocomplete-suggestion" data-value="' + item.value_field + '" >' + item.view_field + '</div>';
->>>>>>> 413f83e1
                 },
                 onSelect: (event, term, item) =>
                 {
@@ -576,13 +473,9 @@
                 },
                 source: (original_term, response) =>
                 {
-<<<<<<< HEAD
-                    var isHide = $('#'+this.element_id).attr('data-hide')
-=======
                     let search_str = trim(original_term);
 
                     let isHide = $('#'+this.element_id).attr('data-hide')
->>>>>>> 413f83e1
                     if(isHide == "hide")
                     {
                         $('#'+this.element_id).attr({'data-hide':'show'})
@@ -591,37 +484,6 @@
 
                     if(obj)
                     {
-<<<<<<< HEAD
-                        var list = new obj.list();
-                        var filters = spajs.urlInfo.data.reg;
-                        filters.limit = 9999;
-
-                        $.when(list.search(filters)).done((data) => {
-                            var res = data.data.results;
-                            var matches = [];
-                            for(var i in res)
-                            {
-                                if(value_field && view_field)
-                                {
-                                    if (res[i][view_field].toLowerCase().indexOf(original_term.toLowerCase()) != -1)
-                                    {
-                                        matches.push({
-                                            value_field: res[i][value_field],
-                                            view_field: res[i][view_field],
-                                        });
-                                    }
-                                }
-                                else
-                                {
-                                    if (res[i].toLowerCase().indexOf(original_term.toLowerCase()) != -1)
-                                    {
-                                        matches.push(res[i]);
-                                    }
-                                }
-                            }
-                            this.matches = matches;
-                            response(matches)
-=======
                         let list = new obj.list();
 
                         let filters = getFiltersForAutocomplete(list, search_str, view_field);
@@ -643,7 +505,6 @@
 
                             response(matches)
 
->>>>>>> 413f83e1
                         }).fail((e) => {
                             response([]);
                         });
@@ -664,8 +525,6 @@
     {
         this._onBaseRender(options)
 
-<<<<<<< HEAD
-=======
         /*
          * options.search - function for JS hardcode, which aim is to redefine way of getting data for select2.
          * @param {object} params - argument from select2 transport function
@@ -685,7 +544,6 @@
          *      }
          * });
          */
->>>>>>> 413f83e1
         if(options.search)
         {
             return $('#'+this.element_id).select2({
@@ -720,47 +578,6 @@
                 }
             });
         }
-<<<<<<< HEAD
-    }
-}
-
-guiElements.dynamic = function(opt = {}, value, parent_object)
-{
-    this.name = 'dynamic'
-    guiElements.base.apply(this, arguments)
-
-
-    if(!opt.dynamic_type)
-    {
-        opt.dynamic_type = 'string'
-    }
-
-    this.realElement = new guiElements[opt.dynamic_type]($.extend({}, opt, opt.override_opt), value, parent_object);
-
-    let thisObj = this;
-    let func = function(name)
-    {
-        return function(){ return thisObj.realElement[name].apply(thisObj.realElement, arguments)}
-    }
-
-    this.getValue = func('getValue')
-
-    this.setType = function(type, override_opt)
-    {
-        if(!guiElements[type])
-        {
-            type = 'string'
-            console.error("Error: Set type guiElements."+type+" for dynamic filed")
-        }
-
-        let lastValue = this.realElement.getValue();
-
-        let options = $.extend({}, opt, override_opt);
-
-        if(type == "boolean" && options.default !== undefined && options.readOnly)
-        {
-            lastValue = options.default;
-=======
         /*
          * options.enum - array, which comes from api.
          * This array has data for select2.
@@ -829,7 +646,46 @@
                     }
                 });
             }
->>>>>>> 413f83e1
+        }
+    }
+}
+
+guiElements.dynamic = function(opt = {}, value, parent_object)
+{
+    this.name = 'dynamic'
+    guiElements.base.apply(this, arguments)
+
+
+    if(!opt.dynamic_type)
+    {
+        opt.dynamic_type = 'string'
+    }
+
+    this.realElement = new guiElements[opt.dynamic_type]($.extend({}, opt, opt.override_opt), value, parent_object);
+
+    let thisObj = this;
+    let func = function(name)
+    {
+        return function(){ return thisObj.realElement[name].apply(thisObj.realElement, arguments)}
+    }
+
+    this.getValue = func('getValue')
+
+    this.setType = function(type, override_opt)
+    {
+        if(!guiElements[type])
+        {
+            type = 'string'
+            console.error("Error: Set type guiElements."+type+" for dynamic filed")
+        }
+
+        let lastValue = this.realElement.getValue();
+
+        let options = $.extend({}, opt, override_opt);
+
+        if(type == "boolean" && options.default !== undefined && options.readOnly)
+        {
+            lastValue = options.default;
         }
 
         this.realElement = new guiElements[type](options, value, parent_object);
@@ -899,7 +755,6 @@
 
 }
 
-<<<<<<< HEAD
 guiElements.crontab = function (opt = {}, value)
 {
     this.name = 'crontab'
@@ -950,7 +805,7 @@
     this._onRender = function ()
     {
         $("#"+this.element_id).on('change', false, () => {
-             this.parseCronString($("#"+this.element_id).val());
+            this.parseCronString($("#"+this.element_id).val());
         })
 
         $("#"+this.element_id).on('paste', () => {
@@ -1391,624 +1246,6 @@
 }
 
 function set_api_options(options)
-=======
-guiElements.dynamic = function(opt = {}, value, parent_object)
->>>>>>> 413f83e1
-{
-    this.name = 'dynamic'
-    guiElements.base.apply(this, arguments)
-
-<<<<<<< HEAD
-    if (options.minLength) {
-        additional_options += "minlength=" + options.minLength + " "
-    }
-
-    if (options.maxLength) {
-        additional_options += "maxlength=" + options.maxLength + " "
-=======
-
-    if(!opt.dynamic_type)
-    {
-        opt.dynamic_type = 'string'
->>>>>>> 413f83e1
-    }
-
-    this.realElement = new guiElements[opt.dynamic_type]($.extend({}, opt, opt.override_opt), value, parent_object);
-
-<<<<<<< HEAD
-    if (options.default) {
-        additional_options += "placeholder=" + options.default + " "
-    }
-
-    if (options.pattern) {
-        additional_options += "pattern=" + options.pattern + " "
-=======
-    let thisObj = this;
-    let func = function(name)
-    {
-        return function(){ return thisObj.realElement[name].apply(thisObj.realElement, arguments)}
-    }
-
-    this.getValue = func('getValue')
-
-    this.setType = function(type, override_opt)
-    {
-        if(!guiElements[type])
-        {
-            type = 'string'
-            console.error("Error: Set type guiElements."+type+" for dynamic filed")
-        }
-
-        let lastValue = this.realElement.getValue();
-
-        let options = $.extend({}, opt, override_opt);
-
-        if(type == "boolean" && options.default !== undefined && options.readOnly)
-        {
-            lastValue = options.default;
-        }
-
-        this.realElement = new guiElements[type](options, value, parent_object);
-
-        this.realElement.setValue(lastValue);
-        $('#gui'+this.element_id).insertTpl(this.realElement.render());
->>>>>>> 413f83e1
-    }
-
-    this.opt.onUpdateOptions = [];
-    this.opt.onUpdateOptions.push(function (filedObj, newValue) {
-
-<<<<<<< HEAD
-=======
-        var new_type = "string";
-        var override_opt = {};
-        var value = newValue.value;
-
-        if(opt.additionalProperties && opt.additionalProperties.types)
-        {
-            var types = opt.additionalProperties.types;
-
-            if(types[value])
-            {
-                new_type = types[value];
-            }
-        }
-
-        if(opt.additionalProperties && opt.additionalProperties.choices)
-        {
-            var choices = opt.additionalProperties.choices;
-
-            for (var i in choices)
-            {
-                if (i == value)
-                {
-                    if ($.isArray(choices[value]))
-                    {
-                        var boolean = false;
-                        for (var i in choices[value])
-                        {
-                            if (typeof(choices[value][i]) == 'boolean')
-                            {
-                                boolean = true;
-                            }
-                        }
-
-                        if (boolean)
-                        {
-                            new_type = "boolean";
-                            if (choices[value].length == 1)
-                            {
-                                var boolean_default = choices[value][0];
-                                override_opt.default = boolean_default;
-                                override_opt.readOnly = true;
-                            }
-                        }
-                        else
-                        {
-                            new_type = "enum";
-                            override_opt = {enum: choices[value]};
-                        }
-                    }
-                }
-            }
-        }
-
-        thisObj.setType(new_type, override_opt);
-    });
-
-}
-
-guiElements.crontab = function (opt = {}, value)
-{
-    this.name = 'crontab'
-    guiElements.base.apply(this, arguments)
-
-    this.model = {}
-
-    this.model.MonthsNames = ['January', 'February', 'March', 'April', 'May', 'June', 'July', 'August', 'September', 'October', 'November', 'December']
-    this.model.DaysOfWeekNames = ['Sunday', 'Monday', 'Tuesday', 'Wednesday', 'Thursday', 'Friday', 'Saturday', 'Sunday']
-
-    this.model.Months = {}
-    this.model.DayOfMonth = {}
-    this.model.DaysOfWeek = {}
-    this.model.Hours = {}
-    this.model.Minutes = {}
-
-    this.model.MonthsStr = "*"
-    this.model.DayOfMonthStr = "*"
-    this.model.DaysOfWeekStr = "*"
-    this.model.HoursStr = "*"
-    this.model.MinutesStr = "*"
-
-    this.value = value || "* * * * *";
-
-    this.render = function(render_options)
-    {
-        if(render_options !== undefined)
-        {
-            this.render_options = $.extend({}, opt, render_options)
-        }
-        else if(this.render_options === undefined)
-        {
-            this.render_options = $.extend({}, opt)
-        }
-
-        if(this.render_options.description === undefined)
-        {
-            this.render_options.description = "Time must be specified according to " + window.timeZone + " time zone";
-        }
-
-        this.parseCronString(this.value);
-        return spajs.just.render("guiElements."+this.name, {opt:this.render_options, guiElement: this, value: this.value }, () => {
-            this._onRender();
-            this._callAllonChangeCallback();
-        });
-    }
-
-    this._onRender = function ()
-    {
-        $("#"+this.element_id).on('change', false, () => {
-            this.parseCronString($("#"+this.element_id).val());
-        })
-
-        $("#"+this.element_id).on('paste', () => {
-
-            setTimeout(
-                () => {
-                    let val = $("#"+this.element_id).val();
-                    this.parseCronString(val);
-                },100)
-        })
-    }
-
-    this.parseCronString = function(string)
-    {
-        if(string !== undefined)
-        {
-            this.value = string
-        }
-
-        var string = trim(this.value).split(" ");
-        if(string.length != 5 || /[A-z]/.test(this.value))
-        {
-            this.value = "* * * * *";
-            string = trim(this.value).split(" ");
-
-        }
-
-        this.model.MinutesStr = string[0]
-        this.model.HoursStr = string[1]
-        this.model.DayOfMonthStr = string[2]
-        this.model.MonthsStr = string[3]
-        this.model.DaysOfWeekStr = string[4]
-
-
-        this.parseItem(this.model.Minutes, this.model.MinutesStr, 0, 59)
-        this.parseItem(this.model.Hours, this.model.HoursStr, 0, 23)
-        this.parseItem(this.model.DayOfMonth, this.model.DayOfMonthStr, 1, 31)
-        this.parseItem(this.model.Months, this.model.MonthsStr, 1, 12)
-        this.parseItem(this.model.DaysOfWeek, this.model.DaysOfWeekStr, 0, 6)
-
-    }
-
-    this.setDaysOfWeek = function(value)
-    {
-        this.value = this.value.replace(/^([^ ]+) +([^ ]+) +([^ ]+) +([^ ]+) +([^ ]+)/img, '$1 $2 $3 $4 '+value);
-        this.parseCronString();
-        this.setValue();
-    }
-
-    this.setMonths = function(value)
-    {
-        this.value = this.value.replace(/^([^ ]+) +([^ ]+) +([^ ]+) +([^ ]+) +([^ ]+)/img, '$1 $2 $3 '+value+' $5');
-        this.parseCronString();
-        this.setValue();
-    }
-
-    this.setDayOfMonth = function(value)
-    {
-        this.value = this.value.replace(/^([^ ]+) +([^ ]+) +([^ ]+) +([^ ]+) +([^ ]+)/img, '$1 $2 '+value+' $4 $5');
-        this.parseCronString();
-        this.setValue();
-    }
-
-    this.setHours = function(value)
-    {
-        this.value = this.value.replace(/^([^ ]+) +([^ ]+) +([^ ]+) +([^ ]+) +([^ ]+)/img, '$1 '+value+' $3 $4 $5');
-        this.parseCronString();
-        this.setValue();
-    }
-
-    this.setMinutes = function(value)
-    {
-        this.value = this.value.replace(/^([^ ]+) +([^ ]+) +([^ ]+) +([^ ]+) +([^ ]+)/img, value+' $2 $3 $4 $5');
-        this.parseCronString();
-        this.setValue();
-    }
-
-    /**
-     * Парсит отдельный элемент в cron строке
-     * @param {type} resArr
-     * @param {type} str
-     * @param {type} minInt
-     * @param {type} maxInt
-     * @returns {Array}
-     */
-    this.parseItem = function(resArr, str, minInt, maxInt)
-    {
-        for(var i=minInt; i< maxInt; i++)
-        {
-            resArr[i] = false;
-        }
-
-        for(var i in resArr)
-        {
-            resArr[i] = false;
-        }
-
-        if(!str)
-        {
-            str = "*";
-        }
-
-        var Parts = str.split(",")
-        for(var i in Parts)
-        {
-            if(/^\*$/.test(Parts[i]))
-            {
-                if(minInt < maxInt)
-                {
-                    for(var j = minInt; j <= maxInt; j++)
-                    {
-                        resArr[j] = true
-                    }
-                }
-            }
-            else if(/^\*\/([0-9]+)$/.test(Parts[i]))
-            {
-                var match = /^\*\/([0-9]+)$/.exec(Parts[i])
-                if(minInt < maxInt && match[1]/1 >= 1)
-                {
-                    for(var j = minInt; j <= maxInt; j+= match[1]/1)
-                    {
-                        resArr[j] = true
-                    }
-                }
-            }
-            else if(/^([0-9]+)-([0-9]+)$/.test(Parts[i]))
-            {
-                var match = /^([0-9]+)-([0-9]+)$/.exec(Parts[i])
-                if(match[1]/1 > maxInt)
-                {
-                    match[1] = minInt
-                }
-                if(match[2]/1 > maxInt)
-                {
-                    match[2] = maxInt
-                }
-
-                if(match[1]/1 < match[2]/1)
-                {
-                    for(var j = match[1]/1; j <= match[2]/1; j++)
-                    {
-                        resArr[j] = true
-                    }
-                }
-            }
-            else if(/^([0-9]+)$/.test(Parts[i]))
-            {
-                if(Parts[i]/1 <= maxInt && Parts[i]/1 >= minInt)
-                {
-                    resArr[Parts[i]/1] = true
-                }
-            }
-            else if(/^([0-9]+)\/([0-9]+)$/.test(Parts[i]))
-            {
-                var match = /^([0-9]+)\/([0-9]+)$/.exec(Parts[i])
-                if(match[1]/1 > maxInt)
-                {
-                    match[1] = minInt
-                }
-                if(match[1]/1 < maxInt && match[2]/1 >= 1)
-                {
-                    for(var j = match[1]/1; j <= maxInt; j+=match[2]/1)
-                    {
-                        resArr[j] = true
-                    }
-                }
-            }
-            else if(/^([0-9]+)-([0-9]+)\/([0-9]+)$/.test(Parts[i]))
-            {
-                var match = /^([0-9]+)-([0-9]+)\/([0-9]+)$/.exec(Parts[i])
-                if(match[1]/1 > maxInt)
-                {
-                    match[1] = minInt
-                }
-                if(match[2]/1 > maxInt)
-                {
-                    match[2] = maxInt
-                }
-
-                if(match[1]/1 < match[2]/1 && match[3]/1 >= 1)
-                {
-                    for(var j = match[1]/1; j <= match[2]/1; j+=match[3]/1)
-                    {
-                        resArr[j] = true
-                    }
-                }
-            }
-        }
-
-
-
-        return resArr;
-    }
-
-    this.getValue = function()
-    {
-        this.setValue()
-        return this.value;
-    }
-
-    this.compileItem = function(resArr, minInt, maxInt)
-    {
-        var itemResults = []
-        itemResults.push(resArr.join(","))
-        if(!resArr || !resArr.length || resArr.length == maxInt - minInt + 1)
-        {
-            return "*";
-        }
-
-        if(resArr.length)
-        {
-            var division = [];
-            for(var j=2; j<maxInt/2; j++)
-            {
-                var isInner = false
-                for(var k in division)
-                {
-                    if(j % division[k] == 0)
-                    {
-                        isInner = true;
-                    }
-                }
-
-                if(isInner)
-                {
-                    continue;
-                }
-
-                var isOk = true
-                for(var i=minInt; i<maxInt; i+=j)
-                {
-                    if(resArr.indexOf(i) == -1)
-                    {
-                        isOk = false;
-                        break;
-                    }
-                }
-
-                if(isOk)
-                {
-                    division.push(j);
-                }
-            }
-
-            var exclude = []
-            var includeParts = []
-            for(var i in division)
-            {
-                for(var j=minInt; j<maxInt; j+=division[i])
-                {
-                    exclude.push(j)
-                }
-                includeParts.push("*/"+division[i])
-            }
-
-            var lastVal = -1;
-            var range = [];
-
-            for(var i in resArr)
-            {
-                if(exclude.indexOf(resArr[i]) != -1)
-                {
-                    continue;
-                }
-
-                if(lastVal + 1 == resArr[i] )
-                {
-                    range.push(resArr[i])
-                }
-                else
-                {
-                    if(range.length > 2)
-                    {
-                        includeParts.push(range[0] + "-" + range[range.length-1])
-                    }
-                    else if(range.length)
-                    {
-                        for(var l in range)
-                        {
-                            includeParts.push(range[l])
-                        }
-                    }
-                    range = [resArr[i]]
-                }
-
-                lastVal = resArr[i]
-            }
-
-            if(range.length > 2)
-            {
-                includeParts.push(range[0] + "-" + range[range.length-1])
-            }
-            else if(range.length)
-            {
-                for(var l in range)
-                {
-                    includeParts.push(range[l])
-                }
-            }
-            itemResults.push(includeParts.join(","))
-        }
-
-        if(resArr.length)
-        {
-            var lastVal = -1;
-            var includeParts = []
-            var range = []
-            for(var i in resArr)
-            {
-                if(lastVal + 1 == resArr[i] )
-                {
-                    range.push(resArr[i])
-                }
-                else
-                {
-                    if(range.length > 2)
-                    {
-                        includeParts.push(range[0] + "-" + range[range.length-1])
-                    }
-                    else if(range.length)
-                    {
-                        for(var l in range)
-                        {
-                            includeParts.push(range[l])
-                        }
-                    }
-                    range = [resArr[i]]
-                }
-
-                lastVal = resArr[i]
-            }
-
-            if(range.length > 2)
-            {
-                includeParts.push(range[0] + "-" + range[range.length-1])
-            }
-            else if(range.length)
-            {
-                for(var l in range)
-                {
-                    includeParts.push(range[l])
-                }
-            }
-
-            itemResults.push(includeParts.join(","))
-        }
-
-        var minLength = 99999;
-        var minLengthResult = "";
-        for(var i in itemResults)
-        {
-            if(itemResults[i].length < minLength )
-            {
-                minLength = itemResults[i].length
-                minLengthResult = itemResults[i]
-            }
-        }
-
-        return minLengthResult;
-    }
-
-    this.setValue = function()
-    {
-        //
-        // DaysOfWeek
-        //
-        var DaysOfWeek = []
-        for(var i in this.model.DaysOfWeek)
-        {
-            if(this.model.DaysOfWeek[i])
-            {
-                DaysOfWeek.push(i/1);
-            }
-        }
-        this.model.DaysOfWeekStr = this.compileItem(DaysOfWeek, 0, 6);
-
-        //
-        // Months
-        //
-        var Months = []
-        for(var i in this.model.Months)
-        {
-            if(this.model.Months[i])
-            {
-                Months.push(i/1);
-            }
-        }
-        this.model.MonthsStr = this.compileItem(Months, 1, 12);
-
-        //
-        // DayOfMonth
-        //
-        var DayOfMonth = []
-        for(var i in this.model.DayOfMonth)
-        {
-            if(this.model.DayOfMonth[i])
-            {
-                DayOfMonth.push(i/1);
-            }
-        }
-        this.model.DayOfMonthStr = this.compileItem(DayOfMonth, 1, 31);
-
-        //
-        // Hours
-        //
-        var Hours = []
-        for(var i in this.model.Hours)
-        {
-            if(this.model.Hours[i])
-            {
-                Hours.push(i/1);
-            }
-        }
-        this.model.HoursStr = this.compileItem(Hours, 0, 23);
-
-        //
-        // Minutes
-        //
-        var Minutes = []
-        for(var i in this.model.Minutes)
-        {
-            if(this.model.Minutes[i])
-            {
-                Minutes.push(i/1);
-            }
-        }
-        this.model.MinutesStr = this.compileItem(Minutes, 0, 59);
-
-        this.value =  this.model.MinutesStr
-            + " " + this.model.HoursStr
-            + " " + this.model.DayOfMonthStr
-            + " " + this.model.MonthsStr
-            + " " + this.model.DaysOfWeekStr;
-
-        $("#"+this.element_id).val(this.value)
-    }
-}
-
-function set_api_options(options)
 {
     let additional_options = "";
     if (options.readOnly) {
@@ -2089,7 +1326,6 @@
     return filters;
 }
 
->>>>>>> 413f83e1
 /**
  *
  TYPE_OBJECT = "object"  #:

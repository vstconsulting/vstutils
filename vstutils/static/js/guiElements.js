--- conflicted
+++ resolved
@@ -26,11 +26,7 @@
 
             return JSON.stringify(value)
         }
-<<<<<<< HEAD
-
-=======
-        
->>>>>>> d0f267ab
+
         if(this.render_options.type == "string" || this.render_options.type == "file")
         {
             if(!value)
@@ -104,13 +100,10 @@
 
     }
 
-<<<<<<< HEAD
-=======
     /**
      * Вернёт значение только правильное, если оно не правильное то будет исключение
      * @returns {undefined|Number|String|Boolean|guiElements.base.getValidValue.value}
      */
->>>>>>> d0f267ab
     this.getValidValue = function()
     {
         let value = this.getValue()
@@ -235,12 +228,6 @@
     this.name = 'string'
     guiElements.base.apply(this, arguments)
 }
- 
-guiElements.password = function()
-{
-    this.name = 'password'
-    guiElements.base.apply(this, arguments)
-}
 
 guiElements.password = function()
 {
@@ -424,10 +411,7 @@
         /*
          * options.enum - array, which comes from api.
          * This array has data for autocomplete.
-<<<<<<< HEAD
-=======
          * @note для поля типа enum есть тип enum, зачем здесь этот код?
->>>>>>> d0f267ab
          */
         else if(options.enum)
         {
@@ -612,11 +596,7 @@
         /*
          * options.enum - array, which comes from api.
          * This array has data for select2.
-<<<<<<< HEAD
-         */
-=======
          * @note для поля типа enum есть тип enum, зачем здесь этот код?
->>>>>>> d0f267ab
         else if(options.enum)
         {
             let data = [];
@@ -630,30 +610,19 @@
                 )
             }
 
-<<<<<<< HEAD
             return $('#'+this.element_id).select2({
                 width: '100%',
                 data: data,
             });
         }
-=======
-            $('#'+this.element_id).select2({
-                width: '100%',
-                data: data
-            });
-        }
          */
->>>>>>> d0f267ab
         /*
          * options.additionalProperties - object, which comes from api.
          * This object has info about model and fields, where data for select2 is stored.
          */
         else if(options.additionalProperties)
         {
-<<<<<<< HEAD
-=======
             debugger;
->>>>>>> d0f267ab
             let props = getInfoFromAdditionalProperties(options);
             let obj = props['obj'];
             let value_field = props['value_field'];
@@ -694,7 +663,6 @@
                     }
                 });
             }
-<<<<<<< HEAD
             else
             {
                 return $('#'+this.element_id).select2({
@@ -702,8 +670,6 @@
                     data: [],
                 });
             }
-=======
->>>>>>> d0f267ab
         }
     }
 }
@@ -728,7 +694,6 @@
     }
 
     this.getValue = func('getValue')
-<<<<<<< HEAD
 
     this.setType = function(type, override_opt)
     {
@@ -756,35 +721,6 @@
     this.opt.onUpdateOptions = [];
     this.opt.onUpdateOptions.push(function (fieldObj, newValue) {
 
-=======
-
-    this.setType = function(type, override_opt)
-    {
-        if(!guiElements[type])
-        {
-            type = 'string'
-            console.error("Error: Set type guiElements."+type+" for dynamic field")
-        }
-
-        let lastValue = this.realElement.getValue();
-
-        let options = $.extend({}, opt, override_opt);
-
-        if(type == "boolean" && options.default !== undefined && options.readOnly)
-        {
-            lastValue = options.default;
-        }
-
-        this.realElement = new guiElements[type](options, value, parent_object);
-
-        this.realElement.setValue(lastValue);
-        $('#gui'+this.element_id).insertTpl(this.realElement.render());
-    }
-
-    this.opt.onUpdateOptions = [];
-    this.opt.onUpdateOptions.push(function (fieldObj, newValue) {
-
->>>>>>> d0f267ab
         var new_type = "string";
         var override_opt = {};
         var value = newValue.value;

--- conflicted
+++ resolved
@@ -210,24 +210,10 @@
 }
 
 guiElements.html = function(opt = {})
-<<<<<<< HEAD
-=======
 {
     this.name = 'html'
     guiElements.base.apply(this, arguments)
 
-    this.getValue = function()
-    {
-        return undefined;
-    }
-}
-
-guiElements.textarea = function(opt = {})
->>>>>>> a7532f4c
-{
-    this.name = 'html'
-    guiElements.base.apply(this, arguments)
-    
     this.getValue = function()
     {
         return undefined;

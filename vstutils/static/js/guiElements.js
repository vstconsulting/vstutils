
function getFieldType(field, model, elements = undefined)
{
    if(!elements)
    {
        elements = window.guiElements
    }
    
    // Приоритет №1 это prefetch поля
    if(field.prefetch && model && model.data && model.data[field.name + "_info"])
    {
        field[field.name + "_info"] = model.data[field.name + "_info"];
        field[field.name + "_info"]['prefetch_path'] = field.prefetch.path(model.data).replace(/^\/|\/$/g, '');
        return "prefetch";
    }

    // Приоритет №2 это поля на основе parent_name_format если они определены в guiElements
    if(elements[field.parent_name_format])
    {
        /**
         * Достаточно объявить такой elements[field.parent_name_format] класс чтоб переопределить поле
         */
        return field.parent_name_format
    }

    // Приоритет №3 это поля на основе parent_name_format если они определены как шаблон
    if(spajs.just.isTplExists("field_"+field.parent_name_format))
    {
        /**
         * Достаточно объявить такой шаблон чтоб переопределить поле
         <script type="text/x-just" data-just="field_project_repository">
         <!-- field_project_repository -->
         <% debugger; %>
         </script>
         * @type String
         */
        return "named_template"
    }

    let type = undefined

    if(!type)
    {
        // Приоритет №4 это поля на основе format
        type = field.format
    }

    if(!type && field.enum !== undefined)
    {
        // Приоритет №4 это поля на основе enum
        type = 'enum'
    }

    if(!type)
    {
        // Приоритет №4 это поля на основе type
        type = field.type
    }

    if(elements[type])
    {
        return type
    }

    // Если не чего совсем не найдено то нарисуем как строку
    return "string";
}


var guiElements = {
}

guiElements.base = function(opt = {}, value, parent_object)
{
    this.opt = opt
    this.value = value
    this.db_value = value
    this.parent_object = parent_object
    if(!parent_object)
    {
        this.parent_object = {}
    }

    this.template_name = undefined
    this.element_id = ("field_"+ Math.random()+ "" +Math.random()+ "" +Math.random()).replace(/\./g, "")
    this.onChange_calls = []

    if(opt.on_change_calls)
    {
        for(let i in opt.on_change_calls)
        {
            this.onChange_calls.push(opt.on_change_calls[i])
        }
    }

    this.setValue = function(value)
    {
        this.value = value
    }
    
    this._onUpdateValue = function(){}
    
    this.updateValue = function(value)
    { 
        this.db_value = value
        this._onUpdateValue(value)
    }

    this.reductionToType = function(value)
    {
        let res = value

        if(value === undefined && this.opt.default && this.opt.required)
        {
            return this.opt.default
        }

        if(value === undefined)
        {
            return undefined
        }

        if(this.render_options.type == "object")
        {
            res = value
            if(!value)
            {
                res = undefined
            }
            else
            {
                res = value
            }
        }

        if(this.render_options.type == "string" || this.render_options.type == "file")
        {
            if(!value || value == null)
            {
                res = ""
            }
            else
            {
                res = value.toString()
            }
        }

        if(this.render_options.type == "number" || this.render_options.type == "integer" )
        {
            if(value == "")
            {
                res = undefined;
            }
            else
            {
                res = value/1
            }
        }

        if(this.render_options.type == "boolean" )
        {
            res = value == true
        }

        if((res === undefined || res === "") && this.opt.default && this.opt.required)
        {
            res = this.opt.default
        }

        return res
    }

    this._onRender = function(options)
    {
        $('#'+this.element_id).on('change', false, () => {
            this._callAllonChangeCallback()
        })

        if(options.onclick)
        {
            $('#'+this.element_id).on('click', false, options.onclick)
        }
    }

    this.render = function(render_options)
    {
        if(render_options !== undefined)
        {
            this.render_options = $.extend({}, opt, render_options)
        }
        else if(this.render_options === undefined)
        {
            this.render_options = $.extend({}, opt)
        }

        if(!this.template_name || !spajs.just.isTplExists(this.template_name))
        {
            this.template_name = "guiElements."+this.name
        }

        if(this.render_options.hideReadOnly && this.render_options.readOnly)
        {
            return "<!-- hidden field guiElements."+this.name+" hideReadOnly && readOnly -->";
        }

        return spajs.just.render(this.template_name, {opt:this.render_options, guiElement:this, value:this.value}, () => {
            this._onRender(this.render_options)
            this._callAllonChangeCallback()
            this.rendered = true
        });
    }

    this.getValue = function()
    {
        if($('#gui'+this.element_id).hasClass('hide'))
        {
            return this.reductionToType();
        }

        let value = $("#"+this.element_id).val();
        return this.reductionToType(value);
    }

    /**
     * Вернёт значение только правильное, если оно не правильное то будет исключение
     * @returns {undefined|Number|String|Boolean|guiElements.base.getValidValue.value}
     */
    this.getValidValue = function()
    {
        let value = this.getValue()

        let field = this.render_options

        let value_length = 0
        if(value)
        {
            value_length = value.toString().length
        }

        if(field.maxLength && value_length > field.maxLength)
        {
            throw {error:'validation', message:'Field '+field.name +" is too long"}
        }

        if(field.minLength)
        {
            if(value_length == 0)
            {
                if(field.required)
                {
                    throw {error:'validation', message:'Field '+field.name +" is empty"}
                }
                else
                {
                    return undefined
                }
            }

            if(value_length < field.minLength)
            {
                throw {error:'validation', message:'Field '+field.name +" is too short"}
            }
        }

        if((value === "" || value === undefined) && field.required && !this.opt.default)
        {
            throw {error:'validation', message:'Field '+field.name +" is required"}
        }

        if(value === "" && !this.opt.default)
        {
            return undefined
        }

        return value;
    }

    /**
     * Добавляет колбек на событие onChange чтоб зависимые поля могли вовремя перестроиться
     * @param {function} callback
     * @returns {undefined}
     */
    this.addOnChangeCallBack = function(callback)
    {
        this.onChange_calls.push(callback)
    }

    this._callAllonChangeCallback = function()
    {
        let val = this.getValue()
        for(let i in this.onChange_calls)
        {
            if(typeof this.onChange_calls[i] == "string")
            {
                window[this.onChange_calls[i]]({
                    field:this,
                    opt:opt,
                    value:val
                })
            }
            else
            {
                this.onChange_calls[i]({
                    field:this,
                    opt:opt,
                    value:val
                })
            }
        }
    }
    /**
     * Вызывается для перестройки поля в тот момент когда поле от которого мы зависим поменяло значение
     * @param {function} callback
     * @returns {undefined}
     */
    this.updateOptions = function(arg)
    {
        if(opt.onUpdateOptions)
        {
            if(typeof opt.onUpdateOptions != 'object')
            {
                opt.onUpdateOptions = [opt.onUpdateOptions]
            }

            for(let i in opt.onUpdateOptions)
            {
                opt.onUpdateOptions[i](this, arg)
            }
        }
    }

    if(this.opt.onInit)
    {
        this.opt.onInit.apply(this, arguments)
    }
}

/**
 *
 * @param {type} opt
 * @returns {guiElements.button}
 *
 * opt = {
 * class:''     - css
 * link:''      - ссылка
 * title:''     - подсказка
 * onclick:''   - текст события onclick
 * text:''      - текст надписи
 * }
 */
guiElements.link_button = function(opt = {})
{
    this.name = 'link_button'
    guiElements.base.apply(this, arguments)
}

guiElements.string = function()
{
    this.name = 'string'
    guiElements.base.apply(this, arguments)
}

guiElements.named_template = function()
{
    this.name = 'named_template'
    guiElements.base.apply(this, arguments)

    this.template_name = "field_" + this.opt.parent_name_format
}

guiElements.password = function()
{
    this.name = 'password'
    guiElements.base.apply(this, arguments)
}

guiElements.button = function()
{
    this.name = 'button'
    guiElements.base.apply(this, arguments)
}

guiElements.enum = function(opt = {}, value)
{
    this.name = 'enum'
    guiElements.base.apply(this, arguments)

    this._onBaseRender = this._onRender
    this._onRender = function(options)
    {
        this._onBaseRender(options)

        $('#'+this.element_id).select2({
            width: '100%',
        });
    }
}

guiElements.file = function(opt = {})
{
    this.name = 'file'
    guiElements.base.apply(this, arguments);

    this.getValue = function ()
    {
        let value = $('#fileContent_' + this.element_id).val();
        let default_value = this.opt.default;

        return this.reductionToType(value);
    }
}

guiElements.secretfile = function(opt = {})
{
    this.name = 'secretfile'
    guiElements.file.apply(this, arguments);
}

guiElements.boolean = function()
{
    this.name = 'boolean'
    guiElements.base.apply(this, arguments)

    this.getValue = function()
    {
        if($('#gui'+this.element_id).hasClass('hide'))
        {
            return this.reductionToType();
        }

        let value = $("#"+this.element_id).hasClass('selected');
        return this.reductionToType(value);
    }
}

guiElements.html = function(opt = {})
{
    this.name = 'html'
    guiElements.base.apply(this, arguments)

    this.getValue = function()
    {
        return undefined;
    }
}

guiElements.textarea = function(opt = {})
{
    this.name = 'textarea';
    guiElements.base.apply(this, arguments)
}

/**
 * Поле которое не видимо но хранит значение
 * @param {type} opt
 * @returns {guiElements.null}
 */
guiElements.hidden = function(opt = {})
{
    this.name = 'hidden';
    guiElements.base.apply(this, arguments)
}

/**
 * Поле которое не возвращает значение
 * @param {type} opt
 * @returns {guiElements.null}
 */
guiElements.null = function(opt = {})
{
    this.name = 'null';
    guiElements.base.apply(this, arguments)
    this.getValue = function()
    {
        return undefined;
    }
}

guiElements.integer = function(opt = {})
{
    this.name = 'integer';
    guiElements.base.apply(this, arguments)
}

guiElements.prefetch = function (opt = {}, value)
{
    this.name = 'prefetch';
    guiElements.base.apply(this, arguments)

    this.getValue = function()
    {
        return $("#"+this.element_id).attr('attr-value');
    }
}

guiElements.date = function (opt = {}, value)
{
    this.name = 'date';
    guiElements.base.apply(this, arguments)

    this.getValue = function()
    {
        let value = $("#"+this.element_id).val();

        return moment(value).tz(window.timeZone).format("YYYY/MM/DD");
    }
}

guiElements.date_time = function (opt = {}, value)
{
    this.name = 'date_time';
    guiElements.base.apply(this, arguments)

    this.getValue = function()
    {
        let value = $("#"+this.element_id).val();

        return moment(value).tz(window.timeZone).format();
    }
}

guiElements.uptime = function (opt = {}, value)
{
    this.name = 'uptime';
    guiElements.base.apply(this, arguments)

    this.getValue = function()
    {
        let value = $("#"+this.element_id).val();

        return moment(value).tz(window.timeZone).format();
    }
}

guiElements.autocomplete = function()
{
    this.name = 'autocomplete'
    guiElements.base.apply(this, arguments)

<<<<<<< HEAD
=======
    this.getValue = function()
    {
        if(this.opt.dynamic_properties)
        {
            let properties = mergeDeep(this.opt.autocomplete_properties, this.opt.dynamic_properties)
            this.opt.autocomplete_properties = properties
        }

        if (this.matches &&
            this.opt.autocomplete_properties.view_field &&
            this.opt.autocomplete_properties.value_field)
        {
            var value = $("#" + this.element_id).val();
            var data_value = $("#" + this.element_id).attr('data-value');
            var match = false;
            for (var i in this.matches)
            {
                if (value == this.matches[i]['view_field'] &&
                    data_value == this.matches[i]['value_field'])
                {
                    match = true;
                }
            }

            if (match)
            {
                return this.reductionToType(data_value);
            }
            else
            {
                return this.reductionToType(value)
            }
        }
        else
        {
            return this.reductionToType($("#" + this.element_id).val());
        }
    }

>>>>>>> 436a2896
    this._onBaseRender = this._onRender
    this._onRender = function(options)
    {
        this._onBaseRender(options)

        if(options.searchObj)
        {
            return new autoComplete({
                selector: '#'+this.element_id,
                minChars: 0,
                cache:false,
                showByClick:true,
                menuClass:'autocomplete autocomplete-'+this.element_id,
                renderItem: function(item, search)
                {
                    return '<div class="autocomplete-suggestion" data-value="' + item.id + '" >' + item.name + '</div>';
                },
                onSelect: (event, term, item) =>
                {
                    let value = $(item).attr('data-value');
                    $('#'+this.element_id).val($(item).text());
                    $('#'+this.element_id).attr('value', value);
                    $('#'+this.element_id).attr({'data-hide':'hide'});
                },
                source: (original_term, response) =>
                {
                    let search_str = trim(original_term);

                    let isHide = $('#'+this.element_id).attr('data-hide')
                    if(isHide == "hide")
                    {
                        $('#'+this.element_id).attr({'data-hide':'show'})
                        return;
                    }

                    $.when(options.searchObj.search(search_str)).done((rawdata) => {

                        if(!rawdata || !rawdata.data || !rawdata.data.results)
                        {
                            response([])
                        }

                        if(options.matcher)
                        {
                            response(options.matcher(rawdata))
                            return;
                        }

                        response(rawdata.data.results)

                    }).fail(() => {
                        response([])
                    })
                }
            });
        }
        /*
         * options.autocomplete_properties - object, which comes from api.
         * This object has info about model and fields, where data for autocomplete is stored.
         */
        else if(options.autocomplete_properties || options.dynamic_properties)
        {
            if(options.dynamic_properties)
            {
                let properties = mergeDeep(options.autocomplete_properties, options.dynamic_properties)
                options.autocomplete_properties = properties

            }

            let props = getInfoFromAdditionalProperties(options);

            let value_field = props['value_field'];
            let view_field = props['view_field'];
            if (!Array.isArray(props['obj']))
            {
                props['obj'] = [props['obj']]
            }


            let list = [];

            if(props['obj'])
            {
                for (let i in props['obj'])
                {
<<<<<<< HEAD
                    list.push(new guiObjectFactory(props['obj'][i],
                        {
                            api_inventory_id: options.dynamic_properties.inventory_id
                        })
                    );
=======
                    list.push(new guiObjectFactory(props['obj'][i]));
>>>>>>> 436a2896
                }
            }

            return new autoComplete({
                selector: '#'+this.element_id,
                minChars: 0,
                delay:350,
                cache:false,
                showByClick:true,
                menuClass:'autocomplete autocomplete-'+this.element_id,
                renderItem: function(item, search)
                {
                    return '<div class="autocomplete-suggestion" data-value="' + item.value_field + '" >' + item.view_field + '</div>';
                },
                onSelect: (event, term, item) =>
                {
                    var value = $(item).attr('data-value');
                    $('#'+this.element_id).val($(item).text());
                    $('#'+this.element_id).attr('value', value);
                    $('#'+this.element_id).attr({'data-hide':'hide'});
                },
                source: (original_term, response) =>
                {
                    let search_str = trim(original_term);

                    let isHide = $('#'+this.element_id).attr('data-hide')
                    if(isHide == "hide")
                    {
                        $('#'+this.element_id).attr({'data-hide':'show'})
                        return;
                    }

                    if(list)
                    {

                        let filters = getFiltersForAutocomplete(list, search_str, view_field);
                        let lists_deffered =[]
                        for (let i in list)
                        {
                            lists_deffered.push(list[i].search(filters))
                        }

                        $.when.apply($, lists_deffered).done(function() {

                            let matches = [];

                            for (let i in arguments)
                            {
                                let res = arguments[i].data.results;

                                for(let i in res)
                                {
                                    let value_field = res[i].id
                                    if (matches.length == 0 || matches.every(element => element['value_field'] != value_field))
                                    {
                                        matches.push({
                                            value_field: value_field,
                                            view_field: res[i][view_field],
                                        });
                                    }
                                }
                            }

                            this.matches = matches;
                            response(matches)


                        }).fail((e) => {
                            response([]);
                        });
                    }
                }
            });
        }
    }
}

guiElements.autocomplete.prepareProperties = function(value)
{
    if(value.enum)
    {
        return value
    }

    if(!value.additionalProperties)
    {
        console.error("AdditionalProperties was not found");
        return value;
    }

    value.autocomplete_properties = {
        view_field:value.additionalProperties.view_field,
        value_field:value.additionalProperties.value_field,
        list_obj:{
            $ref:value.additionalProperties.model.$ref
        },
    }
    value.gui_links.push({
        prop_name:'autocomplete_properties',
        list_name:'list_obj',
        $ref:value.additionalProperties.model.$ref
    })

    return value
}


guiElements.select2 = function(field, field_value, parent_object)
{
    this.name = 'select2'
    guiElements.base.apply(this, arguments)

    this._onBaseRender = this._onRender
    this._onRender = function(options)
    {
        this._onBaseRender(options)
        /*
         * options.search - function for JS hardcode, which aim is to redefine way of getting data for select2.
         * @param {object} params - argument from select2 transport function
         * @param {object} field - field to which we want add select2
         * @param {integer/string} field_value - value of field
         * @param {object} parent_object - object (one) - model of single object page
         * @returns Deferred object
         *
         * Example of hardcode:
         * tabSignal.connect("openapi.factory.ansiblemodule", function(data)
         * {
         *      let field = apiansiblemodule.one.view.definition.properties.inventory;
         *      field.format = "select2"
         *      field.search = function(params, field, field_value, parent_object)
         *      {
         *          //some code here
         *      }
         * });
         */
        if(options.search)
        {
            return $('#'+this.element_id).select2({
                width: '100%',
                ajax: {
                    transport: function (params, success, failure)
                    {
                        $.when(options.search(params, field, field_value, parent_object)).done((results) =>
                        {
                            success(results)
                        }).fail((e) => {
                            failure([])
                        })
                    }
                }
            });
        }
        /*
         * options.autocomplete_properties - object, which comes from api.
         * This object has info about model and fields, where data for select2 is stored.
         */
        else if(options.autocomplete_properties || options.dynamic_properties)
        {
            if(options.dynamic_properties)
            {
                let properties = mergeDeep(options.autocomplete_properties, options.dynamic_properties)
                options.autocomplete_properties = properties
            }

            let props = getInfoFromAdditionalProperties(options);

            let value_field = props['value_field'];
            let view_field = props['view_field'];

            if(props['obj'])
            {
                let list = new guiObjectFactory(props['obj']);

                if(field_value)
                {
                    let filters = getFiltersForAutocomplete(list, field_value, value_field);
                    $.when(list.search(filters)).done(data => {
                        try
                        {
                            let option_data = {
                                id: data.data.results[0][value_field],
                                text: data.data.results[0][view_field],
                            }

                            let newOption = new Option(option_data.text, option_data.id, false, false);

                            $('#'+this.element_id).append(newOption).trigger('change');
                        }
                        catch(e)
                        {
                            console.warn(e);
                        }
                    })
                }

                $('#'+this.element_id).select2({
                    width: '100%',
                    ajax: {
                        delay: 350,
                        transport: function (params, success, failure)
                        {
                            let search_str = trim(params.data.term);

                            let filters = getFiltersForAutocomplete(list, search_str, view_field);
                            $.when(list.search(filters)).done((data) =>
                            {
                                let results =[];
                                let api_data = data.data.results;
                                for(let i in api_data)
                                {
                                    results.push(
                                        {
                                            id: api_data[i][value_field],
                                            text: api_data[i][view_field]
                                        }
                                    )
                                }
                                success({results:results})
                            }).fail((e) => {
                                failure([])
                            })
                        }
                    }
                });
            }
        }
    }
}

guiElements.select2.prepareProperties = guiElements.autocomplete.prepareProperties

guiElements.apiObject = function(field, field_value, parent_object)
{
    this.name = 'apiObject'
    guiElements.base.apply(this, arguments)

    this.createLinkedObj = function()
    {   
        if(this.opt.definition.page)
        {
            return new guiObjectFactory(this.opt.definition.page, this.parent_object.url_vars, this.db_value)
        }
        else if(this.opt.definition.list && this.opt.definition.list.page)
        {
            return new guiObjectFactory(this.opt.definition.list.page, undefined, this.db_value)
        }
        
        return undefined
    }
    this._onUpdateValue = function(value)
    {   
        this.linkObj = this.createLinkedObj() 
    }


    this._baseRender = this.render
    this.render = function(options)
    { 
        this.linkObj = this.createLinkedObj()  
        return this._baseRender.apply(this, arguments)
    }
 
    this.getLink = function()
    {
        if(!this.linkObj || !this.db_value || !this.db_value.id)
        {
            return "#"
        }

        let url = this.linkObj.api.path.replace(/\/(\{[A-z]+\})\/$/, "\/"+this.db_value.id).replace(/^\//, "");
        if(this.linkObj.url_vars)
        {
            for(let i in this.linkObj.url_vars)
            {
                if(/^api_/.test(i))
                {
                    url = url.replace("{"+i.replace("api_", "")+"}", this.linkObj.url_vars[i])
                }
            }
        }

        return vstMakeLocalUrl(url)
    }

    this.getName = function()
    { 
        if(!this.linkObj)
        {
            if(!this.db_value || !this.db_value.id)
            {
                return "#"
            }

            if(this.db_value.name)
            {
                return this.db_value.name
            }

            return this.db_value.id
        }

        // opt.definition.list.path %>/<%- value.id %>
        return this.linkObj.getTitle()
    }
}


guiElements.apiData = function(field, field_value, parent_object)
{
    this.name = 'apiData'
    guiElements.base.apply(this, arguments)
}

guiElements.inner_api_object = function(field, field_value, parent_object)
{
    this.name = 'inner_api_object'
    guiElements.base.apply(this, arguments)

    this.realElements = {};

    for(let i in field.properties)
    {
        let prop = field.properties[i];

        if(prop.$ref)
        {
            let objName = getObjectNameBySchema(prop);
            let obj = getObjectDefinitionByName(api.openapi, objName, field.name);

            this.realElements[i] = {}

            for(let j in obj.properties)
            {
                let inner_field = obj.properties[j];
                let inner_field_type = inner_field.type;

                if(inner_field.format && guiElements[inner_field.format])
                {
                    inner_field_type = inner_field.format;
                }

                if(!guiElements[inner_field_type])
                {
                    inner_field_type = 'string';
                }

                let inner_field_value;
                if(field_value && field_value[i])
                {
                    inner_field_value = field_value[i][j];
                }

                if(Object.keys(obj.properties).length == 1)
                {
                    inner_field.title = i + " - " + inner_field.title;
                }

                let realElement = new guiElements[inner_field_type]($.extend({}, inner_field), inner_field_value, parent_object);

                this.realElements[i][j] = realElement;
            }
        }
    }

    this.getValue = function()
    {
        let valueObj = {};
        for(let obj_name in this.realElements)
        {
            valueObj[obj_name] = {}
            let obj = this.realElements[obj_name];
            for(let element_name in obj)
            {
                let element = this.realElements[obj_name][element_name];
                valueObj[obj_name][element_name] = element.getValue();
            }
        }

        return valueObj;
    }

    this.getValidValue = function ()
    {
        let valueObj = {};
        for(let obj_name in this.realElements)
        {
            valueObj[obj_name] = {}
            let obj = this.realElements[obj_name];
            for(let element_name in obj)
            {
                let element = this.realElements[obj_name][element_name];
                valueObj[obj_name][element_name] = element.getValidValue();
            }
        }

        return valueObj;
    }
}

guiElements.json = function(opt = {}, value)
{
    /*
     * This field is only for 1-level json-objects.
     */

    this.name = 'json'
    guiElements.base.apply(this, arguments)

    this.realElements = {};

    if(value)
    {
        for(let field in value)
        {
            let options = {
                readOnly: opt.readOnly || false,
                title: field,
            }

            let type = 'string';

            if(typeof value[field] == 'boolean')
            {
                type = 'boolean';
            }

            this.realElements[field] = new guiElements[type]($.extend({}, options), value[field]);
        }
    }

    this.getValue = function()
    {
        let valueObj = {};
        for(let element_name in this.realElements)
        {
            let element = this.realElements[element_name];
            valueObj[element_name] = element.getValue();
        }

        return valueObj;
    }

    this.getValidValue = function()
    {
        let valueObj = {};
        for(let element_name in this.realElements)
        {
            let element = this.realElements[element_name];
            valueObj[element_name] = element.getValidValue();
        }

        return valueObj;
    }
}

guiElements.dynamic = function(opt = {}, value, parent_object)
{
    let thisObj = this;
    this.name = 'dynamic'
    guiElements.base.apply(this, arguments)

    if(!this.opt.dynamic_type)
    {
        this.opt.dynamic_type = 'string'
    }

    let override_options = $.extend({}, this.opt, this.opt.override_opt)
    override_options.onInit = undefined

    this.realElement = new guiElements[this.opt.dynamic_type](override_options, value, parent_object);

    let func = function(name)
    {
        return function(){ return thisObj.realElement[name].apply(thisObj.realElement, arguments)}
    }

    this.getValue = func('getValue')

    this.setType = function(type, override_opt)
    {
        if(!guiElements[type])
        {
            type = 'string'
            console.error("Error: Set type guiElements."+type+" for dynamic field")
        }

        let lastValue = this.realElement.getValue();

        let options = $.extend({}, opt, override_opt);
        options.onInit = undefined

        if(type == "boolean" && options.default !== undefined && options.readOnly)
        {
            lastValue = options.default;
        }


        this.realElement = new guiElements[type](options, value, parent_object);

        this.realElement.addOnChangeCallBack(function(){
            thisObj._callAllonChangeCallback()
        })

        this.realElement.setValue(lastValue);
        $('#gui'+this.element_id).insertTpl(this.realElement.render());

    }

    this.opt.onUpdateOptions = [];
    this.opt.onUpdateOptions.push(function (fieldObj, newValue)
    {
        var new_type = "string";
        var override_opt = {};
        var value = newValue.value;

        if(opt.dynamic_properties && opt.dynamic_properties.callback)
        {
            var res = opt.dynamic_properties.callback.apply(thisObj, arguments);
            if(res && res.type)
            {
                thisObj.setType(res.type, res.override_opt);
                return;
            }
        }

        if(thisObj.opt.dynamic_properties && thisObj.opt.dynamic_properties.types)
        {
            var types = thisObj.opt.dynamic_properties.types;

            if(types[value])
            {
                new_type = types[value];
            }
        }

        if(thisObj.opt.dynamic_properties && thisObj.opt.dynamic_properties.choices)
        {
            var choices = thisObj.opt.dynamic_properties.choices;

            for (var i in choices)
            {
                if (i == value)
                {
                    if ($.isArray(choices[value]))
                    {
                        var boolean = false;
                        for (var i in choices[value])
                        {
                            if (typeof(choices[value][i]) == 'boolean')
                            {
                                boolean = true;
                            }
                        }

                        if (boolean)
                        {
                            new_type = "boolean";
                            if (choices[value].length == 1)
                            {
                                var boolean_default = choices[value][0];
                                override_opt.default = boolean_default;
                                override_opt.readOnly = true;
                            }
                        }
                        else
                        {
                            new_type = "enum";
                            override_opt = {enum: choices[value]};
                        }
                    }
                }
            }
        }

        thisObj.setType(new_type, override_opt);
    });

}

guiElements.dynamic.prepareProperties = function(value)
{

    if(!value.dynamic_properties)
    {
        value.dynamic_properties = {}
    }

    if(value.additionalProperties)
    {
        let dynamic_properties = mergeDeep(
            value.dynamic_properties,
            {
                types:value.additionalProperties.types,
                choices:value.additionalProperties.choices,
            })
        value.dynamic_properties = dynamic_properties
    }

    return value
}


guiElements.crontab = function (opt = {}, value)
{
    this.name = 'crontab'
    guiElements.base.apply(this, arguments)

    this.model = {}

    this.model.MonthsNames = ['January', 'February', 'March', 'April', 'May', 'June', 'July', 'August', 'September', 'October', 'November', 'December']
    this.model.DaysOfWeekNames = ['Sunday', 'Monday', 'Tuesday', 'Wednesday', 'Thursday', 'Friday', 'Saturday', 'Sunday']

    this.model.Months = {}
    this.model.DayOfMonth = {}
    this.model.DaysOfWeek = {}
    this.model.Hours = {}
    this.model.Minutes = {}

    this.model.MonthsStr = "*"
    this.model.DayOfMonthStr = "*"
    this.model.DaysOfWeekStr = "*"
    this.model.HoursStr = "*"
    this.model.MinutesStr = "*"

    this.value = value || "* * * * *";

    this.render = function(render_options)
    {
        if(render_options !== undefined)
        {
            this.render_options = $.extend({}, opt, render_options)
        }
        else if(this.render_options === undefined)
        {
            this.render_options = $.extend({}, opt)
        }

        if(this.render_options.description === undefined)
        {
            this.render_options.description = "Time must be specified according to " + window.timeZone + " time zone";
        }

        this.parseCronString(this.value);
        return spajs.just.render("guiElements."+this.name, {opt:this.render_options, guiElement: this, value: this.value }, () => {
            this._onRender();
            this._callAllonChangeCallback();
        });
    }

    this._onRender = function ()
    {
        $("#"+this.element_id).on('change', false, () => {
            this.parseCronString($("#"+this.element_id).val());
        })

        $("#"+this.element_id).on('paste', () => {

            setTimeout(
                () => {
                    let val = $("#"+this.element_id).val();
                    this.parseCronString(val);
                },100)
        })
    }

    this.parseCronString = function(string)
    {
        if(string !== undefined)
        {
            this.value = string
        }

        var string = trim(this.value).split(" ");
        if(string.length != 5 || /[A-z]/.test(this.value))
        {
            this.value = "* * * * *";
            string = trim(this.value).split(" ");

        }

        this.model.MinutesStr = string[0]
        this.model.HoursStr = string[1]
        this.model.DayOfMonthStr = string[2]
        this.model.MonthsStr = string[3]
        this.model.DaysOfWeekStr = string[4]


        this.parseItem(this.model.Minutes, this.model.MinutesStr, 0, 59)
        this.parseItem(this.model.Hours, this.model.HoursStr, 0, 23)
        this.parseItem(this.model.DayOfMonth, this.model.DayOfMonthStr, 1, 31)
        this.parseItem(this.model.Months, this.model.MonthsStr, 1, 12)
        this.parseItem(this.model.DaysOfWeek, this.model.DaysOfWeekStr, 0, 6)

    }

    this.setDaysOfWeek = function(value)
    {
        this.value = this.value.replace(/^([^ ]+) +([^ ]+) +([^ ]+) +([^ ]+) +([^ ]+)/img, '$1 $2 $3 $4 '+value);
        this.parseCronString();
        this.setValue();
    }

    this.setMonths = function(value)
    {
        this.value = this.value.replace(/^([^ ]+) +([^ ]+) +([^ ]+) +([^ ]+) +([^ ]+)/img, '$1 $2 $3 '+value+' $5');
        this.parseCronString();
        this.setValue();
    }

    this.setDayOfMonth = function(value)
    {
        this.value = this.value.replace(/^([^ ]+) +([^ ]+) +([^ ]+) +([^ ]+) +([^ ]+)/img, '$1 $2 '+value+' $4 $5');
        this.parseCronString();
        this.setValue();
    }

    this.setHours = function(value)
    {
        this.value = this.value.replace(/^([^ ]+) +([^ ]+) +([^ ]+) +([^ ]+) +([^ ]+)/img, '$1 '+value+' $3 $4 $5');
        this.parseCronString();
        this.setValue();
    }

    this.setMinutes = function(value)
    {
        this.value = this.value.replace(/^([^ ]+) +([^ ]+) +([^ ]+) +([^ ]+) +([^ ]+)/img, value+' $2 $3 $4 $5');
        this.parseCronString();
        this.setValue();
    }

    /**
     * Парсит отдельный элемент в cron строке
     * @param {type} resArr
     * @param {type} str
     * @param {type} minInt
     * @param {type} maxInt
     * @returns {Array}
     */
    this.parseItem = function(resArr, str, minInt, maxInt)
    {
        for(var i=minInt; i< maxInt; i++)
        {
            resArr[i] = false;
        }

        for(var i in resArr)
        {
            resArr[i] = false;
        }

        if(!str)
        {
            str = "*";
        }

        var Parts = str.split(",")
        for(var i in Parts)
        {
            if(/^\*$/.test(Parts[i]))
            {
                if(minInt < maxInt)
                {
                    for(var j = minInt; j <= maxInt; j++)
                    {
                        resArr[j] = true
                    }
                }
            }
            else if(/^\*\/([0-9]+)$/.test(Parts[i]))
            {
                var match = /^\*\/([0-9]+)$/.exec(Parts[i])
                if(minInt < maxInt && match[1]/1 >= 1)
                {
                    for(var j = minInt; j <= maxInt; j+= match[1]/1)
                    {
                        resArr[j] = true
                    }
                }
            }
            else if(/^([0-9]+)-([0-9]+)$/.test(Parts[i]))
            {
                var match = /^([0-9]+)-([0-9]+)$/.exec(Parts[i])
                if(match[1]/1 > maxInt)
                {
                    match[1] = minInt
                }
                if(match[2]/1 > maxInt)
                {
                    match[2] = maxInt
                }

                if(match[1]/1 < match[2]/1)
                {
                    for(var j = match[1]/1; j <= match[2]/1; j++)
                    {
                        resArr[j] = true
                    }
                }
            }
            else if(/^([0-9]+)$/.test(Parts[i]))
            {
                if(Parts[i]/1 <= maxInt && Parts[i]/1 >= minInt)
                {
                    resArr[Parts[i]/1] = true
                }
            }
            else if(/^([0-9]+)\/([0-9]+)$/.test(Parts[i]))
            {
                var match = /^([0-9]+)\/([0-9]+)$/.exec(Parts[i])
                if(match[1]/1 > maxInt)
                {
                    match[1] = minInt
                }
                if(match[1]/1 < maxInt && match[2]/1 >= 1)
                {
                    for(var j = match[1]/1; j <= maxInt; j+=match[2]/1)
                    {
                        resArr[j] = true
                    }
                }
            }
            else if(/^([0-9]+)-([0-9]+)\/([0-9]+)$/.test(Parts[i]))
            {
                var match = /^([0-9]+)-([0-9]+)\/([0-9]+)$/.exec(Parts[i])
                if(match[1]/1 > maxInt)
                {
                    match[1] = minInt
                }
                if(match[2]/1 > maxInt)
                {
                    match[2] = maxInt
                }

                if(match[1]/1 < match[2]/1 && match[3]/1 >= 1)
                {
                    for(var j = match[1]/1; j <= match[2]/1; j+=match[3]/1)
                    {
                        resArr[j] = true
                    }
                }
            }
        }



        return resArr;
    }

    this.getValue = function()
    {
        this.setValue()
        return this.reductionToType(this.value);
    }

    this.compileItem = function(resArr, minInt, maxInt)
    {
        var itemResults = []
        itemResults.push(resArr.join(","))
        if(!resArr || !resArr.length || resArr.length == maxInt - minInt + 1)
        {
            return "*";
        }

        if(resArr.length)
        {
            var division = [];
            for(var j=2; j<maxInt/2; j++)
            {
                var isInner = false
                for(var k in division)
                {
                    if(j % division[k] == 0)
                    {
                        isInner = true;
                    }
                }

                if(isInner)
                {
                    continue;
                }

                var isOk = true
                for(var i=minInt; i<maxInt; i+=j)
                {
                    if(resArr.indexOf(i) == -1)
                    {
                        isOk = false;
                        break;
                    }
                }

                if(isOk)
                {
                    division.push(j);
                }
            }

            var exclude = []
            var includeParts = []
            for(var i in division)
            {
                for(var j=minInt; j<maxInt; j+=division[i])
                {
                    exclude.push(j)
                }
                includeParts.push("*/"+division[i])
            }

            var lastVal = -1;
            var range = [];

            for(var i in resArr)
            {
                if(exclude.indexOf(resArr[i]) != -1)
                {
                    continue;
                }

                if(lastVal + 1 == resArr[i] )
                {
                    range.push(resArr[i])
                }
                else
                {
                    if(range.length > 2)
                    {
                        includeParts.push(range[0] + "-" + range[range.length-1])
                    }
                    else if(range.length)
                    {
                        for(var l in range)
                        {
                            includeParts.push(range[l])
                        }
                    }
                    range = [resArr[i]]
                }

                lastVal = resArr[i]
            }

            if(range.length > 2)
            {
                includeParts.push(range[0] + "-" + range[range.length-1])
            }
            else if(range.length)
            {
                for(var l in range)
                {
                    includeParts.push(range[l])
                }
            }
            itemResults.push(includeParts.join(","))
        }

        if(resArr.length)
        {
            var lastVal = -1;
            var includeParts = []
            var range = []
            for(var i in resArr)
            {
                if(lastVal + 1 == resArr[i] )
                {
                    range.push(resArr[i])
                }
                else
                {
                    if(range.length > 2)
                    {
                        includeParts.push(range[0] + "-" + range[range.length-1])
                    }
                    else if(range.length)
                    {
                        for(var l in range)
                        {
                            includeParts.push(range[l])
                        }
                    }
                    range = [resArr[i]]
                }

                lastVal = resArr[i]
            }

            if(range.length > 2)
            {
                includeParts.push(range[0] + "-" + range[range.length-1])
            }
            else if(range.length)
            {
                for(var l in range)
                {
                    includeParts.push(range[l])
                }
            }

            itemResults.push(includeParts.join(","))
        }

        var minLength = 99999;
        var minLengthResult = "";
        for(var i in itemResults)
        {
            if(itemResults[i].length < minLength )
            {
                minLength = itemResults[i].length
                minLengthResult = itemResults[i]
            }
        }

        return minLengthResult;
    }

    this.setValue = function()
    {
        //
        // DaysOfWeek
        //
        var DaysOfWeek = []
        for(var i in this.model.DaysOfWeek)
        {
            if(this.model.DaysOfWeek[i])
            {
                DaysOfWeek.push(i/1);
            }
        }
        this.model.DaysOfWeekStr = this.compileItem(DaysOfWeek, 0, 6);

        //
        // Months
        //
        var Months = []
        for(var i in this.model.Months)
        {
            if(this.model.Months[i])
            {
                Months.push(i/1);
            }
        }
        this.model.MonthsStr = this.compileItem(Months, 1, 12);

        //
        // DayOfMonth
        //
        var DayOfMonth = []
        for(var i in this.model.DayOfMonth)
        {
            if(this.model.DayOfMonth[i])
            {
                DayOfMonth.push(i/1);
            }
        }
        this.model.DayOfMonthStr = this.compileItem(DayOfMonth, 1, 31);

        //
        // Hours
        //
        var Hours = []
        for(var i in this.model.Hours)
        {
            if(this.model.Hours[i])
            {
                Hours.push(i/1);
            }
        }
        this.model.HoursStr = this.compileItem(Hours, 0, 23);

        //
        // Minutes
        //
        var Minutes = []
        for(var i in this.model.Minutes)
        {
            if(this.model.Minutes[i])
            {
                Minutes.push(i/1);
            }
        }
        this.model.MinutesStr = this.compileItem(Minutes, 0, 59);

        this.value =  this.model.MinutesStr
            + " " + this.model.HoursStr
            + " " + this.model.DayOfMonthStr
            + " " + this.model.MonthsStr
            + " " + this.model.DaysOfWeekStr;

        $("#"+this.element_id).val(this.value)
    }
}

function set_api_options(options)
{
    let additional_options = "";
    if (options.readOnly) {
        additional_options += "readonly disabled "
    }

    if (options.minLength) {
        additional_options += "minlength=" + options.minLength + " "
    }

    if (options.maxLength) {
        additional_options += "maxlength=" + options.maxLength + " "
    }

    if (/^Required/.test(options.description)) {
        additional_options += "required "
    }

    if (options.default) {
        additional_options += "placeholder=" + options.default + " "
    }

    if (options.pattern) {
        additional_options += "pattern=" + options.pattern + " "
    }

    return additional_options;
}

function getInfoFromAdditionalProperties(options)
{
    let obj, value_field, view_field;

    obj = options.autocomplete_properties.list_obj

    if(options.autocomplete_properties.value_field && options.autocomplete_properties.view_field)
    {
        value_field = options.autocomplete_properties.value_field;
        view_field = options.autocomplete_properties.view_field;
    }

    return {
        obj: obj,
        value_field: value_field,
        view_field: view_field,
    }
}

function getFiltersForAutocomplete(list, search_str, view_field)
{
    let filters = {
        limit:20,
        offset:0,
        search_query:{

        }
    };

    if(search_str)
    {
        filters['search_query'][view_field] = search_str;
    }

    return filters;
}

/*
 * time - in seconds
 */
function getUptime(time)
{
    let uptime = moment.duration(time, 'seconds')._data;

    if(uptime.years > 0)
    {
        return "" + uptime.years + "y " + uptime.months + "m " + uptime.days + "d " + moment(time*1000).tz('UTC').format('HH:mm:ss');

    } else if(uptime.months > 0)
    {
        return "" + uptime.months + "m " + uptime.days + "d " + moment(time*1000).tz('UTC').format('HH:mm:ss');
    }
    else if(uptime.days > 0)
    {
        return "" + uptime.days + "d " + moment(time*1000).tz('UTC').format('HH:mm:ss');
    }
    else
    {
        return  moment(time*1000).tz('UTC').format('HH:mm:ss');
    }
}

/**
 *
 TYPE_OBJECT = "object"  #:
 TYPE_STRING = "string"  #:
 TYPE_NUMBER = "number"  #:
 TYPE_INTEGER = "integer"  #:
 TYPE_BOOLEAN = "boolean"  #:
 TYPE_ARRAY = "array"  #:
 TYPE_FILE = "file"  #:

 # officially supported by Swagger 2.0 spec
 FORMAT_DATE = "date"  #:
 FORMAT_DATETIME = "date-time"  #:
 FORMAT_PASSWORD = "password"  #:
 FORMAT_BINARY = "binary"  #:
 FORMAT_BASE64 = "bytes"  #:
 FORMAT_FLOAT = "float"  #:
 FORMAT_DOUBLE = "double"  #:
 FORMAT_INT32 = "int32"  #:
 FORMAT_INT64 = "int64"  #:

 # defined in JSON-schema
 FORMAT_EMAIL = "email"  #:
 FORMAT_IPV4 = "ipv4"  #:
 FORMAT_IPV6 = "ipv6"  #:
 FORMAT_URI = "uri"  #:

 # pulled out of my ass
 FORMAT_UUID = "uuid"  #:
 FORMAT_SLUG = "slug"  #:
 FORMAT_DECIMAL = "decimal"
 *
 */<|MERGE_RESOLUTION|>--- conflicted
+++ resolved
@@ -97,11 +97,11 @@
     {
         this.value = value
     }
-    
+
     this._onUpdateValue = function(){}
-    
+
     this.updateValue = function(value)
-    { 
+    {
         this.db_value = value
         this._onUpdateValue(value)
     }
@@ -537,48 +537,6 @@
     this.name = 'autocomplete'
     guiElements.base.apply(this, arguments)
 
-<<<<<<< HEAD
-=======
-    this.getValue = function()
-    {
-        if(this.opt.dynamic_properties)
-        {
-            let properties = mergeDeep(this.opt.autocomplete_properties, this.opt.dynamic_properties)
-            this.opt.autocomplete_properties = properties
-        }
-
-        if (this.matches &&
-            this.opt.autocomplete_properties.view_field &&
-            this.opt.autocomplete_properties.value_field)
-        {
-            var value = $("#" + this.element_id).val();
-            var data_value = $("#" + this.element_id).attr('data-value');
-            var match = false;
-            for (var i in this.matches)
-            {
-                if (value == this.matches[i]['view_field'] &&
-                    data_value == this.matches[i]['value_field'])
-                {
-                    match = true;
-                }
-            }
-
-            if (match)
-            {
-                return this.reductionToType(data_value);
-            }
-            else
-            {
-                return this.reductionToType(value)
-            }
-        }
-        else
-        {
-            return this.reductionToType($("#" + this.element_id).val());
-        }
-    }
-
->>>>>>> 436a2896
     this._onBaseRender = this._onRender
     this._onRender = function(options)
     {
@@ -664,15 +622,11 @@
             {
                 for (let i in props['obj'])
                 {
-<<<<<<< HEAD
                     list.push(new guiObjectFactory(props['obj'][i],
                         {
                             api_inventory_id: options.dynamic_properties.inventory_id
                         })
                     );
-=======
-                    list.push(new guiObjectFactory(props['obj'][i]));
->>>>>>> 436a2896
                 }
             }
 
@@ -910,7 +864,7 @@
     guiElements.base.apply(this, arguments)
 
     this.createLinkedObj = function()
-    {   
+    {
         if(this.opt.definition.page)
         {
             return new guiObjectFactory(this.opt.definition.page, this.parent_object.url_vars, this.db_value)
@@ -919,22 +873,22 @@
         {
             return new guiObjectFactory(this.opt.definition.list.page, undefined, this.db_value)
         }
-        
+
         return undefined
     }
     this._onUpdateValue = function(value)
-    {   
-        this.linkObj = this.createLinkedObj() 
+    {
+        this.linkObj = this.createLinkedObj()
     }
 
 
     this._baseRender = this.render
     this.render = function(options)
-    { 
-        this.linkObj = this.createLinkedObj()  
+    {
+        this.linkObj = this.createLinkedObj()
         return this._baseRender.apply(this, arguments)
     }
- 
+
     this.getLink = function()
     {
         if(!this.linkObj || !this.db_value || !this.db_value.id)
@@ -958,7 +912,7 @@
     }
 
     this.getName = function()
-    { 
+    {
         if(!this.linkObj)
         {
             if(!this.db_value || !this.db_value.id)

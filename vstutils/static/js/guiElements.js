
var guiElements = {
}

guiElements.base = function(opt = {}, value, parent_object)
{
    this.opt = opt
    this.value = value
    this.parent_object = parent_object
    if(!parent_object)
    {
        this.parent_object = {}
    }

    this.element_id = ("field_"+ Math.random()+ "" +Math.random()+ "" +Math.random()).replace(/\./g, "")
    this.onChange_calls = []

    this.setValue = function(value)
    {
        this.value = value
    }

    this.reductionToType = function(value)
    {
        let res = value

        if(value === undefined && this.opt.default && this.opt.required)
        {
            return this.opt.default
        }

        if(value === undefined)
        {
            return undefined
        }

        if(this.render_options.type == "object")
        {
            res = value
            if(!value)
            {
                res = undefined
            }

            return JSON.stringify(value)
        }

        if(this.render_options.type == "string" || this.render_options.type == "file")
        {
            if(!value)
            {
                res = ""
            }

            res = value.toString()
        }

        if(this.render_options.type == "number" || this.render_options.type == "integer" )
        {
            if(value == "")
            {
                res = undefined;
            }
            else
            {
                res = value/1
            }
        }

        if(this.render_options.type == "boolean" )
        {
            res = value == true
        }

        if((res === undefined || res === "") && this.opt.default && this.opt.required)
        {
            res = this.opt.default
        }

        return res
    }

    this._onRender = function(options)
    {
        $('#'+this.element_id).on('change', false, () => {
            this._callAllonChangeCallback()
        })

        if(options.onclick)
        {
            $('#'+this.element_id).on('click', false, options.onclick)
        }
    }

    this.render = function(render_options)
    {
        if(render_options !== undefined)
        {
            this.render_options = $.extend({}, opt, render_options)
        }
        else if(this.render_options === undefined)
        {
            this.render_options = $.extend({}, opt)
        }

        if(this.render_options.hideReadOnly && this.render_options.readOnly)
        {
            return "";
        }

        return spajs.just.render("guiElements."+this.name , {opt:this.render_options, guiElement:this, value:this.value}, () => {
            this._onRender(this.render_options)
            this._callAllonChangeCallback()
        });
    }

    this.getValue = function()
    {
        if($('#gui'+this.element_id).hasClass('hide'))
        {
            return this.reductionToType();
        }

        let value = $("#"+this.element_id).val();
        return this.reductionToType(value);
    }

    /**
     * Вернёт значение только правильное, если оно не правильное то будет исключение
     * @returns {undefined|Number|String|Boolean|guiElements.base.getValidValue.value}
     */
    this.getValidValue = function()
    {
        let value = this.getValue()

        let field = this.render_options

        let value_length = 0
        if(value)
        {
            value_length = value.toString().length
        }

        if(field.maxLength && value_length > field.maxLength)
        {
            debugger;
            throw {error:'validation', message:'Field '+field.name +" is too long"}
        }

        if(field.minLength)
        {
            if(value_length == 0)
            {
                if(field.required)
                {
                    debugger;
                    throw {error:'validation', message:'Field '+field.name +" is empty"}
                }
                else
                {
                    return undefined
                }
            }

            if(value_length < field.minLength)
            {
                debugger;
                throw {error:'validation', message:'Field '+field.name +" is too short"}
            }
        }

        if((value === "" || value === undefined) && field.required && !this.opt.default)
        {
            throw {error:'validation', message:'Field '+field.name +" is required"}
        }

        if(value === "" && !this.opt.default)
        {
            return undefined
        }

        return value;
    }

    /**
     * Добавляет колбек на событие onChange чтоб зависимые поля могли вовремя перестроиться
     * @param {function} callback
     * @returns {undefined}
     */
    this.addOnChangeCallBack = function(callback)
    {
        this.onChange_calls.push(callback)
    }

    this._callAllonChangeCallback = function()
    {
        let val = this.getValue()
        for(let i in this.onChange_calls)
        {
            this.onChange_calls[i]({
                field:this,
                opt:opt,
                value:val
            })
        }
    }
    /**
     * Вызывается для перестройки поля в тот момент когда поле от которого мы зависим поменяло значение
     * @param {function} callback
     * @returns {undefined}
     */
    this.updateOptions = function(arg)
    {
        if(opt.onUpdateOptions)
        {
            if(typeof opt.onUpdateOptions != 'object')
            {
                opt.onUpdateOptions = [opt.onUpdateOptions]
            }

            for(let i in opt.onUpdateOptions)
            {
                opt.onUpdateOptions[i](this, arg)
            }
        }
    }
}

/**
 *
 * @param {type} opt
 * @returns {guiElements.button}
 *
 * opt = {
 * class:''     - css
 * link:''      - ссылка
 * title:''     - подсказка
 * onclick:''   - текст события onclick
 * text:''      - текст надписи
 * }
 */
guiElements.link_button = function(opt = {})
{
    this.name = 'link_button'
    guiElements.base.apply(this, arguments)
}

guiElements.string = function()
{
    this.name = 'string'
    guiElements.base.apply(this, arguments)
}

guiElements.password = function()
{
    this.name = 'password'
    guiElements.base.apply(this, arguments)
}

guiElements.button = function()
{
    this.name = 'button'
    guiElements.base.apply(this, arguments)
}

guiElements.enum = function(opt = {}, value)
{
    this.name = 'enum'
    guiElements.base.apply(this, arguments)

    this._onBaseRender = this._onRender
    this._onRender = function(options)
    {
        this._onBaseRender(options)

        $('#'+this.element_id).select2({
            width: '100%',
        });
    }
}

guiElements.file = function(opt = {})
{
    this.name = 'file'
    guiElements.base.apply(this, arguments);

    this.getValue = function ()
    {
        let value = $('#fileContent_' + this.element_id).val();
        let default_value = this.opt.default;

        return this.reductionToType(value);
    }
}

guiElements.secretfile = function(opt = {})
{
    this.name = 'secretfile'
    guiElements.file.apply(this, arguments);
}

guiElements.boolean = function()
{
    this.name = 'boolean'
    guiElements.base.apply(this, arguments)

    this.getValue = function()
    {
        if($('#gui'+this.element_id).hasClass('hide'))
        {
            return this.reductionToType();
        }

        let value = $("#"+this.element_id).hasClass('selected');
        return this.reductionToType(value);
    }
}

guiElements.html = function(opt = {})
{
    this.name = 'html'
    guiElements.base.apply(this, arguments)

    this.getValue = function()
    {
        return undefined;
    }
}

guiElements.textarea = function(opt = {})
{
    this.name = 'textarea';
    guiElements.base.apply(this, arguments)
}

guiElements.prefetch = function (opt = {}, value)
{
    this.name = 'prefetch';
    guiElements.base.apply(this, arguments)

    this.getValue = function()
    {
        return $("#"+this.element_id).attr('attr-value');
    }
}

guiElements.date = function (opt = {}, value)
{
    this.name = 'date';
    guiElements.base.apply(this, arguments)

    this.getValue = function()
    {
        let value = $("#"+this.element_id).val();

        return moment(value).tz(window.timeZone).format("YYYY/MM/DD");
    }
}

guiElements.date_time = function (opt = {}, value)
{
    this.name = 'date_time';
    guiElements.base.apply(this, arguments)

    this.getValue = function()
    {
        let value = $("#"+this.element_id).val();

        return moment(value).tz(window.timeZone).format();
    }
}

guiElements.uptime = function (opt = {}, value)
{
    this.name = 'uptime';
    guiElements.base.apply(this, arguments)

    this.getValue = function()
    {
        let value = $("#"+this.element_id).val();

        return moment(value).tz(window.timeZone).format();
    }
}

guiElements.autocomplete = function()
{
    this.name = 'autocomplete'
    guiElements.base.apply(this, arguments)

    this.prepareProperties = function(value)
    {
        if(value.enum)
        {
            return value
        }

        if(!value.additionalProperties)
        {
            throw "Not fount additionalProperties";
        }

        value.autocomplete_properties = {
            view_field:value.additionalProperties.view_field,
            value_field:value.additionalProperties.value_field,
            list_obj:{
                $ref:value.additionalProperties.model.$ref
            },
        }
        value.gui_links.push({
            prop_name:'autocomplete_properties',
            list_name:'list_obj',
            $ref:value.additionalProperties.model.$ref
        })

        return value
    }

    this.getValue = function()
    {
        if (this.matches &&
            this.opt.autocomplete_properties.view_field &&
            this.opt.autocomplete_properties.value_field)
        {
            var value = $("#" + this.element_id).val();
            var data_value = $("#" + this.element_id).attr('value');
            var match = false;
            for (var i in this.matches)
            {
                if (value == this.matches[i]['view_field'] &&
                    data_value == this.matches[i]['value_field'])
                {
                    match = true;
                }
            }

            if (match)
            {
                return this.reductionToType(data_value);
            }
            else
            {
                return this.reductionToType(value)
            }
        }
        else
        {
            return this.reductionToType($("#" + this.element_id).val());
        }
    }

    this._onBaseRender = this._onRender
    this._onRender = function(options)
    {
        this._onBaseRender(options)
        /*
         * options.searchObj - object for JS hardcode, which aim is to redefine way of getting data for autocomplete.
         *
         * Example of hardcode:
         * tabSignal.connect("openapi.factory.ansiblemodule", function(data)
         * {
         *      let inventory = apiansiblemodule.one.view.definition.properties.inventory;
         *      inventory.type = "autocomplete"
         *      inventory.searchObj = new apiinventory.list();
         * });
         */
        if(options.searchObj)
        {
            return new autoComplete({
                selector: '#'+this.element_id,
                minChars: 0,
                cache:false,
                showByClick:true,
                menuClass:'autocomplete autocomplete-'+this.element_id,
                renderItem: function(item, search)
                {
                    return '<div class="autocomplete-suggestion" data-value="' + item.id + '" >' + item.name + '</div>';
                },
                onSelect: (event, term, item) =>
                {
                    let value = $(item).attr('data-value');
                    $('#'+this.element_id).val($(item).text());
                    $('#'+this.element_id).attr('value', value);
                    $('#'+this.element_id).attr({'data-hide':'hide'});
                },
                source: (original_term, response) =>
                {
                    let search_str = trim(original_term);

                    let isHide = $('#'+this.element_id).attr('data-hide')
                    if(isHide == "hide")
                    {
                        $('#'+this.element_id).attr({'data-hide':'show'})
                        return;
                    }

                    $.when(options.searchObj.search(search_str)).done((rawdata) => {

                        if(!rawdata || !rawdata.data || !rawdata.data.results)
                        {
                            response([])
                        }

                        if(options.matcher)
                        {
                            response(options.matcher(rawdata))
                            return;
                        }

                        response(rawdata.data.results)

                    }).fail(() => {
                        response([])
                    })
                }
            });
        }
        /*
         * options.enum - array, which comes from api.
         * This array has data for autocomplete.
         * @note для поля типа enum есть тип enum, зачем здесь этот код?

        else if(options.enum)
        {
            return new autoComplete({
                selector: '#'+this.element_id,
                minChars: 0,
                cache:false,
                showByClick:true,
                menuClass:'autocomplete autocomplete-'+this.element_id,
                renderItem: function(item, search)
                {
                    return '<div class="autocomplete-suggestion" data-value="' + item + '" >' + item + '</div>';
                },
                onSelect: (event, term, item) =>
                {
                    let value = $(item).attr('data-value');
                    $('#'+this.element_id).val($(item).text());
                    $('#'+this.element_id).attr('value', value);
                    $('#'+this.element_id).attr({'data-hide':'hide'});
                },
                source: (original_term, response) =>
                {
                    let search_str = trim(original_term);

                    let isHide = $('#'+this.element_id).attr('data-hide')
                    if(isHide == "hide")
                    {
                        $('#'+this.element_id).attr({'data-hide':'show'})
                        return;
                    }

                    let choices = options.enum;

                    let matches = [];
                    for(let i in choices)
                    {
                        if (choices[i].toLowerCase().indexOf(search_str.toLowerCase()) != -1)
                        {
                            matches.push(choices[i]);
                        }
                    }
                    response(matches);
                }
            });
        } */
        /*
         * options.autocomplete_properties - object, which comes from api.
         * This object has info about model and fields, where data for autocomplete is stored.
         */
        else if(options.autocomplete_properties)
        {
            let props = getInfoFromAdditionalProperties(options);

            let value_field = props['value_field'];
            let view_field = props['view_field'];


            let list = undefined;

            if(props['obj'])
            {
                list = new guiObjectFactory(props['obj']);
            }

            return new autoComplete({
                selector: '#'+this.element_id,
                minChars: 0,
                delay:350,
                cache:false,
                showByClick:true,
                menuClass:'autocomplete autocomplete-'+this.element_id,
                renderItem: function(item, search)
                {
                    return '<div class="autocomplete-suggestion" data-value="' + item.value_field + '" >' + item.view_field + '</div>';
                },
                onSelect: (event, term, item) =>
                {
                    var value = $(item).attr('data-value');
                    $('#'+this.element_id).val($(item).text());
                    $('#'+this.element_id).attr('value', value);
                    $('#'+this.element_id).attr({'data-hide':'hide'});
                },
                source: (original_term, response) =>
                {
                    let search_str = trim(original_term);

                    let isHide = $('#'+this.element_id).attr('data-hide')
                    if(isHide == "hide")
                    {
                        $('#'+this.element_id).attr({'data-hide':'show'})
                        return;
                    }

                    if(list)
                    {
                        let filters = getFiltersForAutocomplete(list, search_str, view_field);

                        $.when(list.search(filters)).done((data) => {

                            let res = data.data.results;
                            let matches = [];

                            for(let i in res)
                            {
                                matches.push({
                                    value_field: res[i][value_field],
                                    view_field: res[i][view_field],
                                });
                            }

                            this.matches = matches;

                            response(matches)

                        }).fail((e) => {
                            response([]);
                        });
                    }
                }
            });
        }
    }
}

guiElements.select2 = function(field, field_value, parent_object)
{
    this.name = 'select2'
    guiElements.base.apply(this, arguments)

    this.prepareProperties = function(value)
    {
        if(value.enum)
        {
            return value
        }

        if(!value.additionalProperties)
        {
            throw "Not fount additionalProperties";
        }

        value.autocomplete_properties = {
            view_field:value.additionalProperties.view_field,
            value_field:value.additionalProperties.value_field,
            list_obj:{
                $ref:value.additionalProperties.model.$ref
            },
        }
        value.gui_links.push({
            prop_name:'autocomplete_properties',
            list_name:'list_obj',
            $ref:value.additionalProperties.model.$ref
        })

        return value
    }

    this._onBaseRender = this._onRender
    this._onRender = function(options)
    {
        this._onBaseRender(options)
        /*
         * options.search - function for JS hardcode, which aim is to redefine way of getting data for select2.
         * @param {object} params - argument from select2 transport function
         * @param {object} field - field to which we want add select2
         * @param {integer/string} field_value - value of field
         * @param {object} parent_object - object (one) - model of single object page
         * @returns Deferred object
         *
         * Example of hardcode:
         * tabSignal.connect("openapi.factory.ansiblemodule", function(data)
         * {
         *      let field = apiansiblemodule.one.view.definition.properties.inventory;
         *      field.format = "select2"
         *      field.search = function(params, field, field_value, parent_object)
         *      {
         *          //some code here
         *      }
         * });
         */
        if(options.search)
        {
            return $('#'+this.element_id).select2({
                width: '100%',
                ajax: {
                    transport: function (params, success, failure)
                    {
                        $.when(options.search(params, field, field_value, parent_object)).done((results) =>
                        {
                            /*
                             * {
                                "results": [
                                  {
                                    "id": 1,
                                    "text": "Option 1"
                                  },
                                  {
                                    "id": 2,
                                    "text": "Option 2"
                                  }
                                ],
                                "pagination": {
                                  "more": true
                                }
                              }
                             */
                            success(results)
                        }).fail((e) => {
                            debugger;
                            failure([])
                        })
                    }
                }
            });
        }
        /*
         * options.autocomplete_properties - object, which comes from api.
         * This object has info about model and fields, where data for select2 is stored.
         */
        else if(options.autocomplete_properties)
        {
            let props = getInfoFromAdditionalProperties(options);

            let value_field = props['value_field'];
            let view_field = props['view_field'];

            if(props['obj'])
            {
                let list = new guiObjectFactory(props['obj']);

                $('#'+this.element_id).select2({
                    width: '100%',
                    ajax: {
                        delay: 350,
                        transport: function (params, success, failure)
                        {
                            let search_str = trim(params.data.term);

                            let filters = getFiltersForAutocomplete(list, search_str, view_field);
                            $.when(list.search(filters)).done((data) =>
                            {
                                let results =[];
                                let api_data = data.data.results;
                                for(let i in api_data)
                                {
                                    results.push(
                                        {
                                            id: api_data[i][value_field],
                                            text: api_data[i][view_field]
                                        }
                                    )
                                }
                                success({results:results})
                            }).fail((e) => {
                                debugger;
                                failure([])
                            })
                        }
                    }
                });
            }
        }
    }
}

guiElements.apiObject = function(field, field_value, parent_object)
{
    this.name = 'apiObject'
    guiElements.base.apply(this, arguments)

    this._baseRender = this.render
    this.render = function(options)
    {
        this.linkObj = undefined
        if(this.opt.definition.page)
        {
            this.linkObj = new guiObjectFactory(this.opt.definition.page, this.parent_object.url_vars, this.value)
        }
        else if(this.opt.definition.list && this.opt.definition.list.page)
        {
            this.linkObj = new guiObjectFactory(this.opt.definition.list.page, undefined, this.value)
        }

        return this._baseRender.apply(this, arguments)
    }

    this.reductionToType = function(value)
    {
        return value/1
    }

    this.getLink = function()
    {
        if(!this.linkObj)
        {
            return "#"
        }
<<<<<<< HEAD

        let url = window.hostname+this.linkObj.api.path.replace(/\/(\{[A-z]+\})\/$/, "\/"+this.value.id).replace(/^\//, "?");
=======
        
        let url = this.linkObj.api.path.replace(/\/(\{[A-z]+\})\/$/, "\/"+this.value.id).replace(/^\//, "");
>>>>>>> 06c381ed
        if(this.linkObj.url_vars)
        {
            for(let i in this.linkObj.url_vars)
            {
                if(/^api_/.test(i))
                {
                    url = url.replace("{"+i.replace("api_", "")+"}", this.linkObj.url_vars[i])
                }
            }
        }
<<<<<<< HEAD

        return url
=======
         
        return vstMakeLocalUrl(url)
>>>>>>> 06c381ed
    }

    this.getName = function()
    {
        if(!this.linkObj)
        {
            if(this.value.name)
            {
                return this.value.name
            }

            return this.value.id
        }

        // opt.definition.list.path %>/<%- value.id %>
        return this.linkObj.getTitle()
    }
}
/*
guiElements.apiUser = function(field, field_value, parent_object)
{
    this.name = 'apiUser'
    guiElements.base.apply(this, arguments)

    this._onBaseRender = this._onRender
    this._onRender = function(options)
    {
        debugger;
        this._onBaseRender(options)

        if(!options.readOnly)
        {
            $('#'+this.element_id).select2({
                width: '100%',
                ajax: {
                    transport: function (params, success, failure)
                    {
                        var users = new guiObjectFactory("/user/")

                        $.when(users.search(params, field, field_value, parent_object)).done((results) =>
                        {
                            let select2 = {
                                results:[]
                            }
                            results.data.results.forEach(res =>{
                                select2.results.push({
                                    id:res.id,
                                    text:res.username
                                })
                            })

                            success(select2)
                        }).fail(() => {
                            failure([])
                        })
                    }
                }
            });
        }
    }

    this.reductionToType = function(value)
    {
        return value/1
    }
}*/

guiElements.inner_api_object = function(field, field_value, parent_object)
{
    this.name = 'inner_api_object'
    guiElements.base.apply(this, arguments)

    this.realElements = {};

    if(field.definition_ref)
    {
        field.readOnly = false;
    }

    for(let i in field.properties)
    {
        let prop = field.properties[i];

        if(prop.$ref)
        {
            let objName = getObjectNameBySchema(prop);
            let obj = getObjectDefinitionByName(api.openapi, objName, field.name);

            this.realElements[i] = {}

            for(let j in obj.properties)
            {
                let inner_field = obj.properties[j];
                let inner_field_type = inner_field.type;

                if(inner_field.format && guiElements[inner_field.format])
                {
                    inner_field_type = inner_field.format;
                }

                if(!guiElements[inner_field_type])
                {
                    inner_field_type = 'string';
                }

                let inner_field_value;
                if(field_value && field_value[i])
                {
                    inner_field_value = field_value[i][j];
                }

                if(Object.keys(obj.properties).length == 1)
                {
                    inner_field.title = i + " - " + inner_field.title;
                }

                let realElement = new guiElements[inner_field_type]($.extend({}, inner_field), inner_field_value, parent_object);

                this.realElements[i][j] = realElement;
            }
        }
    }

    this.getValue = function()
    {
        let valueObj = {};
        for(let obj_name in this.realElements)
        {
            valueObj[obj_name] = {}
            let obj = this.realElements[obj_name];
            for(let element_name in obj)
            {
                let element = this.realElements[obj_name][element_name];
                valueObj[obj_name][element_name] = element.getValue();
            }
        }

        return valueObj;
    }

    this.getValidValue = function ()
    {
        let valueObj = {};
        for(let obj_name in this.realElements)
        {
            valueObj[obj_name] = {}
            let obj = this.realElements[obj_name];
            for(let element_name in obj)
            {
                let element = this.realElements[obj_name][element_name];
                valueObj[obj_name][element_name] = element.getValidValue();
            }
        }

        return valueObj;
    }
}

<<<<<<< HEAD
guiElements.json = function(opt = {}, value)
{
    /*
     * This field is only for 1-level json-objects.
     */

    this.name = 'json'
    guiElements.base.apply(this, arguments)

    this.realElements = {};

    if(value)
    {
        for(let field in value)
        {
            let options = {
                readOnly: opt.readOnly || false,
                title: field,
            }

            let type = 'string';

            if(typeof value[field] == 'boolean')
            {
                type = 'boolean';
            }

            this.realElements[field] = new guiElements[type]($.extend({}, options), value[field]);
        }
    }

    this.getValue = function()
    {
        let valueObj = {};
        for(let element_name in this.realElements)
        {
            let element = this.realElements[element_name];
            valueObj[element_name] = element.getValue();
        }

        return valueObj;
    }

    this.getValidValue = function()
    {
        let valueObj = {};
        for(let element_name in this.realElements)
        {
            let element = this.realElements[element_name];
            valueObj[element_name] = element.getValidValue();
        }

        return valueObj;
    }
}

=======
>>>>>>> 06c381ed
guiElements.dynamic = function(opt = {}, value, parent_object)
{
    this.name = 'dynamic'
    guiElements.base.apply(this, arguments)

    this.prepareProperties = function(value)
    {
        if(!value.additionalProperties)
        {
            throw "Not fount additionalProperties";
        }

        value.dynamic_properties = {
            types:value.additionalProperties.types,
            choices:value.additionalProperties.choices,
        }

        return value
    }


    if(!opt.dynamic_type)
    {
        opt.dynamic_type = 'string'
    }

    this.realElement = new guiElements[opt.dynamic_type]($.extend({}, opt, opt.override_opt), value, parent_object);

    let thisObj = this;
    let func = function(name)
    {
        return function(){ return thisObj.realElement[name].apply(thisObj.realElement, arguments)}
    }

    this.getValue = func('getValue')

    this.setType = function(type, override_opt)
    {
        if(!guiElements[type])
        {
            type = 'string'
            console.error("Error: Set type guiElements."+type+" for dynamic field")
        }

        let lastValue = this.realElement.getValue();

        let options = $.extend({}, opt, override_opt);

        if(type == "boolean" && options.default !== undefined && options.readOnly)
        {
            lastValue = options.default;
        }

        this.realElement = new guiElements[type](options, value, parent_object);

        this.realElement.setValue(lastValue);
        $('#gui'+this.element_id).insertTpl(this.realElement.render());
    }

    this.opt.onUpdateOptions = [];
    this.opt.onUpdateOptions.push(function (fieldObj, newValue) {

        var new_type = "string";
        var override_opt = {};
        var value = newValue.value;

        if(opt.dynamic_properties && opt.dynamic_properties.types)
        {
            var types = opt.dynamic_properties.types;

            if(types[value])
            {
                new_type = types[value];
            }
        }

        if(opt.dynamic_properties && opt.dynamic_properties.choices)
        {
            var choices = opt.dynamic_properties.choices;

            for (var i in choices)
            {
                if (i == value)
                {
                    if ($.isArray(choices[value]))
                    {
                        var boolean = false;
                        for (var i in choices[value])
                        {
                            if (typeof(choices[value][i]) == 'boolean')
                            {
                                boolean = true;
                            }
                        }

                        if (boolean)
                        {
                            new_type = "boolean";
                            if (choices[value].length == 1)
                            {
                                var boolean_default = choices[value][0];
                                override_opt.default = boolean_default;
                                override_opt.readOnly = true;
                            }
                        }
                        else
                        {
                            new_type = "enum";
                            override_opt = {enum: choices[value]};
                        }
                    }
                }
            }
        }

        thisObj.setType(new_type, override_opt);
    });

}

guiElements.crontab = function (opt = {}, value)
{
    this.name = 'crontab'
    guiElements.base.apply(this, arguments)

    this.model = {}

    this.model.MonthsNames = ['January', 'February', 'March', 'April', 'May', 'June', 'July', 'August', 'September', 'October', 'November', 'December']
    this.model.DaysOfWeekNames = ['Sunday', 'Monday', 'Tuesday', 'Wednesday', 'Thursday', 'Friday', 'Saturday', 'Sunday']

    this.model.Months = {}
    this.model.DayOfMonth = {}
    this.model.DaysOfWeek = {}
    this.model.Hours = {}
    this.model.Minutes = {}

    this.model.MonthsStr = "*"
    this.model.DayOfMonthStr = "*"
    this.model.DaysOfWeekStr = "*"
    this.model.HoursStr = "*"
    this.model.MinutesStr = "*"

    this.value = value || "* * * * *";

    this.render = function(render_options)
    {
        if(render_options !== undefined)
        {
            this.render_options = $.extend({}, opt, render_options)
        }
        else if(this.render_options === undefined)
        {
            this.render_options = $.extend({}, opt)
        }

        if(this.render_options.description === undefined)
        {
            this.render_options.description = "Time must be specified according to " + window.timeZone + " time zone";
        }

        this.parseCronString(this.value);
        return spajs.just.render("guiElements."+this.name, {opt:this.render_options, guiElement: this, value: this.value }, () => {
            this._onRender();
            this._callAllonChangeCallback();
        });
    }

    this._onRender = function ()
    {
        $("#"+this.element_id).on('change', false, () => {
            this.parseCronString($("#"+this.element_id).val());
        })

        $("#"+this.element_id).on('paste', () => {

            setTimeout(
                () => {
                    let val = $("#"+this.element_id).val();
                    this.parseCronString(val);
                },100)
        })
    }

    this.parseCronString = function(string)
    {
        if(string !== undefined)
        {
            this.value = string
        }

        var string = trim(this.value).split(" ");
        if(string.length != 5 || /[A-z]/.test(this.value))
        {
            this.value = "* * * * *";
            string = trim(this.value).split(" ");

        }

        this.model.MinutesStr = string[0]
        this.model.HoursStr = string[1]
        this.model.DayOfMonthStr = string[2]
        this.model.MonthsStr = string[3]
        this.model.DaysOfWeekStr = string[4]


        this.parseItem(this.model.Minutes, this.model.MinutesStr, 0, 59)
        this.parseItem(this.model.Hours, this.model.HoursStr, 0, 23)
        this.parseItem(this.model.DayOfMonth, this.model.DayOfMonthStr, 1, 31)
        this.parseItem(this.model.Months, this.model.MonthsStr, 1, 12)
        this.parseItem(this.model.DaysOfWeek, this.model.DaysOfWeekStr, 0, 6)

    }

    this.setDaysOfWeek = function(value)
    {
        this.value = this.value.replace(/^([^ ]+) +([^ ]+) +([^ ]+) +([^ ]+) +([^ ]+)/img, '$1 $2 $3 $4 '+value);
        this.parseCronString();
        this.setValue();
    }

    this.setMonths = function(value)
    {
        this.value = this.value.replace(/^([^ ]+) +([^ ]+) +([^ ]+) +([^ ]+) +([^ ]+)/img, '$1 $2 $3 '+value+' $5');
        this.parseCronString();
        this.setValue();
    }

    this.setDayOfMonth = function(value)
    {
        this.value = this.value.replace(/^([^ ]+) +([^ ]+) +([^ ]+) +([^ ]+) +([^ ]+)/img, '$1 $2 '+value+' $4 $5');
        this.parseCronString();
        this.setValue();
    }

    this.setHours = function(value)
    {
        this.value = this.value.replace(/^([^ ]+) +([^ ]+) +([^ ]+) +([^ ]+) +([^ ]+)/img, '$1 '+value+' $3 $4 $5');
        this.parseCronString();
        this.setValue();
    }

    this.setMinutes = function(value)
    {
        this.value = this.value.replace(/^([^ ]+) +([^ ]+) +([^ ]+) +([^ ]+) +([^ ]+)/img, value+' $2 $3 $4 $5');
        this.parseCronString();
        this.setValue();
    }

    /**
     * Парсит отдельный элемент в cron строке
     * @param {type} resArr
     * @param {type} str
     * @param {type} minInt
     * @param {type} maxInt
     * @returns {Array}
     */
    this.parseItem = function(resArr, str, minInt, maxInt)
    {
        for(var i=minInt; i< maxInt; i++)
        {
            resArr[i] = false;
        }

        for(var i in resArr)
        {
            resArr[i] = false;
        }

        if(!str)
        {
            str = "*";
        }

        var Parts = str.split(",")
        for(var i in Parts)
        {
            if(/^\*$/.test(Parts[i]))
            {
                if(minInt < maxInt)
                {
                    for(var j = minInt; j <= maxInt; j++)
                    {
                        resArr[j] = true
                    }
                }
            }
            else if(/^\*\/([0-9]+)$/.test(Parts[i]))
            {
                var match = /^\*\/([0-9]+)$/.exec(Parts[i])
                if(minInt < maxInt && match[1]/1 >= 1)
                {
                    for(var j = minInt; j <= maxInt; j+= match[1]/1)
                    {
                        resArr[j] = true
                    }
                }
            }
            else if(/^([0-9]+)-([0-9]+)$/.test(Parts[i]))
            {
                var match = /^([0-9]+)-([0-9]+)$/.exec(Parts[i])
                if(match[1]/1 > maxInt)
                {
                    match[1] = minInt
                }
                if(match[2]/1 > maxInt)
                {
                    match[2] = maxInt
                }

                if(match[1]/1 < match[2]/1)
                {
                    for(var j = match[1]/1; j <= match[2]/1; j++)
                    {
                        resArr[j] = true
                    }
                }
            }
            else if(/^([0-9]+)$/.test(Parts[i]))
            {
                if(Parts[i]/1 <= maxInt && Parts[i]/1 >= minInt)
                {
                    resArr[Parts[i]/1] = true
                }
            }
            else if(/^([0-9]+)\/([0-9]+)$/.test(Parts[i]))
            {
                var match = /^([0-9]+)\/([0-9]+)$/.exec(Parts[i])
                if(match[1]/1 > maxInt)
                {
                    match[1] = minInt
                }
                if(match[1]/1 < maxInt && match[2]/1 >= 1)
                {
                    for(var j = match[1]/1; j <= maxInt; j+=match[2]/1)
                    {
                        resArr[j] = true
                    }
                }
            }
            else if(/^([0-9]+)-([0-9]+)\/([0-9]+)$/.test(Parts[i]))
            {
                var match = /^([0-9]+)-([0-9]+)\/([0-9]+)$/.exec(Parts[i])
                if(match[1]/1 > maxInt)
                {
                    match[1] = minInt
                }
                if(match[2]/1 > maxInt)
                {
                    match[2] = maxInt
                }

                if(match[1]/1 < match[2]/1 && match[3]/1 >= 1)
                {
                    for(var j = match[1]/1; j <= match[2]/1; j+=match[3]/1)
                    {
                        resArr[j] = true
                    }
                }
            }
        }



        return resArr;
    }

    this.getValue = function()
    {
        this.setValue()
        return this.reductionToType(this.value);
    }

    this.compileItem = function(resArr, minInt, maxInt)
    {
        var itemResults = []
        itemResults.push(resArr.join(","))
        if(!resArr || !resArr.length || resArr.length == maxInt - minInt + 1)
        {
            return "*";
        }

        if(resArr.length)
        {
            var division = [];
            for(var j=2; j<maxInt/2; j++)
            {
                var isInner = false
                for(var k in division)
                {
                    if(j % division[k] == 0)
                    {
                        isInner = true;
                    }
                }

                if(isInner)
                {
                    continue;
                }

                var isOk = true
                for(var i=minInt; i<maxInt; i+=j)
                {
                    if(resArr.indexOf(i) == -1)
                    {
                        isOk = false;
                        break;
                    }
                }

                if(isOk)
                {
                    division.push(j);
                }
            }

            var exclude = []
            var includeParts = []
            for(var i in division)
            {
                for(var j=minInt; j<maxInt; j+=division[i])
                {
                    exclude.push(j)
                }
                includeParts.push("*/"+division[i])
            }

            var lastVal = -1;
            var range = [];

            for(var i in resArr)
            {
                if(exclude.indexOf(resArr[i]) != -1)
                {
                    continue;
                }

                if(lastVal + 1 == resArr[i] )
                {
                    range.push(resArr[i])
                }
                else
                {
                    if(range.length > 2)
                    {
                        includeParts.push(range[0] + "-" + range[range.length-1])
                    }
                    else if(range.length)
                    {
                        for(var l in range)
                        {
                            includeParts.push(range[l])
                        }
                    }
                    range = [resArr[i]]
                }

                lastVal = resArr[i]
            }

            if(range.length > 2)
            {
                includeParts.push(range[0] + "-" + range[range.length-1])
            }
            else if(range.length)
            {
                for(var l in range)
                {
                    includeParts.push(range[l])
                }
            }
            itemResults.push(includeParts.join(","))
        }

        if(resArr.length)
        {
            var lastVal = -1;
            var includeParts = []
            var range = []
            for(var i in resArr)
            {
                if(lastVal + 1 == resArr[i] )
                {
                    range.push(resArr[i])
                }
                else
                {
                    if(range.length > 2)
                    {
                        includeParts.push(range[0] + "-" + range[range.length-1])
                    }
                    else if(range.length)
                    {
                        for(var l in range)
                        {
                            includeParts.push(range[l])
                        }
                    }
                    range = [resArr[i]]
                }

                lastVal = resArr[i]
            }

            if(range.length > 2)
            {
                includeParts.push(range[0] + "-" + range[range.length-1])
            }
            else if(range.length)
            {
                for(var l in range)
                {
                    includeParts.push(range[l])
                }
            }

            itemResults.push(includeParts.join(","))
        }

        var minLength = 99999;
        var minLengthResult = "";
        for(var i in itemResults)
        {
            if(itemResults[i].length < minLength )
            {
                minLength = itemResults[i].length
                minLengthResult = itemResults[i]
            }
        }

        return minLengthResult;
    }

    this.setValue = function()
    {
        //
        // DaysOfWeek
        //
        var DaysOfWeek = []
        for(var i in this.model.DaysOfWeek)
        {
            if(this.model.DaysOfWeek[i])
            {
                DaysOfWeek.push(i/1);
            }
        }
        this.model.DaysOfWeekStr = this.compileItem(DaysOfWeek, 0, 6);

        //
        // Months
        //
        var Months = []
        for(var i in this.model.Months)
        {
            if(this.model.Months[i])
            {
                Months.push(i/1);
            }
        }
        this.model.MonthsStr = this.compileItem(Months, 1, 12);

        //
        // DayOfMonth
        //
        var DayOfMonth = []
        for(var i in this.model.DayOfMonth)
        {
            if(this.model.DayOfMonth[i])
            {
                DayOfMonth.push(i/1);
            }
        }
        this.model.DayOfMonthStr = this.compileItem(DayOfMonth, 1, 31);

        //
        // Hours
        //
        var Hours = []
        for(var i in this.model.Hours)
        {
            if(this.model.Hours[i])
            {
                Hours.push(i/1);
            }
        }
        this.model.HoursStr = this.compileItem(Hours, 0, 23);

        //
        // Minutes
        //
        var Minutes = []
        for(var i in this.model.Minutes)
        {
            if(this.model.Minutes[i])
            {
                Minutes.push(i/1);
            }
        }
        this.model.MinutesStr = this.compileItem(Minutes, 0, 59);

        this.value =  this.model.MinutesStr
            + " " + this.model.HoursStr
            + " " + this.model.DayOfMonthStr
            + " " + this.model.MonthsStr
            + " " + this.model.DaysOfWeekStr;

        $("#"+this.element_id).val(this.value)
    }
}

function set_api_options(options)
{
    let additional_options = "";
    if (options.readOnly) {
        additional_options += "readonly disabled "
    }

    if (options.minLength) {
        additional_options += "minlength=" + options.minLength + " "
    }

    if (options.maxLength) {
        additional_options += "maxlength=" + options.maxLength + " "
    }

    if (/^Required/.test(options.description)) {
        additional_options += "required "
    }

    if (options.default) {
        additional_options += "placeholder=" + options.default + " "
    }

    if (options.pattern) {
        additional_options += "pattern=" + options.pattern + " "
    }

    return additional_options;
}

function getInfoFromAdditionalProperties(options)
{
    let obj, value_field, view_field;

    obj = options.autocomplete_properties.list_obj

    if(options.autocomplete_properties.value_field && options.autocomplete_properties.view_field)
    {
        value_field = options.autocomplete_properties.value_field;
        view_field = options.autocomplete_properties.view_field;
    }

    return {
        obj: obj,
        value_field: value_field,
        view_field: view_field,
    }
}

function getFiltersForAutocomplete(list, search_str, view_field)
{
    let filters = {
        limit:20,
        offset:0,
        query:{

        }
    };

    if(search_str)
    {
        filters['query'][view_field] = search_str;
    }

    return filters;
}

/*
 * time - in seconds
 */
function getUptime(time)
{
    let uptime = moment.duration(time, 'seconds')._data;

    if(uptime.years > 0)
    {
        return "" + uptime.years + "y " + uptime.months + "m " + uptime.days + "d " + moment(time*1000).tz('UTC').format('HH:mm:ss');

    } else if(uptime.months > 0)
    {
        return "" + uptime.months + "m " + uptime.days + "d " + moment(time*1000).tz('UTC').format('HH:mm:ss');
    }
    else if(uptime.days > 0)
    {
        return "" + uptime.days + "d " + moment(time*1000).tz('UTC').format('HH:mm:ss');
    }
    else
    {
        return  moment(time*1000).tz('UTC').format('HH:mm:ss');
    }
}

/**
 *
 TYPE_OBJECT = "object"  #:
 TYPE_STRING = "string"  #:
 TYPE_NUMBER = "number"  #:
 TYPE_INTEGER = "integer"  #:
 TYPE_BOOLEAN = "boolean"  #:
 TYPE_ARRAY = "array"  #:
 TYPE_FILE = "file"  #:

 # officially supported by Swagger 2.0 spec
 FORMAT_DATE = "date"  #:
 FORMAT_DATETIME = "date-time"  #:
 FORMAT_PASSWORD = "password"  #:
 FORMAT_BINARY = "binary"  #:
 FORMAT_BASE64 = "bytes"  #:
 FORMAT_FLOAT = "float"  #:
 FORMAT_DOUBLE = "double"  #:
 FORMAT_INT32 = "int32"  #:
 FORMAT_INT64 = "int64"  #:

 # defined in JSON-schema
 FORMAT_EMAIL = "email"  #:
 FORMAT_IPV4 = "ipv4"  #:
 FORMAT_IPV6 = "ipv6"  #:
 FORMAT_URI = "uri"  #:

 # pulled out of my ass
 FORMAT_UUID = "uuid"  #:
 FORMAT_SLUG = "slug"  #:
 FORMAT_DECIMAL = "decimal"
 *
 */<|MERGE_RESOLUTION|>--- conflicted
+++ resolved
@@ -816,13 +816,8 @@
         {
             return "#"
         }
-<<<<<<< HEAD
-
-        let url = window.hostname+this.linkObj.api.path.replace(/\/(\{[A-z]+\})\/$/, "\/"+this.value.id).replace(/^\//, "?");
-=======
         
         let url = this.linkObj.api.path.replace(/\/(\{[A-z]+\})\/$/, "\/"+this.value.id).replace(/^\//, "");
->>>>>>> 06c381ed
         if(this.linkObj.url_vars)
         {
             for(let i in this.linkObj.url_vars)
@@ -833,24 +828,19 @@
                 }
             }
         }
-<<<<<<< HEAD
-
-        return url
-=======
          
         return vstMakeLocalUrl(url)
->>>>>>> 06c381ed
     }
 
     this.getName = function()
-    {
+    { 
         if(!this.linkObj)
         {
             if(this.value.name)
             {
                 return this.value.name
             }
-
+            
             return this.value.id
         }
 
@@ -998,7 +988,6 @@
     }
 }
 
-<<<<<<< HEAD
 guiElements.json = function(opt = {}, value)
 {
     /*
@@ -1055,8 +1044,6 @@
     }
 }
 
-=======
->>>>>>> 06c381ed
 guiElements.dynamic = function(opt = {}, value, parent_object)
 {
     this.name = 'dynamic'

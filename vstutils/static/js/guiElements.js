
var guiElements = {
}

guiElements.base = function(opt = {}, value, parent_object)
{
    this.opt = opt
    this.value = value
    this.element_id = ("field_"+ Math.random()+ "" +Math.random()+ "" +Math.random()).replace(/\./g, "")
    this.onChange_calls = []

<<<<<<< HEAD
    /*this.prepareProperties = function(value)
    {
        return value
    }
    */

=======
>>>>>>> 37e85ac0
    this.setValue = function(value)
    {
        this.value = value
    }

    this.reductionToType = function(value)
    {
        let res = value

        if(value === undefined && this.opt.default && this.opt.required)
        {
            return this.opt.default
        }

        if(value === undefined)
        {
            return undefined
        }

        if(this.render_options.type == "object")
        {
            res = value
            if(!value)
            {
                res = undefined
            }

            return JSON.stringify(value)
        }

        if(this.render_options.type == "string" || this.render_options.type == "file")
        {
            if(!value)
            {
                res = ""
            }

            res = value.toString()
        }

        if(this.render_options.type == "number" || this.render_options.type == "integer" )
        {
            if(value == "")
            {
                res = undefined;
            }
            else
            {
                res = value/1
            }
        }

        if(this.render_options.type == "boolean" )
        {
            res = value == true
        }

        if((res === undefined || res === "") && this.opt.default && this.opt.required)
        {
            res = this.opt.default
        }

        return res
    }

    this._onRender = function(options)
    {
        $('#'+this.element_id).on('change', false, () => {
            this._callAllonChangeCallback()
        })

        if(options.onclick)
        {
            $('#'+this.element_id).on('click', false, options.onclick)
        }
    }

    this.render = function(render_options)
    {
        if(render_options !== undefined)
        {
            this.render_options = $.extend({}, opt, render_options)
        }
        else if(this.render_options === undefined)
        {
            this.render_options = $.extend({}, opt)
        }

        if(this.render_options.hideReadOnly && this.render_options.readOnly)
        {
            return "";
        }

        // debugger;

        return spajs.just.render("guiElements."+this.name , {opt:this.render_options, guiElement:this, value:this.value}, () => {
            this._onRender(this.render_options)
            this._callAllonChangeCallback()
        });
    }

    this.getValue = function()
    {
        if($('#gui'+this.element_id).hasClass('hide'))
        {
            return this.reductionToType();
        }

        let value = $("#"+this.element_id).val();
        return this.reductionToType(value);
    }

    /**
     * Вернёт значение только правильное, если оно не правильное то будет исключение
     * @returns {undefined|Number|String|Boolean|guiElements.base.getValidValue.value}
     */
    this.getValidValue = function()
    {
        let value = this.getValue()

        let field = this.render_options

        let value_length = 0
        if(value)
        {
            value_length = value.toString().length
        }

        if(field.maxLength && value_length > field.maxLength)
        {
            debugger;
            throw {error:'validation', message:'Field '+field.name +" is too long"}
        }

        if(field.minLength)
        {
            if(value_length == 0)
            {
                if(field.required)
                {
                    debugger;
                    throw {error:'validation', message:'Field '+field.name +" is empty"}
                }
                else
                {
                    return undefined
                }
            }

            if(value_length < field.minLength)
            {
                debugger;
                throw {error:'validation', message:'Field '+field.name +" is too short"}
            }
        }

        if((value === "" || value === undefined) && field.required && !this.opt.default)
        {
            throw {error:'validation', message:'Field '+field.name +" is required"}
        }

        if(value === "" && !this.opt.default)
        {
            return undefined
        }

        return value;
    }

    /**
     * Добавляет колбек на событие onChange чтоб зависимые поля могли вовремя перестроиться
     * @param {function} callback
     * @returns {undefined}
     */
    this.addOnChangeCallBack = function(callback)
    {
        this.onChange_calls.push(callback)
    }

    this._callAllonChangeCallback = function()
    {
        let val = this.getValue()
        for(let i in this.onChange_calls)
        {
            this.onChange_calls[i]({
                field:this,
                opt:opt,
                value:val
            })
        }
    }
    /**
     * Вызывается для перестройки поля в тот момент когда поле от которого мы зависим поменяло значение
     * @param {function} callback
     * @returns {undefined}
     */
    this.updateOptions = function(arg)
    {
        if(opt.onUpdateOptions)
        {
            if(typeof opt.onUpdateOptions != 'object')
            {
                opt.onUpdateOptions = [opt.onUpdateOptions]
            }

            for(let i in opt.onUpdateOptions)
            {
                opt.onUpdateOptions[i](this, arg)
            }
        }
    }
}

/**
 *
 * @param {type} opt
 * @returns {guiElements.button}
 *
 * opt = {
 * class:''     - css
 * link:''      - ссылка
 * title:''     - подсказка
 * onclick:''   - текст события onclick
 * text:''      - текст надписи
 * }
 */
guiElements.link_button = function(opt = {})
{
    this.name = 'link_button'
    guiElements.base.apply(this, arguments)
}

guiElements.string = function()
{
    this.name = 'string'
    guiElements.base.apply(this, arguments)
}

guiElements.password = function()
{
    this.name = 'password'
    guiElements.base.apply(this, arguments)
}

guiElements.button = function()
{
    this.name = 'button'
    guiElements.base.apply(this, arguments)
}

guiElements.enum = function(opt = {}, value)
{
    this.name = 'enum'
    guiElements.base.apply(this, arguments)

    this._onBaseRender = this._onRender
    this._onRender = function(options)
    {
        this._onBaseRender(options)

        $('#'+this.element_id).select2({
            width: '100%',
        });
    }
}

guiElements.file = function(opt = {})
{
    this.name = 'file'
    guiElements.base.apply(this, arguments);

    this.getValue = function ()
    {
        let value = $('#fileContent_' + this.element_id).val();
        let default_value = this.opt.default;

        return this.reductionToType(value);
    }
}

guiElements.secretfile = function(opt = {})
{
    this.name = 'secretfile'
    guiElements.file.apply(this, arguments);
}

guiElements.boolean = function()
{
    this.name = 'boolean'
    guiElements.base.apply(this, arguments)

    this.getValue = function()
    {
        if($('#gui'+this.element_id).hasClass('hide'))
        {
            return this.reductionToType();
        }

        let value = $("#"+this.element_id).hasClass('selected');
        return this.reductionToType(value);
    }
}

guiElements.html = function(opt = {})
{
    this.name = 'html'
    guiElements.base.apply(this, arguments)

    this.getValue = function()
    {
        return undefined;
    }
}

guiElements.textarea = function(opt = {})
{
    this.name = 'textarea';
    guiElements.base.apply(this, arguments)
}

guiElements.prefetch = function (opt = {}, value)
{
    this.name = 'prefetch';
    guiElements.base.apply(this, arguments)

    this.getValue = function()
    {
        return $("#"+this.element_id).attr('attr-value');
    }
}

guiElements.autocomplete = function()
{
    this.name = 'autocomplete'
    guiElements.base.apply(this, arguments)

    this.prepareProperties = function(value)
    {
        if(value.enum)
        {
            return value
        }

        if(!value.additionalProperties)
        {
            throw "Not fount additionalProperties";
        }

        value.autocomplete_properties = {
            view_field:value.additionalProperties.view_field,
            value_field:value.additionalProperties.value_field,
            list_obj:{
                $ref:value.additionalProperties.model.$ref
            },
        }
        value.gui_links.push({
            prop_name:'autocomplete_properties',
            list_name:'list_obj',
            $ref:value.additionalProperties.model.$ref
        })

        return value
    }

    this.getValue = function()
    {
        if (this.matches &&
            this.opt.autocomplete_properties.view_field &&
            this.opt.autocomplete_properties.value_field)
        {
            var value = $("#" + this.element_id).val();
            var data_value = $("#" + this.element_id).attr('value');
            var match = false;
            for (var i in this.matches)
            {
                if (value == this.matches[i]['view_field'] &&
                    data_value == this.matches[i]['value_field'])
                {
                    match = true;
                }
            }

            if (match)
            {
                return this.reductionToType(data_value);
            }
            else
            {
                return this.reductionToType(value)
            }
        }
        else
        {
            return this.reductionToType($("#" + this.element_id).val());
        }
    }

    this._onBaseRender = this._onRender
    this._onRender = function(options)
    {
        this._onBaseRender(options)
        /*
         * options.searchObj - object for JS hardcode, which aim is to redefine way of getting data for autocomplete.
         *
         * Example of hardcode:
         * tabSignal.connect("openapi.factory.ansiblemodule", function(data)
         * {
         *      let inventory = apiansiblemodule.one.view.definition.properties.inventory;
         *      inventory.type = "autocomplete"
         *      inventory.searchObj = new apiinventory.list();
         * });
         */
        if(options.searchObj)
        {
            return new autoComplete({
                selector: '#'+this.element_id,
                minChars: 0,
                cache:false,
                showByClick:true,
                menuClass:'autocomplete autocomplete-'+this.element_id,
                renderItem: function(item, search)
                {
                    return '<div class="autocomplete-suggestion" data-value="' + item.id + '" >' + item.name + '</div>';
                },
                onSelect: (event, term, item) =>
                {
                    let value = $(item).attr('data-value');
                    $('#'+this.element_id).val($(item).text());
                    $('#'+this.element_id).attr('value', value);
                    $('#'+this.element_id).attr({'data-hide':'hide'});
                },
                source: (original_term, response) =>
                {
                    let search_str = trim(original_term);

                    let isHide = $('#'+this.element_id).attr('data-hide')
                    if(isHide == "hide")
                    {
                        $('#'+this.element_id).attr({'data-hide':'show'})
                        return;
                    }

                    $.when(options.searchObj.search(search_str)).done((rawdata) => {

                        if(!rawdata || !rawdata.data || !rawdata.data.results)
                        {
                            response([])
                        }

                        if(options.matcher)
                        {
                            response(options.matcher(rawdata))
                            return;
                        }

                        response(rawdata.data.results)

                    }).fail(() => {
                        response([])
                    })
                }
            });
        }
        /*
         * options.enum - array, which comes from api.
         * This array has data for autocomplete.
         * @note для поля типа enum есть тип enum, зачем здесь этот код?

        else if(options.enum)
        {
            return new autoComplete({
                selector: '#'+this.element_id,
                minChars: 0,
                cache:false,
                showByClick:true,
                menuClass:'autocomplete autocomplete-'+this.element_id,
                renderItem: function(item, search)
                {
                    return '<div class="autocomplete-suggestion" data-value="' + item + '" >' + item + '</div>';
                },
                onSelect: (event, term, item) =>
                {
                    let value = $(item).attr('data-value');
                    $('#'+this.element_id).val($(item).text());
                    $('#'+this.element_id).attr('value', value);
                    $('#'+this.element_id).attr({'data-hide':'hide'});
                },
                source: (original_term, response) =>
                {
                    let search_str = trim(original_term);

                    let isHide = $('#'+this.element_id).attr('data-hide')
                    if(isHide == "hide")
                    {
                        $('#'+this.element_id).attr({'data-hide':'show'})
                        return;
                    }

                    let choices = options.enum;

                    let matches = [];
                    for(let i in choices)
                    {
                        if (choices[i].toLowerCase().indexOf(search_str.toLowerCase()) != -1)
                        {
                            matches.push(choices[i]);
                        }
                    }
                    response(matches);
                }
            });
        } */
        /*
         * options.autocomplete_properties - object, which comes from api.
         * This object has info about model and fields, where data for autocomplete is stored.
         */
        else if(options.autocomplete_properties)
        {
            let props = getInfoFromAdditionalProperties(options);

            let value_field = props['value_field'];
            let view_field = props['view_field'];


            let list = undefined;

            if(props['obj'])
            {
                list = new guiObjectFactory(props['obj']);
            }

            return new autoComplete({
                selector: '#'+this.element_id,
                minChars: 0,
                delay:350,
                cache:false,
                showByClick:true,
                menuClass:'autocomplete autocomplete-'+this.element_id,
                renderItem: function(item, search)
                {
                    return '<div class="autocomplete-suggestion" data-value="' + item.value_field + '" >' + item.view_field + '</div>';
                },
                onSelect: (event, term, item) =>
                {
                    var value = $(item).attr('data-value');
                    $('#'+this.element_id).val($(item).text());
                    $('#'+this.element_id).attr('value', value);
                    $('#'+this.element_id).attr({'data-hide':'hide'});
                },
                source: (original_term, response) =>
                {
                    let search_str = trim(original_term);

                    let isHide = $('#'+this.element_id).attr('data-hide')
                    if(isHide == "hide")
                    {
                        $('#'+this.element_id).attr({'data-hide':'show'})
                        return;
                    }

                    if(list)
                    {
                        let filters = getFiltersForAutocomplete(list, search_str, view_field);

                        $.when(list.search(filters)).done((data) => {

                            let res = data.data.results;
                            let matches = [];

                            for(let i in res)
                            {
                                matches.push({
                                    value_field: res[i][value_field],
                                    view_field: res[i][view_field],
                                });
                            }

                            this.matches = matches;

                            response(matches)

                        }).fail((e) => {
                            response([]);
                        });
                    }
                }
            });
        }
    }
}

guiElements.select2 = function(field, field_value, parent_object)
{
    this.name = 'select2'
    guiElements.base.apply(this, arguments)

    this.prepareProperties = function(value)
    {
        if(value.enum)
        {
            return value
        }

        if(!value.additionalProperties)
        {
            throw "Not fount additionalProperties";
        }

        value.autocomplete_properties = {
            view_field:value.additionalProperties.view_field,
            value_field:value.additionalProperties.value_field,
            list_obj:{
                $ref:value.additionalProperties.model.$ref
            },
        }
        value.gui_links.push({
            prop_name:'autocomplete_properties',
            list_name:'list_obj',
            $ref:value.additionalProperties.model.$ref
        })

        return value
    }

    this._onBaseRender = this._onRender
    this._onRender = function(options)
    {
        this._onBaseRender(options)
        /*
         * options.search - function for JS hardcode, which aim is to redefine way of getting data for select2.
         * @param {object} params - argument from select2 transport function
         * @param {object} field - field to which we want add select2
         * @param {integer/string} field_value - value of field
         * @param {object} parent_object - object (one) - model of single object page
         * @returns Deferred object
         *
         * Example of hardcode:
         * tabSignal.connect("openapi.factory.ansiblemodule", function(data)
         * {
         *      let field = apiansiblemodule.one.view.definition.properties.inventory;
         *      field.format = "select2"
         *      field.search = function(params, field, field_value, parent_object)
         *      {
         *          //some code here
         *      }
         * });
         */
        if(options.search)
        {
            return $('#'+this.element_id).select2({
                width: '100%',
                ajax: {
                    transport: function (params, success, failure)
                    {
                        $.when(options.search(params, field, field_value, parent_object)).done((results) =>
                        {
                            /*
                             * {
                                "results": [
                                  {
                                    "id": 1,
                                    "text": "Option 1"
                                  },
                                  {
                                    "id": 2,
                                    "text": "Option 2"
                                  }
                                ],
                                "pagination": {
                                  "more": true
                                }
                              }
                             */
                            success(results)
                        }).fail((e) => {
                            debugger;
                            failure([])
                        })
                    }
                }
            });
        }
        /*
         * options.autocomplete_properties - object, which comes from api.
         * This object has info about model and fields, where data for select2 is stored.
         */
        else if(options.autocomplete_properties)
        {
            let props = getInfoFromAdditionalProperties(options);

            let value_field = props['value_field'];
            let view_field = props['view_field'];

            if(props['obj'])
            {
                let list = new guiObjectFactory(props['obj']);

                $('#'+this.element_id).select2({
                    width: '100%',
                    ajax: {
                        delay: 350,
                        transport: function (params, success, failure)
                        {
                            let search_str = trim(params.data.term);

                            let filters = getFiltersForAutocomplete(list, search_str, view_field);
                            $.when(list.search(filters)).done((data) =>
                            {
                                let results =[];
                                let api_data = data.data.results;
                                for(let i in api_data)
                                {
                                    results.push(
                                        {
                                            id: api_data[i][value_field],
                                            text: api_data[i][view_field]
                                        }
                                    )
                                }
                                success({results:results})
                            }).fail((e) => {
                                debugger;
                                failure([])
                            })
                        }
                    }
                });
            }
        }
    }
}

guiElements.apiObject = function(field, field_value, parent_object)
{
    this.name = 'apiObject'
    guiElements.base.apply(this, arguments)
 
    this._baseRender = this.render
    this.render = function(options)
    {
        this.linkObj = undefined
        if(this.opt.definition.page)
        {
            this.linkObj = new guiObjectFactory(this.opt.definition.page)
        }
        else if(this.opt.definition.list && this.opt.definition.list.page)
        {
            this.linkObj = new guiObjectFactory(this.opt.definition.list.page)
        }
 
        return this._baseRender.apply(this, arguments)
    }

    this.reductionToType = function(value)
    {
        return value/1
    }

    this.getLink = function()
    { 
        if(!this.linkObj)
        {
            return "#"
        }

        // opt.definition.list.path %>/<%- value.id %>
        return "#"
    }

    this.getName = function()
    {
        // opt.definition.list.path %>/<%- value.id %>
        return "#"
    }
}
/*
guiElements.apiUser = function(field, field_value, parent_object)
{
    this.name = 'apiUser'
    guiElements.base.apply(this, arguments)

    this._onBaseRender = this._onRender
    this._onRender = function(options)
    {
        debugger;
        this._onBaseRender(options)

        if(!options.readOnly)
        {
            $('#'+this.element_id).select2({
                width: '100%',
                ajax: {
                    transport: function (params, success, failure)
                    {
                        var users = new guiObjectFactory("/user/")

                        $.when(users.search(params, field, field_value, parent_object)).done((results) =>
                        {
                            let select2 = {
                                results:[]
                            }
                            results.data.results.forEach(res =>{
                                select2.results.push({
                                    id:res.id,
                                    text:res.username
                                })
                            })

                            success(select2)
                        }).fail(() => {
                            failure([])
                        })
                    }
                }
            });
        }
    }

    this.reductionToType = function(value)
    {
        return value/1
    }
}*/

guiElements.dynamic = function(opt = {}, value, parent_object)
{
    this.name = 'dynamic'
    guiElements.base.apply(this, arguments)

    this.prepareProperties = function(value)
    {
        if(!value.additionalProperties)
        {
            throw "Not fount additionalProperties";
        }

        value.dynamic_properties = {
            types:value.additionalProperties.types,
            choices:value.additionalProperties.choices,
        }

        return value
    }


    if(!opt.dynamic_type)
    {
        opt.dynamic_type = 'string'
    }

    this.realElement = new guiElements[opt.dynamic_type]($.extend({}, opt, opt.override_opt), value, parent_object);

    let thisObj = this;
    let func = function(name)
    {
        return function(){ return thisObj.realElement[name].apply(thisObj.realElement, arguments)}
    }

    this.getValue = func('getValue')

    this.setType = function(type, override_opt)
    {
        if(!guiElements[type])
        {
            type = 'string'
            console.error("Error: Set type guiElements."+type+" for dynamic field")
        }

        let lastValue = this.realElement.getValue();

        let options = $.extend({}, opt, override_opt);

        if(type == "boolean" && options.default !== undefined && options.readOnly)
        {
            lastValue = options.default;
        }

        this.realElement = new guiElements[type](options, value, parent_object);

        this.realElement.setValue(lastValue);
        $('#gui'+this.element_id).insertTpl(this.realElement.render());
    }

    this.opt.onUpdateOptions = [];
    this.opt.onUpdateOptions.push(function (fieldObj, newValue) {

        var new_type = "string";
        var override_opt = {};
        var value = newValue.value;

        if(opt.dynamic_properties && opt.dynamic_properties.types)
        {
            var types = opt.dynamic_properties.types;

            if(types[value])
            {
                new_type = types[value];
            }
        }

        if(opt.dynamic_properties && opt.dynamic_properties.choices)
        {
            var choices = opt.dynamic_properties.choices;

            for (var i in choices)
            {
                if (i == value)
                {
                    if ($.isArray(choices[value]))
                    {
                        var boolean = false;
                        for (var i in choices[value])
                        {
                            if (typeof(choices[value][i]) == 'boolean')
                            {
                                boolean = true;
                            }
                        }

                        if (boolean)
                        {
                            new_type = "boolean";
                            if (choices[value].length == 1)
                            {
                                var boolean_default = choices[value][0];
                                override_opt.default = boolean_default;
                                override_opt.readOnly = true;
                            }
                        }
                        else
                        {
                            new_type = "enum";
                            override_opt = {enum: choices[value]};
                        }
                    }
                }
            }
        }

        thisObj.setType(new_type, override_opt);
    });

}

guiElements.crontab = function (opt = {}, value)
{
    this.name = 'crontab'
    guiElements.base.apply(this, arguments)

    this.model = {}

    this.model.MonthsNames = ['January', 'February', 'March', 'April', 'May', 'June', 'July', 'August', 'September', 'October', 'November', 'December']
    this.model.DaysOfWeekNames = ['Sunday', 'Monday', 'Tuesday', 'Wednesday', 'Thursday', 'Friday', 'Saturday', 'Sunday']

    this.model.Months = {}
    this.model.DayOfMonth = {}
    this.model.DaysOfWeek = {}
    this.model.Hours = {}
    this.model.Minutes = {}

    this.model.MonthsStr = "*"
    this.model.DayOfMonthStr = "*"
    this.model.DaysOfWeekStr = "*"
    this.model.HoursStr = "*"
    this.model.MinutesStr = "*"

    this.value = value || "* * * * *";

    this.render = function(render_options)
    {
        if(render_options !== undefined)
        {
            this.render_options = $.extend({}, opt, render_options)
        }
        else if(this.render_options === undefined)
        {
            this.render_options = $.extend({}, opt)
        }

        if(this.render_options.description === undefined)
        {
            this.render_options.description = "Time must be specified according to " + window.timeZone + " time zone";
        }

        this.parseCronString(this.value);
        return spajs.just.render("guiElements."+this.name, {opt:this.render_options, guiElement: this, value: this.value }, () => {
            this._onRender();
            this._callAllonChangeCallback();
        });
    }

    this._onRender = function ()
    {
        $("#"+this.element_id).on('change', false, () => {
            this.parseCronString($("#"+this.element_id).val());
        })

        $("#"+this.element_id).on('paste', () => {

            setTimeout(
                () => {
                    let val = $("#"+this.element_id).val();
                    this.parseCronString(val);
                },100)
        })
    }

    this.parseCronString = function(string)
    {
        if(string !== undefined)
        {
            this.value = string
        }

        var string = trim(this.value).split(" ");
        if(string.length != 5 || /[A-z]/.test(this.value))
        {
            this.value = "* * * * *";
            string = trim(this.value).split(" ");

        }

        this.model.MinutesStr = string[0]
        this.model.HoursStr = string[1]
        this.model.DayOfMonthStr = string[2]
        this.model.MonthsStr = string[3]
        this.model.DaysOfWeekStr = string[4]


        this.parseItem(this.model.Minutes, this.model.MinutesStr, 0, 59)
        this.parseItem(this.model.Hours, this.model.HoursStr, 0, 23)
        this.parseItem(this.model.DayOfMonth, this.model.DayOfMonthStr, 1, 31)
        this.parseItem(this.model.Months, this.model.MonthsStr, 1, 12)
        this.parseItem(this.model.DaysOfWeek, this.model.DaysOfWeekStr, 0, 6)

    }

    this.setDaysOfWeek = function(value)
    {
        this.value = this.value.replace(/^([^ ]+) +([^ ]+) +([^ ]+) +([^ ]+) +([^ ]+)/img, '$1 $2 $3 $4 '+value);
        this.parseCronString();
        this.setValue();
    }

    this.setMonths = function(value)
    {
        this.value = this.value.replace(/^([^ ]+) +([^ ]+) +([^ ]+) +([^ ]+) +([^ ]+)/img, '$1 $2 $3 '+value+' $5');
        this.parseCronString();
        this.setValue();
    }

    this.setDayOfMonth = function(value)
    {
        this.value = this.value.replace(/^([^ ]+) +([^ ]+) +([^ ]+) +([^ ]+) +([^ ]+)/img, '$1 $2 '+value+' $4 $5');
        this.parseCronString();
        this.setValue();
    }

    this.setHours = function(value)
    {
        this.value = this.value.replace(/^([^ ]+) +([^ ]+) +([^ ]+) +([^ ]+) +([^ ]+)/img, '$1 '+value+' $3 $4 $5');
        this.parseCronString();
        this.setValue();
    }

    this.setMinutes = function(value)
    {
        this.value = this.value.replace(/^([^ ]+) +([^ ]+) +([^ ]+) +([^ ]+) +([^ ]+)/img, value+' $2 $3 $4 $5');
        this.parseCronString();
        this.setValue();
    }

    /**
     * Парсит отдельный элемент в cron строке
     * @param {type} resArr
     * @param {type} str
     * @param {type} minInt
     * @param {type} maxInt
     * @returns {Array}
     */
    this.parseItem = function(resArr, str, minInt, maxInt)
    {
        for(var i=minInt; i< maxInt; i++)
        {
            resArr[i] = false;
        }

        for(var i in resArr)
        {
            resArr[i] = false;
        }

        if(!str)
        {
            str = "*";
        }

        var Parts = str.split(",")
        for(var i in Parts)
        {
            if(/^\*$/.test(Parts[i]))
            {
                if(minInt < maxInt)
                {
                    for(var j = minInt; j <= maxInt; j++)
                    {
                        resArr[j] = true
                    }
                }
            }
            else if(/^\*\/([0-9]+)$/.test(Parts[i]))
            {
                var match = /^\*\/([0-9]+)$/.exec(Parts[i])
                if(minInt < maxInt && match[1]/1 >= 1)
                {
                    for(var j = minInt; j <= maxInt; j+= match[1]/1)
                    {
                        resArr[j] = true
                    }
                }
            }
            else if(/^([0-9]+)-([0-9]+)$/.test(Parts[i]))
            {
                var match = /^([0-9]+)-([0-9]+)$/.exec(Parts[i])
                if(match[1]/1 > maxInt)
                {
                    match[1] = minInt
                }
                if(match[2]/1 > maxInt)
                {
                    match[2] = maxInt
                }

                if(match[1]/1 < match[2]/1)
                {
                    for(var j = match[1]/1; j <= match[2]/1; j++)
                    {
                        resArr[j] = true
                    }
                }
            }
            else if(/^([0-9]+)$/.test(Parts[i]))
            {
                if(Parts[i]/1 <= maxInt && Parts[i]/1 >= minInt)
                {
                    resArr[Parts[i]/1] = true
                }
            }
            else if(/^([0-9]+)\/([0-9]+)$/.test(Parts[i]))
            {
                var match = /^([0-9]+)\/([0-9]+)$/.exec(Parts[i])
                if(match[1]/1 > maxInt)
                {
                    match[1] = minInt
                }
                if(match[1]/1 < maxInt && match[2]/1 >= 1)
                {
                    for(var j = match[1]/1; j <= maxInt; j+=match[2]/1)
                    {
                        resArr[j] = true
                    }
                }
            }
            else if(/^([0-9]+)-([0-9]+)\/([0-9]+)$/.test(Parts[i]))
            {
                var match = /^([0-9]+)-([0-9]+)\/([0-9]+)$/.exec(Parts[i])
                if(match[1]/1 > maxInt)
                {
                    match[1] = minInt
                }
                if(match[2]/1 > maxInt)
                {
                    match[2] = maxInt
                }

                if(match[1]/1 < match[2]/1 && match[3]/1 >= 1)
                {
                    for(var j = match[1]/1; j <= match[2]/1; j+=match[3]/1)
                    {
                        resArr[j] = true
                    }
                }
            }
        }



        return resArr;
    }

    this.getValue = function()
    {
        this.setValue()
        return this.reductionToType(this.value);
    }

    this.compileItem = function(resArr, minInt, maxInt)
    {
        var itemResults = []
        itemResults.push(resArr.join(","))
        if(!resArr || !resArr.length || resArr.length == maxInt - minInt + 1)
        {
            return "*";
        }

        if(resArr.length)
        {
            var division = [];
            for(var j=2; j<maxInt/2; j++)
            {
                var isInner = false
                for(var k in division)
                {
                    if(j % division[k] == 0)
                    {
                        isInner = true;
                    }
                }

                if(isInner)
                {
                    continue;
                }

                var isOk = true
                for(var i=minInt; i<maxInt; i+=j)
                {
                    if(resArr.indexOf(i) == -1)
                    {
                        isOk = false;
                        break;
                    }
                }

                if(isOk)
                {
                    division.push(j);
                }
            }

            var exclude = []
            var includeParts = []
            for(var i in division)
            {
                for(var j=minInt; j<maxInt; j+=division[i])
                {
                    exclude.push(j)
                }
                includeParts.push("*/"+division[i])
            }

            var lastVal = -1;
            var range = [];

            for(var i in resArr)
            {
                if(exclude.indexOf(resArr[i]) != -1)
                {
                    continue;
                }

                if(lastVal + 1 == resArr[i] )
                {
                    range.push(resArr[i])
                }
                else
                {
                    if(range.length > 2)
                    {
                        includeParts.push(range[0] + "-" + range[range.length-1])
                    }
                    else if(range.length)
                    {
                        for(var l in range)
                        {
                            includeParts.push(range[l])
                        }
                    }
                    range = [resArr[i]]
                }

                lastVal = resArr[i]
            }

            if(range.length > 2)
            {
                includeParts.push(range[0] + "-" + range[range.length-1])
            }
            else if(range.length)
            {
                for(var l in range)
                {
                    includeParts.push(range[l])
                }
            }
            itemResults.push(includeParts.join(","))
        }

        if(resArr.length)
        {
            var lastVal = -1;
            var includeParts = []
            var range = []
            for(var i in resArr)
            {
                if(lastVal + 1 == resArr[i] )
                {
                    range.push(resArr[i])
                }
                else
                {
                    if(range.length > 2)
                    {
                        includeParts.push(range[0] + "-" + range[range.length-1])
                    }
                    else if(range.length)
                    {
                        for(var l in range)
                        {
                            includeParts.push(range[l])
                        }
                    }
                    range = [resArr[i]]
                }

                lastVal = resArr[i]
            }

            if(range.length > 2)
            {
                includeParts.push(range[0] + "-" + range[range.length-1])
            }
            else if(range.length)
            {
                for(var l in range)
                {
                    includeParts.push(range[l])
                }
            }

            itemResults.push(includeParts.join(","))
        }

        var minLength = 99999;
        var minLengthResult = "";
        for(var i in itemResults)
        {
            if(itemResults[i].length < minLength )
            {
                minLength = itemResults[i].length
                minLengthResult = itemResults[i]
            }
        }

        return minLengthResult;
    }

    this.setValue = function()
    {
        //
        // DaysOfWeek
        //
        var DaysOfWeek = []
        for(var i in this.model.DaysOfWeek)
        {
            if(this.model.DaysOfWeek[i])
            {
                DaysOfWeek.push(i/1);
            }
        }
        this.model.DaysOfWeekStr = this.compileItem(DaysOfWeek, 0, 6);

        //
        // Months
        //
        var Months = []
        for(var i in this.model.Months)
        {
            if(this.model.Months[i])
            {
                Months.push(i/1);
            }
        }
        this.model.MonthsStr = this.compileItem(Months, 1, 12);

        //
        // DayOfMonth
        //
        var DayOfMonth = []
        for(var i in this.model.DayOfMonth)
        {
            if(this.model.DayOfMonth[i])
            {
                DayOfMonth.push(i/1);
            }
        }
        this.model.DayOfMonthStr = this.compileItem(DayOfMonth, 1, 31);

        //
        // Hours
        //
        var Hours = []
        for(var i in this.model.Hours)
        {
            if(this.model.Hours[i])
            {
                Hours.push(i/1);
            }
        }
        this.model.HoursStr = this.compileItem(Hours, 0, 23);

        //
        // Minutes
        //
        var Minutes = []
        for(var i in this.model.Minutes)
        {
            if(this.model.Minutes[i])
            {
                Minutes.push(i/1);
            }
        }
        this.model.MinutesStr = this.compileItem(Minutes, 0, 59);

        this.value =  this.model.MinutesStr
            + " " + this.model.HoursStr
            + " " + this.model.DayOfMonthStr
            + " " + this.model.MonthsStr
            + " " + this.model.DaysOfWeekStr;

        $("#"+this.element_id).val(this.value)
    }
}

function set_api_options(options)
{
    let additional_options = "";
    if (options.readOnly) {
        additional_options += "readonly disabled "
    }

    if (options.minLength) {
        additional_options += "minlength=" + options.minLength + " "
    }

    if (options.maxLength) {
        additional_options += "maxlength=" + options.maxLength + " "
    }

    if (/^Required/.test(options.description)) {
        additional_options += "required "
    }

    if (options.default) {
        additional_options += "placeholder=" + options.default + " "
    }

    if (options.pattern) {
        additional_options += "pattern=" + options.pattern + " "
    }

    return additional_options;
}

function getInfoFromAdditionalProperties(options)
{
    let obj, value_field, view_field;

    obj = options.autocomplete_properties.list_obj

    if(options.autocomplete_properties.value_field && options.autocomplete_properties.view_field)
    {
        value_field = options.autocomplete_properties.value_field;
        view_field = options.autocomplete_properties.view_field;
    }

    return {
        obj: obj,
        value_field: value_field,
        view_field: view_field,
    }
}

function getFiltersForAutocomplete(list, search_str, view_field)
{
    let filters = {
        limit:20,
        offset:0,
        query:{

        }
    };

    if(search_str)
    {
        filters['query'][view_field] = search_str;
    }

    return filters;
}

/**
 *
 TYPE_OBJECT = "object"  #:
 TYPE_STRING = "string"  #:
 TYPE_NUMBER = "number"  #:
 TYPE_INTEGER = "integer"  #:
 TYPE_BOOLEAN = "boolean"  #:
 TYPE_ARRAY = "array"  #:
 TYPE_FILE = "file"  #:

 # officially supported by Swagger 2.0 spec
 FORMAT_DATE = "date"  #:
 FORMAT_DATETIME = "date-time"  #:
 FORMAT_PASSWORD = "password"  #:
 FORMAT_BINARY = "binary"  #:
 FORMAT_BASE64 = "bytes"  #:
 FORMAT_FLOAT = "float"  #:
 FORMAT_DOUBLE = "double"  #:
 FORMAT_INT32 = "int32"  #:
 FORMAT_INT64 = "int64"  #:

 # defined in JSON-schema
 FORMAT_EMAIL = "email"  #:
 FORMAT_IPV4 = "ipv4"  #:
 FORMAT_IPV6 = "ipv6"  #:
 FORMAT_URI = "uri"  #:

 # pulled out of my ass
 FORMAT_UUID = "uuid"  #:
 FORMAT_SLUG = "slug"  #:
 FORMAT_DECIMAL = "decimal"
 *
 */<|MERGE_RESOLUTION|>--- conflicted
+++ resolved
@@ -9,15 +9,6 @@
     this.element_id = ("field_"+ Math.random()+ "" +Math.random()+ "" +Math.random()).replace(/\./g, "")
     this.onChange_calls = []
 
-<<<<<<< HEAD
-    /*this.prepareProperties = function(value)
-    {
-        return value
-    }
-    */
-
-=======
->>>>>>> 37e85ac0
     this.setValue = function(value)
     {
         this.value = value
@@ -754,7 +745,7 @@
 {
     this.name = 'apiObject'
     guiElements.base.apply(this, arguments)
- 
+
     this._baseRender = this.render
     this.render = function(options)
     {
@@ -767,7 +758,7 @@
         {
             this.linkObj = new guiObjectFactory(this.opt.definition.list.page)
         }
- 
+
         return this._baseRender.apply(this, arguments)
     }
 
@@ -777,7 +768,7 @@
     }
 
     this.getLink = function()
-    { 
+    {
         if(!this.linkObj)
         {
             return "#"

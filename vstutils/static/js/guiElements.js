
var guiElements = {
}

guiElements.base = function(opt = {}, value, parent_object)
{
    this.opt = opt
    this.value = value
    this.element_id = ("filed_"+ Math.random()+ "" +Math.random()+ "" +Math.random()).replace(/\./g, "")
    this.onChange_calls = []

    this.setValue = function(value)
    {
        this.value = value
    }

<<<<<<< HEAD
=======
    this.reductionToType = function(value)
    {

        if(this.render_options.type == "string" || this.render_options.type == "file")
        {
            if(!value)
            {
                return ""
            }

            return value.toString()
        }

        if(this.render_options.type == "number" || this.render_options.type == "integer" )
        {
            return value/1
        }

        if(this.render_options.type == "boolean" )
        {
            return value == true
        }

        return value
    }

>>>>>>> ef2e6827
    this._onRender = function(options)
    {
        $('#'+this.element_id).on('change', false, () => {
            this._callAllonChangeCallback()
        })

        if(options.onclick)
        {
            $('#'+this.element_id).on('click', false, options.onclick)
        }
    }

    this.render = function(render_options)
    {
        if(render_options !== undefined)
        {
            this.render_options = $.extend({}, opt, render_options)
        }
        else if(this.render_options === undefined)
        {
            this.render_options = $.extend({}, opt)
        }

        if(this.render_options.hideReadOnly && this.render_options.readOnly)
        {
            return "";
        }

        return spajs.just.render("guiElements."+this.name , {opt:this.render_options, guiElement:this, value:this.value}, () => {
            this._onRender(this.render_options)
            this._callAllonChangeCallback()
        });
    }

    this.getValue = function()
    {
        let value = $("#"+this.element_id).val();
        let default_value = this.opt.default;

        if(!value && default_value)
        {
<<<<<<< HEAD
            return  default_value;
        }
        else
        {
            return value;
=======
            return  this.reductionToType(default_value);
        }
        else
        {
            return this.reductionToType(value);
>>>>>>> ef2e6827
        }

    }

    /**
     * Добавляет колбек на событие onChange чтоб зависимые поля могли вовремя перестроиться
     * @param {function} callback
     * @returns {undefined}
     *
     * @example На пример так поле notes становится зависимым от поля name у проектов
     *  window.api.openapi.definitions.OneProject.properties.notes.dependsOn = ['name']
     */
    this.addOnChangeCallBack = function(callback)
    {
        this.onChange_calls.push(callback)
    }

    this._callAllonChangeCallback = function()
    {
        let val = this.getValue()
        for(let i in this.onChange_calls)
        {
            this.onChange_calls[i]({
                filed:this,
                opt:opt,
                value:val
            })
        }
    }
    /**
     * Вызывается для перестройки поля в тот момент когда поле от которого мы зависим поменяло значение
     * @param {function} callback
     * @returns {undefined}
     */
    this.updateOptions = function(arg)
    {
        if(opt.onUpdateOptions)
        {
            if(typeof opt.onUpdateOptions != 'object')
            {
                opt.onUpdateOptions = [opt.onUpdateOptions]
            }
<<<<<<< HEAD

            for(let i in opt.onUpdateOptions)
            {
                opt.onUpdateOptions[i](this, arg)
            }
        }
        else
        {
            // additionalProperties - приходит из api
            if(opt.additionalProperties && opt.additionalProperties.choices)
            {
                var value = arg.value;
                var choices = opt.additionalProperties.choices;
                var new_type = "string";
                var override_opt;

                for(var i in choices)
                {
                    if(i == value)
                    {
                        if ($.isArray(choices[value]))
                        {
                            var boolean = false;
                            for(var i in choices[value])
                            {
                                if(typeof(choices[value][i]) == 'boolean')
                                {
                                    boolean = true;
                                }
                            }

                            if (boolean)
                            {
                                new_type = "boolean";
                                if(choices[value].length == 1)
                                {
                                   var boolean_default = choices[value][0];
                                }
                            }
                            else
                            {
                                new_type = "enum";
                                override_opt = {enum: choices[value]};
                            }
                        }
                    }
                }

                if(!guiElements[new_type])
                {
                    new_type = 'string'
                }

                var options = $.extend({}, opt, override_opt);

                var new_el = new guiElements[new_type](options, this.value);

                if(boolean_default)
                {
                   new_el.value =  boolean_default;
                   options.readOnly = true;
                }

                $('#gui'+this.element_id).insertTpl(new_el.render());

                var className = $('#gui'+this.element_id)[0].className;

                $('#gui'+this.element_id).removeClass(className);

                this.getValue = function () {

                    return  new_el.getValue();
                }

            }
        }
    }
=======
>>>>>>> ef2e6827

            for(let i in opt.onUpdateOptions)
            {
                opt.onUpdateOptions[i](this, arg)
            }
        }
    }
}

/**
 *
 * @param {type} opt
 * @returns {guiElements.button}
 *
 * opt = {
 * class:''     - css
 * link:''      - ссылка
 * title:''     - подсказка
 * onclick:''   - текст события onclick
 * text:''      - текст надписи
 * }
 */
guiElements.link_button = function(opt = {})
{
    this.name = 'link_button'
    guiElements.base.apply(this, arguments)
}

guiElements.string = function()
{
    this.name = 'string'
    guiElements.base.apply(this, arguments)
}

guiElements.password = function()
{
    this.name = 'password'
    guiElements.base.apply(this, arguments)
}

guiElements.button = function()
{
    this.name = 'button'
    guiElements.base.apply(this, arguments)
}

guiElements.enum = function(opt = {}, value)
{
    this.name = 'enum'
    guiElements.base.apply(this, arguments)

    this._onBaseRender = this._onRender
    this._onRender = function(options)
    {
        this._onBaseRender(options)

        $('#'+this.element_id).select2({
            width: '100%',
        });
    }
}

guiElements.file = function(opt = {})
{
    this.name = 'file'
    guiElements.base.apply(this, arguments);

    this.getValue = function ()
    {
<<<<<<< HEAD
        debugger;
        console.log("loadFile", event.target.files)
        for (var i = 0; i < event.target.files.length; i++)
        {
            if (event.target.files[i].size > 1024 * 1024 * 1)
            {
                guiPopUp.error("File is too large")
                console.log("File is too large " + event.target.files[i].size)
                continue;
            }

            var reader = new FileReader();
            debugger;
            reader.onload = function (e)
            {
                debugger;
                $('#fileContent_' + element)[0].setAttribute("value", e.target.result);
                $(element).val(e.target.result)
            }

            reader.readAsText(event.target.files[i]);
            return;
        }
    }
}

=======
        return $('#fileContent_' + this.element_id).val();
    }
}

guiElements.secretfile = function(opt = {})
{
    this.name = 'secretfile'
    guiElements.file.apply(this, arguments);
}

>>>>>>> ef2e6827
guiElements.boolean = function()
{
    this.name = 'boolean'
    guiElements.base.apply(this, arguments)

    this.getValue = function()
    {
        return $("#"+this.element_id).hasClass('selected');
    }
}

guiElements.html = function(opt = {})
{
    this.name = 'html'
    guiElements.base.apply(this, arguments)

    this.getValue = function()
    {
        return undefined;
    }
}

guiElements.textarea = function(opt = {})
{
    this.name = 'textarea';
    guiElements.base.apply(this, arguments)
}

guiElements.autocomplete = function()
{
    this.name = 'autocomplete'
    guiElements.base.apply(this, arguments)

    this.getValue = function()
    {
        if (this.matches &&
            this.opt.additionalProperties &&
            this.opt.additionalProperties.view_field &&
            this.opt.additionalProperties.value_field)
        {
            var value = $("#" + this.element_id).val();
            var data_value = $("#" + this.element_id).attr('value');
            var match = false;
            for (var i in this.matches)
            {
                if (value == this.matches[i]['view_field'] &&
                    data_value == this.matches[i]['value_field'])
                {
                    match = true;
                }
            }

            if (match)
            {
                return data_value;
            }
            else
            {
                return value
            }
        }
        else
        {
            return $("#" + this.element_id).val();
        }
    }

    this._onBaseRender = this._onRender
    this._onRender = function(options)
    {
        this._onBaseRender(options)

        if(options.searchObj)
        {
            return new autoComplete({
                selector: '#'+this.element_id,
                minChars: 0,
                cache:false,
                showByClick:true,
                menuClass:'autocomplete autocomplete-'+this.element_id,
                renderItem: function(item, search)
                {
                    return '<div class="autocomplete-suggestion" data-value="' + item.id + '" >' + item.name + '</div>';
                },
                onSelect: (event, term, item) =>
                {
                    var value = $(item).attr('data-value');
                    $('#'+this.element_id).val($(item).text());
                    $('#'+this.element_id).attr('value', value);
                    $('#'+this.element_id).attr({'data-hide':'hide'});
                },
                source: (original_term, response) =>
                {
                    var isHide = $('#'+this.element_id).attr('data-hide')
                    if(isHide == "hide")
                    {
                        $('#'+this.element_id).attr({'data-hide':'show'})
                        return;
                    }

                    // На основе текста из original_term сложить возможные вариант подсказок в массив matches
                    $.when(options.searchObj.search(original_term)).done((rawdata) => {

                        if(!rawdata || !rawdata.data || !rawdata.data.results)
                        {
                            response([])
                        }

                        if(options.matcher)
                        {
                            response(options.matcher(rawdata))
                            return;
                        }

                        response(rawdata.data.results)

                    }).fail(() => {
                        response([])
                    })
                }
            });
        }
        else if(options.enum)
        {
            return new autoComplete({
                selector: '#'+this.element_id,
                minChars: 0,
                cache:false,
                showByClick:true,
                menuClass:'autocomplete autocomplete-'+this.element_id,
                renderItem: function(item, search)
                {
                    return '<div class="autocomplete-suggestion" data-value="' + item + '" >' + item + '</div>';
                },
                onSelect: (event, term, item) =>
                {
                    var value = $(item).attr('data-value');
                    $('#'+this.element_id).val($(item).text());
                    $('#'+this.element_id).attr('value', value);
                    $('#'+this.element_id).attr({'data-hide':'hide'});
                },
                source: (original_term, response) =>
                {
                    var isHide = $('#'+this.element_id).attr('data-hide')
                    if(isHide == "hide")
                    {
                        $('#'+this.element_id).attr({'data-hide':'show'})
                        return;
                    }

                    var choices = options.enum;

                    var matches = [];
                    for(var i in choices)
                    {
                        if (choices[i].toLowerCase().indexOf(original_term.toLowerCase()) != -1)
                        {
                            matches.push(choices[i]);
                        }
                    }
                    response(matches);
                }
            });
        }
        else if(options.additionalProperties)
        {
            var obj;

            if(options.additionalProperties.$ref)
            {
                obj = getObjectBySchema(options.additionalProperties.$ref);
            }

            if(options.additionalProperties.model && options.additionalProperties.model.$ref)
            {
                obj = getObjectBySchema(options.additionalProperties.model.$ref);
            }

            if(options.additionalProperties.value_field && options.additionalProperties.view_field)
            {
                var value_field = options.additionalProperties.value_field;
                var view_field = options.additionalProperties.view_field;
            }

            return new autoComplete({
                selector: '#'+this.element_id,
                minChars: 0,
                delay:500,
                cache:false,
                showByClick:true,
                menuClass:'autocomplete autocomplete-'+this.element_id,
                renderItem: function(item, search)
                {
                    if(value_field && view_field)
                    {
                        return '<div class="autocomplete-suggestion" data-value="' + item.value_field + '" >' + item.view_field + '</div>';
                    }
                    else
                    {
                        return '<div class="autocomplete-suggestion" data-value="' + item + '" >' + item + '</div>';
                    }
                },
                onSelect: (event, term, item) =>
                {
                    var value = $(item).attr('data-value');
                    $('#'+this.element_id).val($(item).text());
                    $('#'+this.element_id).attr('value', value);
                    $('#'+this.element_id).attr({'data-hide':'hide'});
                },
                source: (original_term, response) =>
                {
                    var isHide = $('#'+this.element_id).attr('data-hide')
                    if(isHide == "hide")
                    {
                        $('#'+this.element_id).attr({'data-hide':'show'})
                        return;
                    }

                    if(obj)
                    {
                        var list = new obj.list();
                        var filters = spajs.urlInfo.data.reg;
                        filters.limit = 9999;

                        $.when(list.search(filters)).done((data) => {
                            var res = data.data.results;
                            var matches = [];
                            for(var i in res)
                            {
                                if(value_field && view_field)
                                {
                                    if (res[i][view_field].toLowerCase().indexOf(original_term.toLowerCase()) != -1)
                                    {
                                        matches.push({
                                            value_field: res[i][value_field],
                                            view_field: res[i][view_field],
                                        });
                                    }
                                }
                                else
                                {
                                    if (res[i].toLowerCase().indexOf(original_term.toLowerCase()) != -1)
                                    {
                                        matches.push(res[i]);
                                    }
                                }
                            }
                            this.matches = matches;
                            response(matches)
                        }).fail((e) => {
                            response([]);
                        });
                    }
                }
            });
        }
    }
}

guiElements.select2 = function(filed, filed_value, parent_object)
{
    this.name = 'select2'
    guiElements.base.apply(this, arguments)

    this._onBaseRender = this._onRender
    this._onRender = function(options)
    {
        this._onBaseRender(options)

        if(options.search)
        {
            $('#'+this.element_id).select2({
                width: '100%',
                ajax: {
                    transport: function (params, success, failure)
                    {
                        $.when(options.search(params, filed, filed_value, parent_object)).done((results) =>
                        {
                            /*
                             * {
                                "results": [
                                  {
                                    "id": 1,
                                    "text": "Option 1"
                                  },
                                  {
                                    "id": 2,
                                    "text": "Option 2"
                                  }
                                ],
                                "pagination": {
                                  "more": true
                                }
                              }
                             */
                            success(results)
                        }).fail(() => {
                            failure([])
                        })
                    }
                }
            });
<<<<<<< HEAD
=======
        }
    }
}

guiElements.dynamic = function(opt = {}, value, parent_object)
{
    this.name = 'dynamic'
    guiElements.base.apply(this, arguments)


    if(!opt.dynamic_type)
    {
        opt.dynamic_type = 'string'
    }

    this.realElement = new guiElements[opt.dynamic_type]($.extend({}, opt, opt.override_opt), value, parent_object);

    let thisObj = this;
    let func = function(name)
    {
        return function(){ return thisObj.realElement[name].apply(thisObj.realElement, arguments)}
    }

    this.getValue = func('getValue')

    this.setType = function(type, override_opt)
    {
        if(!guiElements[type])
        {
            type = 'string'
            console.error("Error: Set type guiElements."+type+" for dynamic filed")
>>>>>>> ef2e6827
        }

        let lastValue = this.realElement.getValue();

        let options = $.extend({}, opt, override_opt);

        if(type == "boolean" && options.default !== undefined && options.readOnly)
        {
            lastValue = options.default;
        }

        this.realElement = new guiElements[type](options, value, parent_object);

        this.realElement.setValue(lastValue);
        $('#gui'+this.element_id).insertTpl(this.realElement.render());
    }

    this.opt.onUpdateOptions = [];
    this.opt.onUpdateOptions.push(function (filedObj, newValue) {

        var new_type = "string";
        var override_opt = {};
        var value = newValue.value;

        if(opt.additionalProperties && opt.additionalProperties.types)
        {
            var types = opt.additionalProperties.types;

            if(types[value])
            {
                new_type = types[value];
            }
        }

        if(opt.additionalProperties && opt.additionalProperties.choices)
        {
            var choices = opt.additionalProperties.choices;

            for (var i in choices)
            {
                if (i == value)
                {
                    if ($.isArray(choices[value]))
                    {
                        var boolean = false;
                        for (var i in choices[value])
                        {
                            if (typeof(choices[value][i]) == 'boolean')
                            {
                                boolean = true;
                            }
                        }

                        if (boolean)
                        {
                            new_type = "boolean";
                            if (choices[value].length == 1)
                            {
                                var boolean_default = choices[value][0];
                                override_opt.default = boolean_default;
                                override_opt.readOnly = true;
                            }
                        }
                        else
                        {
                            new_type = "enum";
                            override_opt = {enum: choices[value]};
                        }
                    }
                }
            }
        }

        thisObj.setType(new_type, override_opt);
    });

}

<<<<<<< HEAD
guiElements.dynamic = function(opt = {}, value, parent_object)
{
    this.name = 'dynamic'
    guiElements.base.apply(this, arguments)

    if(!opt.dynamic_type)
    {
        opt.dynamic_type = 'string'
    }

    if(!opt.dynamic_type)
    {
        opt.dynamic_type = 'string'
    }
    this.realElement = new guiElements[opt.dynamic_type]($.extend({}, opt, opt.override_opt), value, parent_object)

    let thisObj = this;
    let func = function(name)
    {
        return function(){ return thisObj.realElement[name].apply(thisObj.realElement, arguments)}
    }

    this.getValue = func('getValue')

    this.setType = function(type, override_opt)
    {
        if(!guiElements[type])
        {
            type = 'string'
            console.error("Error: Set type guiElements."+type+" for dynamic filed")
        }

        let lastValue = this.realElement.getValue()

        let options = $.extend({}, opt, override_opt)

        this.realElement = new guiElements[type](options, value, parent_object)

        this.realElement.setValue(lastValue)
        $('#gui'+this.element_id).insertTpl(this.realElement.render())
    }

}

=======
guiElements.crontab = function (opt = {}, value)
{
    this.name = 'crontab'
    guiElements.base.apply(this, arguments)

    this.model = {}

    this.model.MonthsNames = ['January', 'February', 'March', 'April', 'May', 'June', 'July', 'August', 'September', 'October', 'November', 'December']
    this.model.DaysOfWeekNames = ['Sunday', 'Monday', 'Tuesday', 'Wednesday', 'Thursday', 'Friday', 'Saturday', 'Sunday']

    this.model.Months = {}
    this.model.DayOfMonth = {}
    this.model.DaysOfWeek = {}
    this.model.Hours = {}
    this.model.Minutes = {}

    this.model.MonthsStr = "*"
    this.model.DayOfMonthStr = "*"
    this.model.DaysOfWeekStr = "*"
    this.model.HoursStr = "*"
    this.model.MinutesStr = "*"

    this.value = value || "* * * * *";

    this.render = function(render_options)
    {
        if(render_options !== undefined)
        {
            this.render_options = $.extend({}, opt, render_options)
        }
        else if(this.render_options === undefined)
        {
            this.render_options = $.extend({}, opt)
        }

        if(this.render_options.description === undefined)
        {
            this.render_options.description = "Time must be specified according to " + window.timeZone + " time zone";
        }

        this.parseCronString(this.value);
        return spajs.just.render("guiElements."+this.name, {opt:this.render_options, guiElement: this, value: this.value }, () => {
            this._onRender();
            this._callAllonChangeCallback();
        });
    }

    this._onRender = function ()
    {
        $("#"+this.element_id).on('change', false, () => {
             this.parseCronString($("#"+this.element_id).val());
        })

        $("#"+this.element_id).on('paste', () => {

            setTimeout(
                () => {
                    let val = $("#"+this.element_id).val();
                    this.parseCronString(val);
                },100)
        })
    }

    this.parseCronString = function(string)
    {
        if(string !== undefined)
        {
            this.value = string
        }

        var string = trim(this.value).split(" ");
        if(string.length != 5 || /[A-z]/.test(this.value))
        {
            this.value = "* * * * *";
            string = trim(this.value).split(" ");

        }

        this.model.MinutesStr = string[0]
        this.model.HoursStr = string[1]
        this.model.DayOfMonthStr = string[2]
        this.model.MonthsStr = string[3]
        this.model.DaysOfWeekStr = string[4]


        this.parseItem(this.model.Minutes, this.model.MinutesStr, 0, 59)
        this.parseItem(this.model.Hours, this.model.HoursStr, 0, 23)
        this.parseItem(this.model.DayOfMonth, this.model.DayOfMonthStr, 1, 31)
        this.parseItem(this.model.Months, this.model.MonthsStr, 1, 12)
        this.parseItem(this.model.DaysOfWeek, this.model.DaysOfWeekStr, 0, 6)

    }

    this.setDaysOfWeek = function(value)
    {
        this.value = this.value.replace(/^([^ ]+) +([^ ]+) +([^ ]+) +([^ ]+) +([^ ]+)/img, '$1 $2 $3 $4 '+value);
        this.parseCronString();
        this.setValue();
    }

    this.setMonths = function(value)
    {
        this.value = this.value.replace(/^([^ ]+) +([^ ]+) +([^ ]+) +([^ ]+) +([^ ]+)/img, '$1 $2 $3 '+value+' $5');
        this.parseCronString();
        this.setValue();
    }

    this.setDayOfMonth = function(value)
    {
        this.value = this.value.replace(/^([^ ]+) +([^ ]+) +([^ ]+) +([^ ]+) +([^ ]+)/img, '$1 $2 '+value+' $4 $5');
        this.parseCronString();
        this.setValue();
    }

    this.setHours = function(value)
    {
        this.value = this.value.replace(/^([^ ]+) +([^ ]+) +([^ ]+) +([^ ]+) +([^ ]+)/img, '$1 '+value+' $3 $4 $5');
        this.parseCronString();
        this.setValue();
    }

    this.setMinutes = function(value)
    {
        this.value = this.value.replace(/^([^ ]+) +([^ ]+) +([^ ]+) +([^ ]+) +([^ ]+)/img, value+' $2 $3 $4 $5');
        this.parseCronString();
        this.setValue();
    }

    /**
     * Парсит отдельный элемент в cron строке
     * @param {type} resArr
     * @param {type} str
     * @param {type} minInt
     * @param {type} maxInt
     * @returns {Array}
     */
    this.parseItem = function(resArr, str, minInt, maxInt)
    {
        for(var i=minInt; i< maxInt; i++)
        {
            resArr[i] = false;
        }

        for(var i in resArr)
        {
            resArr[i] = false;
        }

        if(!str)
        {
            str = "*";
        }

        var Parts = str.split(",")
        for(var i in Parts)
        {
            if(/^\*$/.test(Parts[i]))
            {
                if(minInt < maxInt)
                {
                    for(var j = minInt; j <= maxInt; j++)
                    {
                        resArr[j] = true
                    }
                }
            }
            else if(/^\*\/([0-9]+)$/.test(Parts[i]))
            {
                var match = /^\*\/([0-9]+)$/.exec(Parts[i])
                if(minInt < maxInt && match[1]/1 >= 1)
                {
                    for(var j = minInt; j <= maxInt; j+= match[1]/1)
                    {
                        resArr[j] = true
                    }
                }
            }
            else if(/^([0-9]+)-([0-9]+)$/.test(Parts[i]))
            {
                var match = /^([0-9]+)-([0-9]+)$/.exec(Parts[i])
                if(match[1]/1 > maxInt)
                {
                    match[1] = minInt
                }
                if(match[2]/1 > maxInt)
                {
                    match[2] = maxInt
                }

                if(match[1]/1 < match[2]/1)
                {
                    for(var j = match[1]/1; j <= match[2]/1; j++)
                    {
                        resArr[j] = true
                    }
                }
            }
            else if(/^([0-9]+)$/.test(Parts[i]))
            {
                if(Parts[i]/1 <= maxInt && Parts[i]/1 >= minInt)
                {
                    resArr[Parts[i]/1] = true
                }
            }
            else if(/^([0-9]+)\/([0-9]+)$/.test(Parts[i]))
            {
                var match = /^([0-9]+)\/([0-9]+)$/.exec(Parts[i])
                if(match[1]/1 > maxInt)
                {
                    match[1] = minInt
                }
                if(match[1]/1 < maxInt && match[2]/1 >= 1)
                {
                    for(var j = match[1]/1; j <= maxInt; j+=match[2]/1)
                    {
                        resArr[j] = true
                    }
                }
            }
            else if(/^([0-9]+)-([0-9]+)\/([0-9]+)$/.test(Parts[i]))
            {
                var match = /^([0-9]+)-([0-9]+)\/([0-9]+)$/.exec(Parts[i])
                if(match[1]/1 > maxInt)
                {
                    match[1] = minInt
                }
                if(match[2]/1 > maxInt)
                {
                    match[2] = maxInt
                }

                if(match[1]/1 < match[2]/1 && match[3]/1 >= 1)
                {
                    for(var j = match[1]/1; j <= match[2]/1; j+=match[3]/1)
                    {
                        resArr[j] = true
                    }
                }
            }
        }



        return resArr;
    }

    this.getValue = function()
    {
        this.setValue()
        return this.value;
    }

    this.compileItem = function(resArr, minInt, maxInt)
    {
        var itemResults = []
        itemResults.push(resArr.join(","))
        if(!resArr || !resArr.length || resArr.length == maxInt - minInt + 1)
        {
            return "*";
        }

        if(resArr.length)
        {
            var division = [];
            for(var j=2; j<maxInt/2; j++)
            {
                var isInner = false
                for(var k in division)
                {
                    if(j % division[k] == 0)
                    {
                        isInner = true;
                    }
                }

                if(isInner)
                {
                    continue;
                }

                var isOk = true
                for(var i=minInt; i<maxInt; i+=j)
                {
                    if(resArr.indexOf(i) == -1)
                    {
                        isOk = false;
                        break;
                    }
                }

                if(isOk)
                {
                    division.push(j);
                }
            }

            var exclude = []
            var includeParts = []
            for(var i in division)
            {
                for(var j=minInt; j<maxInt; j+=division[i])
                {
                    exclude.push(j)
                }
                includeParts.push("*/"+division[i])
            }

            var lastVal = -1;
            var range = [];

            for(var i in resArr)
            {
                if(exclude.indexOf(resArr[i]) != -1)
                {
                    continue;
                }

                if(lastVal + 1 == resArr[i] )
                {
                    range.push(resArr[i])
                }
                else
                {
                    if(range.length > 2)
                    {
                        includeParts.push(range[0] + "-" + range[range.length-1])
                    }
                    else if(range.length)
                    {
                        for(var l in range)
                        {
                            includeParts.push(range[l])
                        }
                    }
                    range = [resArr[i]]
                }

                lastVal = resArr[i]
            }

            if(range.length > 2)
            {
                includeParts.push(range[0] + "-" + range[range.length-1])
            }
            else if(range.length)
            {
                for(var l in range)
                {
                    includeParts.push(range[l])
                }
            }
            itemResults.push(includeParts.join(","))
        }

        if(resArr.length)
        {
            var lastVal = -1;
            var includeParts = []
            var range = []
            for(var i in resArr)
            {
                if(lastVal + 1 == resArr[i] )
                {
                    range.push(resArr[i])
                }
                else
                {
                    if(range.length > 2)
                    {
                        includeParts.push(range[0] + "-" + range[range.length-1])
                    }
                    else if(range.length)
                    {
                        for(var l in range)
                        {
                            includeParts.push(range[l])
                        }
                    }
                    range = [resArr[i]]
                }

                lastVal = resArr[i]
            }

            if(range.length > 2)
            {
                includeParts.push(range[0] + "-" + range[range.length-1])
            }
            else if(range.length)
            {
                for(var l in range)
                {
                    includeParts.push(range[l])
                }
            }

            itemResults.push(includeParts.join(","))
        }

        var minLength = 99999;
        var minLengthResult = "";
        for(var i in itemResults)
        {
            if(itemResults[i].length < minLength )
            {
                minLength = itemResults[i].length
                minLengthResult = itemResults[i]
            }
        }

        return minLengthResult;
    }

    this.setValue = function()
    {
        //
        // DaysOfWeek
        //
        var DaysOfWeek = []
        for(var i in this.model.DaysOfWeek)
        {
            if(this.model.DaysOfWeek[i])
            {
                DaysOfWeek.push(i/1);
            }
        }
        this.model.DaysOfWeekStr = this.compileItem(DaysOfWeek, 0, 6);

        //
        // Months
        //
        var Months = []
        for(var i in this.model.Months)
        {
            if(this.model.Months[i])
            {
                Months.push(i/1);
            }
        }
        this.model.MonthsStr = this.compileItem(Months, 1, 12);

        //
        // DayOfMonth
        //
        var DayOfMonth = []
        for(var i in this.model.DayOfMonth)
        {
            if(this.model.DayOfMonth[i])
            {
                DayOfMonth.push(i/1);
            }
        }
        this.model.DayOfMonthStr = this.compileItem(DayOfMonth, 1, 31);

        //
        // Hours
        //
        var Hours = []
        for(var i in this.model.Hours)
        {
            if(this.model.Hours[i])
            {
                Hours.push(i/1);
            }
        }
        this.model.HoursStr = this.compileItem(Hours, 0, 23);

        //
        // Minutes
        //
        var Minutes = []
        for(var i in this.model.Minutes)
        {
            if(this.model.Minutes[i])
            {
                Minutes.push(i/1);
            }
        }
        this.model.MinutesStr = this.compileItem(Minutes, 0, 59);

        this.value =  this.model.MinutesStr
            + " " + this.model.HoursStr
            + " " + this.model.DayOfMonthStr
            + " " + this.model.MonthsStr
            + " " + this.model.DaysOfWeekStr;

        $("#"+this.element_id).val(this.value)
    }
}
>>>>>>> ef2e6827

function set_api_options(options)
{
    let additional_options = "";
    if (options.readOnly) {
        additional_options += "readonly disabled "
    }

    if (options.minLength) {
        additional_options += "minlength=" + options.minLength + " "
    }

    if (options.maxLength) {
        additional_options += "maxlength=" + options.maxLength + " "
    }

    if (/^Required/.test(options.description)) {
        additional_options += "required "
    }

    if (options.default) {
        additional_options += "placeholder=" + options.default + " "
    }

    if (options.pattern) {
        additional_options += "pattern=" + options.pattern + " "
    }

    return additional_options;
}

/**
 *
 TYPE_OBJECT = "object"  #:
 TYPE_STRING = "string"  #:
 TYPE_NUMBER = "number"  #:
 TYPE_INTEGER = "integer"  #:
 TYPE_BOOLEAN = "boolean"  #:
 TYPE_ARRAY = "array"  #:
 TYPE_FILE = "file"  #:

 # officially supported by Swagger 2.0 spec
 FORMAT_DATE = "date"  #:
 FORMAT_DATETIME = "date-time"  #:
 FORMAT_PASSWORD = "password"  #:
 FORMAT_BINARY = "binary"  #:
 FORMAT_BASE64 = "bytes"  #:
 FORMAT_FLOAT = "float"  #:
 FORMAT_DOUBLE = "double"  #:
 FORMAT_INT32 = "int32"  #:
 FORMAT_INT64 = "int64"  #:

 # defined in JSON-schema
 FORMAT_EMAIL = "email"  #:
 FORMAT_IPV4 = "ipv4"  #:
 FORMAT_IPV6 = "ipv6"  #:
 FORMAT_URI = "uri"  #:

 # pulled out of my ass
 FORMAT_UUID = "uuid"  #:
 FORMAT_SLUG = "slug"  #:
 FORMAT_DECIMAL = "decimal"
 *
 */<|MERGE_RESOLUTION|>--- conflicted
+++ resolved
@@ -14,8 +14,6 @@
         this.value = value
     }
 
-<<<<<<< HEAD
-=======
     this.reductionToType = function(value)
     {
 
@@ -42,7 +40,6 @@
         return value
     }
 
->>>>>>> ef2e6827
     this._onRender = function(options)
     {
         $('#'+this.element_id).on('change', false, () => {
@@ -84,19 +81,11 @@
 
         if(!value && default_value)
         {
-<<<<<<< HEAD
-            return  default_value;
+            return  this.reductionToType(default_value);
         }
         else
         {
-            return value;
-=======
-            return  this.reductionToType(default_value);
-        }
-        else
-        {
             return this.reductionToType(value);
->>>>>>> ef2e6827
         }
 
     }
@@ -139,86 +128,6 @@
             {
                 opt.onUpdateOptions = [opt.onUpdateOptions]
             }
-<<<<<<< HEAD
-
-            for(let i in opt.onUpdateOptions)
-            {
-                opt.onUpdateOptions[i](this, arg)
-            }
-        }
-        else
-        {
-            // additionalProperties - приходит из api
-            if(opt.additionalProperties && opt.additionalProperties.choices)
-            {
-                var value = arg.value;
-                var choices = opt.additionalProperties.choices;
-                var new_type = "string";
-                var override_opt;
-
-                for(var i in choices)
-                {
-                    if(i == value)
-                    {
-                        if ($.isArray(choices[value]))
-                        {
-                            var boolean = false;
-                            for(var i in choices[value])
-                            {
-                                if(typeof(choices[value][i]) == 'boolean')
-                                {
-                                    boolean = true;
-                                }
-                            }
-
-                            if (boolean)
-                            {
-                                new_type = "boolean";
-                                if(choices[value].length == 1)
-                                {
-                                   var boolean_default = choices[value][0];
-                                }
-                            }
-                            else
-                            {
-                                new_type = "enum";
-                                override_opt = {enum: choices[value]};
-                            }
-                        }
-                    }
-                }
-
-                if(!guiElements[new_type])
-                {
-                    new_type = 'string'
-                }
-
-                var options = $.extend({}, opt, override_opt);
-
-                var new_el = new guiElements[new_type](options, this.value);
-
-                if(boolean_default)
-                {
-                   new_el.value =  boolean_default;
-                   options.readOnly = true;
-                }
-
-                $('#gui'+this.element_id).insertTpl(new_el.render());
-
-                var className = $('#gui'+this.element_id)[0].className;
-
-                $('#gui'+this.element_id).removeClass(className);
-
-                this.getValue = function () {
-
-                    return  new_el.getValue();
-                }
-
-            }
-        }
-    }
-=======
->>>>>>> ef2e6827
 
             for(let i in opt.onUpdateOptions)
             {
@@ -288,34 +197,6 @@
 
     this.getValue = function ()
     {
-<<<<<<< HEAD
-        debugger;
-        console.log("loadFile", event.target.files)
-        for (var i = 0; i < event.target.files.length; i++)
-        {
-            if (event.target.files[i].size > 1024 * 1024 * 1)
-            {
-                guiPopUp.error("File is too large")
-                console.log("File is too large " + event.target.files[i].size)
-                continue;
-            }
-
-            var reader = new FileReader();
-            debugger;
-            reader.onload = function (e)
-            {
-                debugger;
-                $('#fileContent_' + element)[0].setAttribute("value", e.target.result);
-                $(element).val(e.target.result)
-            }
-
-            reader.readAsText(event.target.files[i]);
-            return;
-        }
-    }
-}
-
-=======
         return $('#fileContent_' + this.element_id).val();
     }
 }
@@ -326,7 +207,6 @@
     guiElements.file.apply(this, arguments);
 }
 
->>>>>>> ef2e6827
 guiElements.boolean = function()
 {
     this.name = 'boolean'
@@ -629,8 +509,6 @@
                     }
                 }
             });
-<<<<<<< HEAD
-=======
         }
     }
 }
@@ -662,7 +540,6 @@
         {
             type = 'string'
             console.error("Error: Set type guiElements."+type+" for dynamic filed")
->>>>>>> ef2e6827
         }
 
         let lastValue = this.realElement.getValue();
@@ -741,52 +618,6 @@
 
 }
 
-<<<<<<< HEAD
-guiElements.dynamic = function(opt = {}, value, parent_object)
-{
-    this.name = 'dynamic'
-    guiElements.base.apply(this, arguments)
-
-    if(!opt.dynamic_type)
-    {
-        opt.dynamic_type = 'string'
-    }
-
-    if(!opt.dynamic_type)
-    {
-        opt.dynamic_type = 'string'
-    }
-    this.realElement = new guiElements[opt.dynamic_type]($.extend({}, opt, opt.override_opt), value, parent_object)
-
-    let thisObj = this;
-    let func = function(name)
-    {
-        return function(){ return thisObj.realElement[name].apply(thisObj.realElement, arguments)}
-    }
-
-    this.getValue = func('getValue')
-
-    this.setType = function(type, override_opt)
-    {
-        if(!guiElements[type])
-        {
-            type = 'string'
-            console.error("Error: Set type guiElements."+type+" for dynamic filed")
-        }
-
-        let lastValue = this.realElement.getValue()
-
-        let options = $.extend({}, opt, override_opt)
-
-        this.realElement = new guiElements[type](options, value, parent_object)
-
-        this.realElement.setValue(lastValue)
-        $('#gui'+this.element_id).insertTpl(this.realElement.render())
-    }
-
-}
-
-=======
 guiElements.crontab = function (opt = {}, value)
 {
     this.name = 'crontab'
@@ -1276,7 +1107,6 @@
         $("#"+this.element_id).val(this.value)
     }
 }
->>>>>>> ef2e6827
 
 function set_api_options(options)
 {


function getFieldType(field, model, elements = undefined)
{
    if(!elements)
    {
        elements = window.guiElements
    }

    // Priority #1 is the prefetch fields
    if(field.prefetch && model && model.data && model.data[field.name + "_info"])
    {
        field[field.name + "_info"] = model.data[field.name + "_info"];
        field[field.name + "_info"]['prefetch_path'] = field.prefetch.path(model.data).replace(/^\/|\/$/g, '');
        return "prefetch";
    }

    // Priority №2 these are fields based on parent_name_format if they are defined in guiElements
    if(elements[field.parent_name_format])
    {
        /**
         * It is enough to declare such elements [field.parent_name_format] class to override the field
         */
        return field.parent_name_format
    }

    // Priority №3 These are fields based on parent_name_format if they are defined as a template.
    if(spajs.just.isTplExists("field_"+field.parent_name_format))
    {
        /**
         * It is enough to declare such a template to override the field.
         <script type="text/x-just" data-just="field_project_repository">
         <!-- field_project_repository -->
         <% debugger; %>
         </script>
         * @type String
         */
        return "named_template"
    }

    let type = undefined

    if(!type)
    {
        // Priority №4 это поля на основе format
        type = field.format
    }

    if(!type && field.enum !== undefined)
    {
        // Priority №5 these are enum fields
        type = 'enum'
    }

    if(!type)
    {
        // Priority №6 these are fields based on type
        type = field.type
    }

    if(elements[type])
    {
        return type
    }

    // If nothing is found at all then draw as a string.
    return "string";
}


var guiElements = {
}

guiElements.base = function(opt = {}, value, parent_object)
{
    this.opt = opt
    this.value = value
    this.db_value = value
    this.parent_object = parent_object
    if(!parent_object)
    {
        this.parent_object = {}
    }

    this.template_name = undefined
    this.element_id = ("field_"+ Math.random()+ "" +Math.random()+ "" +Math.random()).replace(/\./g, "")
    this.onChange_calls = []

    if(opt.on_change_calls)
    {
        for(let i in opt.on_change_calls)
        {
            this.onChange_calls.push(opt.on_change_calls[i])
        }
    }

    this.setValue = function(value)
    {
        this.value = value
    }

    this.isHidden = function()
    {
        return $('#gui'+this.element_id).hasClass('hide')
    }

    this.isRequired = function()
    {
        return this.opt.required
    }

    this.setHidden = function(value)
    {
        if(value)
        {
            $('#gui'+this.element_id).addClass('hide')
        }
        else
        {
            $('#gui'+this.element_id).removeClass('hide')
        }
    }

    /**
     * Function for inserting value into templates of guiElements.
     */
    this.insertValue = function(value)
    {
        if(value === undefined)
        {
            return this.opt.default || '';
        }
 
        if(typeof value == 'object')
        {
            if($.isArray(value))
            {
                return value.join()
            }

            return JSON.stringify(value)
        }

        return value
    }

    /**
     * Функция вызываемая из тестов для установки значения
     * @param {string} value
     */
    this.insertTestValue = function(value)
    {
        $("#"+this.element_id).val(value+"")
        return value+"";
    }

    this._onUpdateValue = function(){}

    this.updateValue = function(value)
    {
        this.db_value = value
        this._onUpdateValue(value)
    }

    this.reductionToType = function(value)
    {
        let res = value

        if(this.render_options.name == 'group') debugger;

        if(this.isHidden())
        {
            if(!this.isRequired())
            {
                return undefined
            }
        }

        if(value === undefined && this.opt.default && this.isRequired())
        {
            return this.opt.default
        }

        if(value === undefined)
        {
            return undefined
        }

        if(this.render_options.type == "object")
        {
            res = value
            if(!value)
            {
                res = undefined
            }
        }

        if(this.render_options.type == "string" || this.render_options.type == "file")
        {
            if(!value || value == null)
            {
                res = ""
            }
            else
            {
                res = value.toString()
            }
        }

        if(this.render_options.type == "number" || this.render_options.type == "integer" )
        {
            if(value == "")
            {
                res = undefined;
            }
            else
            {
                res = value/1
            }
        }

        if(this.render_options.type == "boolean" )
        {
            res = value == true
        }

        if((res === undefined || res === "") && this.opt.default && this.isRequired())
        {
            res = this.opt.default
        }

        return res
    }

    this._onRender = function(options)
    {
        $('#'+this.element_id).on('change', false, () => {
            this._callAllonChangeCallback()
        })

        if(options.onclick)
        {
            let thisObj = this;
            $('#'+this.element_id).on('click', false, function(){

                if(thisObj.blocked)
                {
                    return false;
                }

                let res = options.onclick.apply(thisObj, arguments)
                if(res)
                {
                    $('#'+thisObj.element_id).addClass('disabled')
                    thisObj.blocked = true
                    $.when(res).always(() =>
                    {
                        thisObj.blocked = false
                        $('#'+thisObj.element_id).removeClass('disabled')
                    })
                }
                else
                {
                    debugger;
                }
            })
        }
    }

    this.render = function(render_options)
    {
        if(render_options !== undefined)
        {
            this.render_options = $.extend({}, opt, render_options)
        }
        else if(this.render_options === undefined)
        {
            this.render_options = $.extend({}, opt)
        }

        if(!this.template_name || !spajs.just.isTplExists(this.template_name))
        {
            this.template_name = "guiElements."+this.name
        }

        if(this.render_options.hideReadOnly && this.render_options.readOnly)
        {
            return "<!-- hidden field guiElements."+this.name+" hideReadOnly && readOnly -->";
        }

        return spajs.just.render(this.template_name, {opt:this.render_options, guiElement:this, value:this.value}, () => {
            this._onRender(this.render_options)
            this._callAllonChangeCallback()
            this.rendered = true
        });
    }

    this.getValue = function()
    {
        let value = $("#"+this.element_id).val();
        return this.reductionToType(value);
    }

    /**
     * Вернёт значение только правильное, если оно не правильное то будет исключение
     * @returns {undefined|Number|String|Boolean|guiElements.base.getValidValue.value}
     */
    this.getValidValue = function()
    {
        let value = this.getValue()

        let field = this.render_options

        let value_length = 0
        if(value)
        {
            value_length = value.toString().length
        }

        if(field.maxLength && value_length > field.maxLength)
        {
            throw {error:'validation', message:'Field "'+field.name +'" is too long'}
        }

        if(field.minLength)
        {
            if(value_length == 0)
            {
                if(this.isRequired())
                {
                    throw {error:'validation', message:'Field "'+field.name +'" is empty'}
                }
                else
                {
                    return undefined
                }
            }

            if(value_length < field.minLength)
            {
                throw {error:'validation', message:'Field "'+field.name +'" is too short'}
            }
        }

        if(field.max && value > field.max)
        {
            throw {error:'validation', message:'Field "'+field.name +'" is too big'}
        }

        if(field.min && value < field.min)
        {
            throw { error: 'validation', message: 'Field "' + field.name + '" is too small' }
        }

        if(value === undefined && this.isRequired() && !this.opt.default)
        {
            throw {error:'validation', message:'Field "'+field.name +'" is required'}
        }

        return value;
    }

    /**
     * Добавляет колбек на событие onChange чтоб зависимые поля могли вовремя перестроиться
     * @param {function} callback
     * @returns {undefined}
     */
    this.addOnChangeCallBack = function(callback)
    {
        this.onChange_calls.push(callback)
    }

    this._callAllonChangeCallback = function()
    {
        let val = this.getValue()
        for(let i in this.onChange_calls)
        {
            if(typeof this.onChange_calls[i] == "string")
            {
                window[this.onChange_calls[i]]({
                    field:this,
                    opt:opt,
                    value:val
                })
            }
            else
            {
                this.onChange_calls[i]({
                    field:this,
                    opt:opt,
                    value:val
                })
            }
        }
    }
    /**
     * Вызывается для перестройки поля в тот момент когда поле от которого мы зависим поменяло значение
     * @param {function} callback
     * @returns {undefined}
     */
    this.updateOptions = function(arg)
    {
        if(this.onUpdateOptions)
        {
            if(typeof this.onUpdateOptions != 'object')
            {
                this.onUpdateOptions = [this.onUpdateOptions]
            }

            for(let i in this.onUpdateOptions)
            {
                this.onUpdateOptions[i](this, arg)
            }
        }
    }

    if(this.opt.onInit)
    {
        this.opt.onInit.apply(this, arguments)
    }
}

guiElements.string = function()
{
    this.name = 'string'
    guiElements.base.apply(this, arguments)
}

guiElements.named_template = function()
{
    this.name = 'named_template'
    guiElements.base.apply(this, arguments)

    this.template_name = "field_" + this.opt.parent_name_format
}

guiElements.password = function()
{
    this.name = 'password'
    guiElements.base.apply(this, arguments)
}

guiElements.button = function()
{
    this.name = 'button'
    guiElements.base.apply(this, arguments)

    this.getValue = function()
    {
        return this.reductionToType(this.value);
    }
}

guiElements.formButton = function()
{
    guiElements.button.apply(this, arguments)
    this.name = 'formButton'
}

guiElements.enum = function(opt = {}, value)
{
    this.name = 'enum'
    guiElements.base.apply(this, arguments)

    this._onBaseRender = this._onRender
    this._onRender = function(options)
    {
        this._onBaseRender(options)

        $('#'+this.element_id).select2({
            width: '100%',
        });
    }

    /**
     * Функция вызываемая из тестов для установки значения
     * @param {string} value
     */
    this.insertTestValue = function(value)
    {
        let options = $("#"+this.element_id+" option[value="+value+"]")
        if(options.length == 0)
        {
            return null;
        }

        $("#"+this.element_id).val(value).trigger('change');
        return value
    }

}

guiElements.file = function(opt = {})
{
    this.name = 'file'
    guiElements.base.apply(this, arguments);

    this.getValue = function ()
    {
        let value = $('#fileContent_' + this.element_id).val();
        return this.reductionToType(value);
    }

    /**
     * Функция вызываемая из тестов для установки значения
     * @param {string} value
     */
    this.insertTestValue = function(value)
    {
        $("#fileContent_"+this.element_id).val(value)
        return value;
    }

    this.readFile = function (event, el_id)
    {
        return readFileAndInsert(event, el_id)
    }
}

guiElements.secretfile = function(opt = {})
{
    this.name = 'secretfile'
    guiElements.file.apply(this, arguments);
}

guiElements.boolean = function()
{
    this.name = 'boolean'
    guiElements.base.apply(this, arguments)

    this.getValue = function()
    {
        let value = $("#"+this.element_id).hasClass('selected');
        return this.reductionToType(value);
    }

    /**
     * Функция вызываемая из тестов для установки значения
     * @param {string} value
     */
    this.insertTestValue = function(value)
    {
        if(value)
        {
            $("#"+this.element_id).addClass('selected')
            return true
        }

        $("#"+this.element_id).removeClass('selected')
        return false
    }
}

guiElements.html = function(opt = {})
{
    this.name = 'html'
    guiElements.base.apply(this, arguments)

    this.getValue = function()
    {
        return undefined;
    }

    this.insertTestValue = function(value)
    {
        return undefined;
    }
}

guiElements.textarea = function(opt = {})
{
    this.name = 'textarea';
    guiElements.base.apply(this, arguments)
}

/**
 * Поле которое не видимо но хранит значение
 * @param {type} opt
 * @returns {guiElements.null}
 */
guiElements.hidden = function(opt = {})
{
    this.name = 'hidden';
    guiElements.base.apply(this, arguments)
}

/**
 * Поле которое не возвращает значение
 * @param {type} opt
 * @returns {guiElements.null}
 */
guiElements.null = function(opt = {})
{
    this.name = 'null';
    guiElements.base.apply(this, arguments)
    this.getValue = function()
    {
        return undefined;
    }

    this.insertTestValue = function(value)
    {
        return undefined;
    }
}

guiElements.integer = function(opt = {}, value)
{
    this.name = 'integer';
    guiElements.base.apply(this, arguments)

    this.getValue = function ()
    {
        let value = $('#' + this.element_id).val();
        return this.reductionToType(value/1);
    }

    this.insertTestValue = function(value)
    {
        $("#"+this.element_id).val(value/1)
        return value/1;
    }
}

guiElements.int32 = guiElements.integer
guiElements.int64 = guiElements.integer
guiElements.double = guiElements.integer
guiElements.number = guiElements.integer
guiElements.float = guiElements.integer


guiElements.prefetch = function (opt = {}, value)
{
    this.name = 'prefetch';
    guiElements.base.apply(this, arguments)

    this.updateValue = function(value, allData)
    {
        this.render_options[this.opt.name +"_info"] = $.extend(this.render_options[this.opt.name +"_info"], allData[this.opt.name +"_info"])

        this.db_value = value
        this._onUpdateValue(value)
    }

    this.getValue = function()
    {
        return this.reductionToType($("#"+this.element_id).attr('attr-value'));
    }
}

guiElements.date = function (opt = {}, value)
{
    this.name = 'date';
    guiElements.base.apply(this, arguments)

    this.getValue = function()
    {
        let value = $("#"+this.element_id).val();
        return this.reductionToType(moment(value).tz(window.timeZone).format("YYYY/MM/DD"));
    }

    this.insertTestValue = function(value)
    {
        let time  = moment(value).tz(window.timeZone).format("YYYY-MM-DD")
        $("#"+this.element_id).val(time)
        return moment(value).tz(window.timeZone).format("YYYY/MM/DD");
    }
}

guiElements.date_time = function (opt = {}, value)
{
    this.name = 'date_time';
    guiElements.base.apply(this, arguments)

    this.getValue = function()
    {
        let value = $("#"+this.element_id).val();
        return this.reductionToType(moment(value).tz(window.timeZone).format());
    }

    this.insertTestValue = function(value)
    {
        let time  = moment(value).tz(window.timeZone).format("YYYY-MM-DD") + 'T' + moment(value).tz(window.timeZone).format("HH:mm")
        $("#"+this.element_id).val(time)
        return moment(value).tz(window.timeZone).format();
    }
}

/**
 * Field that gets time in seconds as value and shows it in convenient way for user.
 * Due to size of time field selects one of the most appropriate pattern from these templates:
 * - 23:59:59
 * - 01d 00:00:00
 * - 01m 30d 00:00:00
 * - 99y 11m 30d 22:23:24
 * Function getValue returns time in seconds.
 */
guiElements.uptime = function (opt = {}, value)
{
    this.name = 'uptime';
    guiElements.base.apply(this, arguments)

    this.getValue = function()
    {
        let value = $("#"+this.element_id).val();
<<<<<<< HEAD
        return this.reductionToType(moment(value).tz(window.timeZone).format());
=======

        let reg_arr = [
            /(?<y>[0-9]+)[y] (?<m>[0-9]+)[m] (?<d>[0-9]+)[d] (?<hh>[0-9]+):(?<mm>[0-9]+):(?<ss>[0-9]+)/,
            /(?<m>[0-9]+)[m] (?<d>[0-9]+)[d] (?<hh>[0-9]+):(?<mm>[0-9]+):(?<ss>[0-9]+)/,
            /(?<d>[0-9]+)[d] (?<hh>[0-9]+):(?<mm>[0-9]+):(?<ss>[0-9]+)/,
            /(?<hh>[0-9]+):(?<mm>[0-9]+):(?<ss>[0-9]+)/,
        ]

        let time_parts = [];
        let uptime_in_seconds =  0;

        for(let i in reg_arr)
        {
            time_parts = value.match(reg_arr[i]);
            if(time_parts != null)
            {
                let duration_obj = {
                    seconds: Number(time_parts.groups['ss']),
                    minutes:  Number(time_parts.groups['mm']),
                    hours:  Number(time_parts.groups['hh']),
                    days: Number(time_parts.groups['d'] || 0),
                    months: Number(time_parts.groups['m'] || 0),
                    years: Number(time_parts.groups['y'] || 0),
                }
                return uptime_in_seconds = moment.duration(duration_obj).asSeconds();
            }
        }

        return uptime_in_seconds;
    }

    this.getValueInSeconds = function()
    {
        return Number($("#"+this.element_id).attr('sec-value')) || 0;
    }

    this.changeOnChangeByHands = function()
    {
        let new_value = thisObj.getValue();
        if(new_value != 0)
        {
            $("#"+thisObj.element_id).attr('sec-value', new_value);
        }
    }

    this.uptimeSettings = {
        timeout: 100,
        iteration: 1,
        mouseDown: false,
    }

    this.valueUp = function (increement)
    {
        let new_time = this.getValueInSeconds();

        new_time = new_time + increement
        if(new_time >= 3155759999)
        {
            new_time = 0
        }
        $("#"+this.element_id).attr('sec-value', new_time);
        $("#"+this.element_id).val(this.getTimeInUptimeFormat(new_time))
    }

    this.valueDown = function (increement)
    {
        let new_time = this.getValueInSeconds();
        new_time = new_time - increement
        if(new_time < 0)
        {
            new_time = 0
        }
        $("#"+this.element_id).attr('sec-value', new_time);
        $("#"+this.element_id).val(this.getTimeInUptimeFormat(new_time))
    }

    this.mousePress = function(obj, func)
    {
        obj.unbind('mousedown');
        obj.unbind('mouseup');
        obj.unbind('mouseleave');
        obj.bind('mousedown', () => {
            this.uptimeSettings.mouseDown = true;
            setTimeout(func, this.uptimeSettings.timeout);
        });

        obj.bind('mouseup', () =>  {
            this.uptimeSettings.mouseDown = false;
            this.uptimeSettings.iteration = 1;
        });

        obj.bind('mouseleave', () =>  {
            this.uptimeSettings.mouseDown = false;
            this.uptimeSettings.iteration = 1;
        });
    }

    let thisObj = this;
    this.doIncrease = function()
    {
        if (thisObj.uptimeSettings.mouseDown)
        {
            let increement = thisObj.getIncrement(thisObj.uptimeSettings.iteration);
            thisObj.valueUp(increement)
            thisObj.uptimeSettings.iteration++;
            setTimeout(thisObj.doIncrease, thisObj.uptimeSettings.timeout);
        }
    }

    this.doDecrease = function()
    {
        if (thisObj.uptimeSettings.mouseDown)
        {
            let increement = thisObj.getIncrement(thisObj.uptimeSettings.iteration);
            thisObj.valueDown(increement)
            thisObj.uptimeSettings.iteration++;
            setTimeout(thisObj.doDecrease, thisObj.uptimeSettings.timeout);
        }
    }

    this.getIncrement = function(iteration)
    {
        let increement = 1;

        if(iteration >= 20){
            increement = 10;
        }

        if(iteration >= 30){
            increement = 100;
        }

        if(iteration >= 40){
            increement = 1000;
        }
        return  increement;
    }

    this.maskObj = {
        mask:[
            {
                mask:'HH:mm:SS',
                blocks: {
                    HH: {
                        mask: IMask.MaskedRange,
                        from: 0,
                        to: 23
                    },
                    mm: {
                        mask: IMask.MaskedRange,
                        from: 0,
                        to: 59
                    },
                    SS: {
                        mask: IMask.MaskedRange,
                        from: 0,
                        to: 59
                    }
                },
            },
            {
                mask:'DAYd HH:mm:SS',
                blocks: {
                    DAY: {
                        mask: IMask.MaskedRange,
                        from: 0,
                        to: 31
                    },
                    HH: {
                        mask: IMask.MaskedRange,
                        from: 0,
                        to: 23
                    },
                    mm: {
                        mask: IMask.MaskedRange,
                        from: 0,
                        to: 59
                    },
                    SS: {
                        mask: IMask.MaskedRange,
                        from: 0,
                        to: 59
                    }
                },
            },
            {
                mask:'MONTHm DAYd HH:mm:SS',
                blocks: {
                    MONTH: {
                        mask: IMask.MaskedRange,
                        from: 0,
                        to: 12
                    },
                    DAY: {
                        mask: IMask.MaskedRange,
                        from: 0,
                        to: 31
                    },
                    HH: {
                        mask: IMask.MaskedRange,
                        from: 0,
                        to: 23
                    },
                    mm: {
                        mask: IMask.MaskedRange,
                        from: 0,
                        to: 59
                    },
                    SS: {
                        mask: IMask.MaskedRange,
                        from: 0,
                        to: 59
                    }
                },
            },
            {
                mask:'YEARy MONTHm DAYd HH:mm:SS',
                blocks: {
                    YEAR: {
                        mask: IMask.MaskedRange,
                        from: 0,
                        to: 99
                    },
                    MONTH: {
                        mask: IMask.MaskedRange,
                        from: 0,
                        to: 12
                    },
                    DAY: {
                        mask: IMask.MaskedRange,
                        from: 0,
                        to: 31
                    },
                    HH: {
                        mask: IMask.MaskedRange,
                        from: 0,
                        to: 23
                    },
                    mm: {
                        mask: IMask.MaskedRange,
                        from: 0,
                        to: 59
                    },
                    SS: {
                        mask: IMask.MaskedRange,
                        from: 0,
                        to: 59
                    }
                },
            },
        ],
    }

    this.getTimeInUptimeFormat = function(time)
    {
        if(isNaN(time))
        {
            return "00:00:00";
        }

        let uptime = moment.duration(Number(time), 'seconds')._data;

        let n = oneCharNumberToTwoChar;

        if(uptime.years > 0)
        {
            return n(uptime.years) + "y " + n(uptime.months) + "m " + n(uptime.days) + "d " + n(uptime.hours) + ":" + n(uptime.minutes) + ":" + n(uptime.seconds)

        } else if(uptime.months > 0)
        {
            return n(uptime.months) + "m " + n(uptime.days) + "d " + n(uptime.hours) + ":" + n(uptime.minutes) + ":" + n(uptime.seconds)
        }
        else if(uptime.days > 0)
        {
            return n(uptime.days) + "d " + n(uptime.hours) + ":" + n(uptime.minutes) + ":" + n(uptime.seconds)
        }
        else
        {
            return n(uptime.hours) + ":" + n(uptime.minutes) + ":" + n(uptime.seconds)
        }
    }

    this._onRender = function(options)
    {
        if(!options.readOnly)
        {
            let element = document.getElementById(this.element_id);
            let momentMask = new IMask(element, this.maskObj);
            this.mousePress($('#uptime-up'), thisObj.doIncrease);
            this.mousePress($('#uptime-down'),thisObj.doDecrease);
        }
>>>>>>> daea99cc
    }
}

/*
 * Field that gets time in milliseconds and convert it into seconds before render.
 * Before sending data to API it converts time from seconds to milliseconds.
 */
guiElements.time_interval = function(opt = {}, value)
{
    this.name = 'time_interval';
    guiElements.base.apply(this, arguments)

    this.value = value / 1000
    this.db_value = value / 1000

    this._baseGetValue = this.getValue

    this.getValue = function()
    {
        let value = this._baseGetValue();
        return this.reductionToType(value * 1000);
    }

    this._baseinsertTestValue = this.insertTestValue
    this.insertTestValue = function(value)
    {
        return this._baseinsertTestValue(value/1) * 1000;
    }
}

guiElements.autocomplete = function()
{
    this.name = 'autocomplete'
    guiElements.base.apply(this, arguments)

    this._onBaseRender = this._onRender
    this._onRender = function(options)
    {
        this._onBaseRender(options)

        if(options.searchObj)
        {
            return new autoComplete({
                selector: '#'+this.element_id,
                minChars: 0,
                cache:false,
                showByClick:true,
                menuClass:'autocomplete autocomplete-'+this.element_id,
                renderItem: function(item, search)
                {
                    return '<div class="autocomplete-suggestion" data-value="' + item.id + '" >' + item.name + '</div>';
                },
                onSelect: (event, term, item) =>
                {
                    let value = $(item).attr('data-value');
                    $('#'+this.element_id).val(value);
                    $('#'+this.element_id).attr('value', value);
                    $('#'+this.element_id).attr({'data-hide':'hide'});
                },
                source: (original_term, response) =>
                {
                    let search_str = trim(original_term);

                    let isHide = $('#'+this.element_id).attr('data-hide')
                    if(isHide == "hide")
                    {
                        $('#'+this.element_id).attr({'data-hide':'show'})
                        return;
                    }

                    $.when(options.searchObj.search(search_str)).done((rawdata) => {

                        if(!rawdata || !rawdata.data || !rawdata.data.results)
                        {
                            response([])
                        }

                        if(options.matcher)
                        {
                            response(options.matcher(rawdata))
                            return;
                        }

                        response(rawdata.data.results)

                    }).fail(() => {
                        response([])
                    })
                }
            });
        }
        /*
         * options.autocomplete_properties - object, which comes from api.
         * This object has info about model and fields, where data for autocomplete is stored.
         */
        else if(options.autocomplete_properties || options.dynamic_properties)
        {
            if(options.dynamic_properties)
            {
                let properties = mergeDeep(options.autocomplete_properties, options.dynamic_properties)
                options.autocomplete_properties = properties

            }

            let props = getInfoFromAdditionalProperties(options);

            let value_field = props['value_field'];
            let view_field = props['view_field'];
            if (!Array.isArray(props['obj']))
            {
                props['obj'] = [props['obj']]
            }


            let list = [];

            let url_vars = {}
            if (options.dynamic_properties && options.dynamic_properties.url_vars)
            {
                url_vars = options.dynamic_properties.url_vars
            }

            if(props['obj'])
            {
                for (let i in props['obj'])
                {
                    list.push(new guiObjectFactory(props['obj'][i],
                        url_vars)
                    );
                }
            }

            return new autoComplete({
                selector: '#'+this.element_id,
                minChars: 0,
                delay:350,
                cache:false,
                showByClick:true,
                menuClass:'autocomplete autocomplete-'+this.element_id,
                renderItem: function(item, search)
                {
                    return '<div class="autocomplete-suggestion" data-value="' + item.value_field + '" >' + item.view_field + '</div>';
                },
                onSelect: (event, term, item) =>
                {
                    let value = $(item).attr('data-value');
                    $('#'+this.element_id).val(value);
                    $('#'+this.element_id).attr('value', value);
                    $('#'+this.element_id).attr({'data-hide':'hide'});
                },
                source: (original_term, response) =>
                {
                    let search_str = trim(original_term);

                    let isHide = $('#'+this.element_id).attr('data-hide')
                    if(isHide == "hide")
                    {
                        $('#'+this.element_id).attr({'data-hide':'show'})
                        return;
                    }

                    if(list)
                    {

                        let filters = getFiltersForAutocomplete(list, search_str, view_field);
                        let lists_deffered =[]
                        for (let i in list)
                        {
                            lists_deffered.push(list[i].search(filters))
                        }

                        $.when.apply($, lists_deffered).done(function() {

                            let matches = [];

                            for (let i=0; i<arguments.length; i++)
                            {
                                let res = arguments[i].data.results;

                                for(let i in res)
                                {
                                    matches.push({
                                        value_field: res[i][value_field],
                                        view_field: res[i][view_field],
                                    });

                                }
                            }

                            this.matches = matches;
                            response(matches)


                        }).fail((e) => {
                            response([]);
                        });
                    }
                }
            });
        }
    }
}

guiElements.autocomplete.prepareProperties = function(value)
{
    if(value.enum)
    {
        return value
    }

    if(!value.additionalProperties)
    {
        console.error("AdditionalProperties was not found");
        return value;
    }

    value.autocomplete_properties = {
        view_field:value.additionalProperties.view_field,
        value_field:value.additionalProperties.value_field,
        list_obj:{
            $ref:value.additionalProperties.model.$ref
        },
    }
    value.gui_links.push({
        prop_name:'autocomplete_properties',
        list_name:'list_obj',
        $ref:value.additionalProperties.model.$ref
    })

    return value
}

guiElements.hybrid_autocomplete = function(field, field_value, parent_object)
{
    this.name = 'hybrid_autocomplete'
    guiElements.base.apply(this, arguments)

    this.renderModal = function (options)
    {
        let def = new $.Deferred();

        if(options.autocomplete_properties || options.dynamic_properties)
        {
            if (options.dynamic_properties)
            {
                let properties = mergeDeep(options.autocomplete_properties, options.dynamic_properties)
                options.autocomplete_properties = properties
            }

            let props = getInfoFromAdditionalProperties(options);

            let value_field = props['value_field'];
            let view_field = props['view_field'];

            let list = undefined;

            if (props['obj'])
            {
                list = new guiObjectFactory(props['obj']);
            }

            let filters = {};

            if(options.search_query)
            {
                filters = getFiltersForAutocomplete(list);

                for(let i in options.search_query)
                {
                    filters.search_query[i] = options.search_query[i];
                }
                if(options.page_num)
                {
                    filters.offset = options.page_num * guiLocalSettings.get('page_size');
                }
            }
            else
            {
                filters = getFiltersForAutocomplete(list);
                if(options.page_num)
                {
                    filters.offset = options.page_num * guiLocalSettings.get('page_size');
                }
            }

            $.when(list.search(filters)).done(data => {
                let modal_opt = {
                    title: 'Select ' + list.api.name,
                };
                list.model.data = data.data;
                list.model.filters = {};

                let render_options = {};
                render_options.fields = list.api.schema.list.fields
                render_options.base_path = list.api.path.format({pk:list.url_vars.api_pk}).slice(1,-1);
                render_options.base_href = render_options.base_path;

                if(!render_options.page_type) render_options.page_type = 'list'

                render_options.selectionTag =  list.api.selectionTag
                window.guiListSelections.initTag(render_options.selectionTag)

                render_options.autocomplete_properties = options.autocomplete_properties;

                list.model.filters = filters;

                let html = spajs.just.render('hybrid_autocomplete_modal', {query:"", guiObj:list, guiElement:this, opt:render_options });
                guiModal.setModalHTML(html, modal_opt);
                guiModal.modalOpen();
                def.resolve();
            }).fail(e => {
                def.reject(e);
            })
        }
        else
        {
            def.reject();
        }

        return def.promise()
    }

    this.getValue = function()
    {
        if(this.opt && this.opt.custom_getValue)
        {
            return this.reductionToType(this.opt.custom_getValue.apply(this, arguments));
        }
        else
        {
            let view_field_value = $("#" + this.element_id).val();
            let value_field_value = $("#" + this.element_id).attr('value');

            if(value_field_value)
            {
                return this.reductionToType(value_field_value);
            }

            return this.reductionToType(view_field_value);
        }
    }

    this.getValueFromModal = function(tag)
    {
        let id = window.guiListSelections.getSelection(tag);
        if(id.length != 0)
        {
            let view_field_name = $('.modal-item-'+id[0]).attr('data-view-field-name');
            let view_field_value = $('.modal-item-'+id[0]).attr('data-view-value');

            let value_field_name = $('.modal-item-'+id[0]).attr('data-value-field-name');
            let value_field_value = $('.modal-item-'+id[0]).attr('data-value-value');

            $('#' + this.element_id).attr('value', value_field_value);
            $('#' + this.element_id).val(view_field_value);

        }
        else
        {
            $('#' + this.element_id).attr('value', '');
            $('#' + this.element_id).val('');
        }

        $('#' + this.element_id).trigger('change');
        window.guiListSelections.unSelectAll(tag);
        guiModal.modalClose();
    }


    this._onBaseRender = this._onRender
    this._onRender = function(options)
    {
        this._onBaseRender(options);

        if(options.autocomplete_properties || options.dynamic_properties)
        {
            if (options.dynamic_properties)
            {
                let properties = mergeDeep(options.autocomplete_properties, options.dynamic_properties)
                options.autocomplete_properties = properties

            }

            let props = getInfoFromAdditionalProperties(options);

            let value_field = props['value_field'];
            let view_field = props['view_field'];


            let list = undefined;

            if (props['obj'])
            {
                list = new guiObjectFactory(props['obj']);
            }

            if(field_value)
            {
                let filters = getFiltersForAutocomplete(list, field_value, value_field);
                $.when(list.search(filters)).done(data => {
                    if(data.data && data.data.results)
                    {
                        $('#' + this.element_id).attr('value', data.data.results[0][value_field]);
                        $('#' + this.element_id).val(data.data.results[0][view_field]);
                    }
                }).fail(e => {
                    $('#' + this.element_id).attr('value', '');
                    $('#' + this.element_id).val(field_value);
                })
            }
        }
    }
}

guiElements.hybrid_autocomplete.prepareProperties = guiElements.autocomplete.prepareProperties


guiElements.select2 = function(field, field_value, parent_object)
{
    this.name = 'select2'
    guiElements.base.apply(this, arguments)

    this._onBaseRender = this._onRender
    this._onRender = function(options)
    {
        this._onBaseRender(options)
        /*
         * options.search - function for JS hardcode, which aim is to redefine way of getting data for select2.
         * @param {object} params - argument from select2 transport function
         * @param {object} field - field to which we want add select2
         * @param {integer/string} field_value - value of field
         * @param {object} parent_object - object (one) - model of single object page
         * @returns Deferred object
         *
         * Example of hardcode:
         * tabSignal.connect("openapi.factory.ansiblemodule", function(data)
         * {
         *      let field = apiansiblemodule.one.view.definition.properties.inventory;
         *      field.format = "select2"
         *      field.search = function(params, field, field_value, parent_object)
         *      {
         *          //some code here
         *      }
         * });
         */
        if(options.search)
        {
            return $('#'+this.element_id).select2({
                width: '100%',
                ajax: {
                    transport: function (params, success, failure)
                    {
                        $.when(options.search(params, field, field_value, parent_object)).done((results) =>
                        {
                            if(options.autocomplete_properties && options.autocomplete_properties.default_value)
                            {
                                results.push(options.autocomplete_properties.default_value)
                            }

                            success(results)
                        }).fail((e) => {

                            let results =[];
                            if(options.autocomplete_properties && options.autocomplete_properties.default_value)
                            {
                                results.push(options.autocomplete_properties.default_value)
                            }

                            failure(results)
                        })
                    }
                }
            });
        }
        /*
         * options.autocomplete_properties - object, which comes from api.
         * This object has info about model and fields, where data for select2 is stored.
         */
        else if(options.autocomplete_properties || options.dynamic_properties)
        {
            if(options.dynamic_properties)
            {
                let properties = mergeDeep(options.autocomplete_properties, options.dynamic_properties)
                options.autocomplete_properties = properties
            }

            let props = getInfoFromAdditionalProperties(options);

            let value_field = props['value_field'];
            let view_field = props['view_field'];

            if (!Array.isArray(props['obj']))
            {
                props['obj'] = [props['obj']]
            }

            let list = [];

            let url_vars = {}
            if (options.dynamic_properties && options.dynamic_properties.url_vars)
            {
                url_vars = options.dynamic_properties.url_vars
            }

            if(props['obj'])
            {
                let thisObj = this;

                for (let i in props['obj'])
                {
                    list.push(new guiObjectFactory(props['obj'][i],
                        url_vars)
                    );
                }

                if(field_value)
                {
                    let filters = getFiltersForAutocomplete(list, field_value, value_field);
                    let lists_deffered = [];
                    for (let i in list)
                    {
                        lists_deffered.push(list[i].search(filters))
                    }

                    $.when.apply($, lists_deffered).done(function() {
                        for (let i=0; i<arguments.length; i++)
                        {
                            try
                            {
                                let option_data = {
                                    id: arguments[i].data.results[0][value_field],
                                    text: arguments[i]. data.results[0][view_field],
                                }

                                let newOption = new Option(option_data.text, option_data.id, false, false);

                                $('#' + thisObj.element_id).append(newOption).trigger('change');
                            }
                            catch (e)
                            {
                                console.warn(e);
                            }
                        }
                    })
                }

                $('#'+this.element_id).select2({
                    width: '100%',
                    ajax: {
                        delay: 350,
                        transport: function (params, success, failure)
                        {
                            let search_str = trim(params.data.term);

                            let filters = getFiltersForAutocomplete(list, search_str, view_field);
                            let lists_deffered = [];
                            for (let i in list)
                            {
                                lists_deffered.push(list[i].search(filters))
                            }
                            $.when.apply($, lists_deffered).done(function() {

                                let results =[];
                                if(options.autocomplete_properties && options.autocomplete_properties.default_value)
                                {
                                    results.push(options.autocomplete_properties.default_value)
                                }

                                for (let i=0; i<arguments.length; i++)
                                {
                                    let api_data = arguments[i].data.results;
                                    for (let i in api_data) {
                                        results.push(
                                            {
                                                id: api_data[i][value_field],
                                                text: api_data[i][view_field]
                                            }
                                        )
                                    }
                                }

                                success({results:results})
                            }).fail((e) => {

                                let results =[];
                                if(options.autocomplete_properties && options.autocomplete_properties.default_value)
                                {
                                    results.push(options.autocomplete_properties.default_value)
                                }

                                failure(results)
                            })
                        }
                    }
                });
            }
        }
    }
}

guiElements.select2.prepareProperties = guiElements.autocomplete.prepareProperties

guiElements.apiObject = function(field, field_value, parent_object)
{
    this.name = 'apiObject'
    guiElements.base.apply(this, arguments)

    this.createLinkedObj = function()
    {
        if(this.opt.definition.page)
        {
            return new guiObjectFactory(this.opt.definition.page, this.parent_object.url_vars, this.db_value)
        }
        else if(this.opt.definition.list && this.opt.definition.list.page)
        {
            return new guiObjectFactory(this.opt.definition.list.page, undefined, this.db_value)
        }

        return undefined
    }
    this._onUpdateValue = function(value)
    {
        this.linkObj = this.createLinkedObj()
    }

    this.insertTestValue = function(value)
    {
        return this.getValue();
    }

    this._baseRender = this.render
    this.render = function(options)
    {
        this.linkObj = this.createLinkedObj()
        return this._baseRender.apply(this, arguments)
    }

    this.getLink = function()
    {
        if(!this.linkObj || !this.db_value || !this.db_value.id)
        {
            return "#"
        }

        let url = this.linkObj.api.path.replace(/\/(\{[A-z]+\})\/$/, "\/"+this.db_value.id).replace(/^\//, "");
        if(this.linkObj.url_vars)
        {
            for(let i in this.linkObj.url_vars)
            {
                if(/^api_/.test(i))
                {
                    url = url.replace("{"+i.replace("api_", "")+"}", this.linkObj.url_vars[i])
                }
            }
        }

        return vstMakeLocalUrl(url)
    }

    this.getName = function()
    {
        if(!this.linkObj)
        {
            if(!this.db_value || !this.db_value.id)
            {
                return "#"
            }

            if(this.db_value.name)
            {
                return this.db_value.name
            }

            return this.db_value.id
        }

        // opt.definition.list.path %>/<%- value.id %>
        return this.linkObj.getTitle()
    }
}


guiElements.apiData = function(field, field_value, parent_object)
{
    this.name = 'apiData'
    guiElements.base.apply(this, arguments)
}

guiElements.inner_api_object = function(field, field_value, parent_object)
{
    this.name = 'inner_api_object'
    guiElements.base.apply(this, arguments)

    this.realElements = {};

    for(let i in field.properties)
    {
        let prop = field.properties[i];

        if(prop.$ref)
        {
            let objName = getObjectNameBySchema(prop);
            let obj = getObjectDefinitionByName(api.openapi, objName, field.name);

            this.realElements[i] = {}

            for(let j in obj.properties)
            {
                let inner_field = obj.properties[j];
                let inner_field_type = inner_field.type;

                if(inner_field.format && guiElements[inner_field.format])
                {
                    inner_field_type = inner_field.format;
                }

                if(!guiElements[inner_field_type])
                {
                    inner_field_type = 'string';
                }

                let inner_field_value;
                if(field_value && field_value[i])
                {
                    inner_field_value = field_value[i][j];
                }

                if(Object.keys(obj.properties).length == 1)
                {
                    inner_field.title = i + " - " + inner_field.title;
                }

                let realElement = new guiElements[inner_field_type]($.extend({}, inner_field), inner_field_value, parent_object);

                this.realElements[i][j] = realElement;
            }
        }
    }

    this.getValue = function()
    {
        let valueObj = {};
        for(let obj_name in this.realElements)
        {
            valueObj[obj_name] = {}
            let obj = this.realElements[obj_name];
            for(let element_name in obj)
            {
                let element = this.realElements[obj_name][element_name];
                valueObj[obj_name][element_name] = element.getValue();
            }
        }

        return this.reductionToType(valueObj);
    }

    this.getValidValue = function ()
    {
        let valueObj = {};
        for(let obj_name in this.realElements)
        {
            valueObj[obj_name] = {}
            let obj = this.realElements[obj_name];
            for(let element_name in obj)
            {
                let element = this.realElements[obj_name][element_name];
                valueObj[obj_name][element_name] = element.getValidValue();
            }
        }

        return valueObj;
    }
}

guiElements.json = function(opt = {}, value)
{
    /*
     * This field is only for 1-level json-objects.
     */

    this.name = 'json'
    guiElements.base.apply(this, arguments)

    this.realElements = {};
    this.setValue = function(value)
    {
        this.value = value
        let realElements = {};
        if(value)
        {
            for(let field in value)
            {
                let options = {
                    readOnly: opt.readOnly || false,
                    title: field,
                }

                let type = 'string';

                if(typeof value[field] == 'boolean')
                {
                    type = 'boolean';
                }

                realElements[field] = new guiElements[type]($.extend({}, options), value[field]);
            }
        }

        this.realElements = realElements

    }
    this.setValue(value)

    this.insertTestValue = function(value)
    {
        this.setValue(value);
        return value;
    }

    this.getValue = function()
    {
        let valueObj = {};
        for(let element_name in this.realElements)
        {
            let element = this.realElements[element_name];
            valueObj[element_name] = element.getValue();
        }

        return this.reductionToType(valueObj);
    }

    this.getValidValue = function()
    {
        let valueObj = {};
        for(let element_name in this.realElements)
        {
            let element = this.realElements[element_name];
            valueObj[element_name] = element.getValidValue();
        }

        return valueObj;
    }
}

guiElements.dynamic = function(opt = {}, value, parent_object)
{
    let thisObj = this;
    this.name = 'dynamic'
    guiElements.base.apply(this, arguments)

    if(!this.opt.dynamic_type)
    {
        this.opt.dynamic_type = 'string'
    }

    let override_options = $.extend({}, this.opt, this.opt.override_opt)
    override_options.onInit = undefined

    this.realElement = new guiElements[this.opt.dynamic_type](override_options, value, parent_object);

    let func = function(name)
    {
        return function(){ return thisObj.realElement[name].apply(thisObj.realElement, arguments)}
    }

    this.getValue = func('getValue')

    this.getValidValue = func('getValidValue')

    this.setType = function(type, override_opt)
    {
        if(!guiElements[type])
        {
            type = 'string'
            console.error("Error: Set type guiElements."+type+" for dynamic field")
        }

        let lastValue = this.realElement.getValue();

        let options = $.extend({}, opt, override_opt);
        options.onInit = undefined;
        options.type = type;

        if(type == "boolean" && options.default !== undefined && options.readOnly)
        {
            lastValue = options.default;
        }

        if(type == "boolean" && typeof lastValue == "string")
        {
            lastValue = stringToBoolean(lastValue)
        }

        if((type == "number" || type == "integer") && lastValue == "")
        {
            lastValue = 0;
        }

        this.realElement = new guiElements[type](options, value, parent_object);

        this.realElement.addOnChangeCallBack(function(){
            thisObj._callAllonChangeCallback()
        })

        this.realElement.setValue(lastValue);
        $('#gui'+this.element_id).insertTpl(this.realElement.render());

    }

    this.onUpdateOptions = [];
    this.onUpdateOptions.push(function (fieldObj, newValue)
    {
        var new_type = "string";
        var override_opt = {};
        var value = newValue.value;

        if(opt.dynamic_properties && opt.dynamic_properties.callback)
        {

            var res = opt.dynamic_properties.callback.apply(thisObj, arguments);

            if(res && res.format)
            {
                thisObj.setType(res.format, res.override_opt);
                return;
            }
            if(res && res.type)
            {
                thisObj.setType(res.type, res.override_opt);
                return;
            }
        }

        if(thisObj.opt.dynamic_properties && thisObj.opt.dynamic_properties.types)
        {
            var types = thisObj.opt.dynamic_properties.types;

            if(types[value])
            {
                new_type = types[value];
            }
        }

        if(thisObj.opt.dynamic_properties && thisObj.opt.dynamic_properties.choices)
        {
            var choices = thisObj.opt.dynamic_properties.choices;

            for (var i in choices)
            {
                if (i == value)
                {
                    if ($.isArray(choices[value]))
                    {
                        var boolean = false;
                        for (var i in choices[value])
                        {
                            if (typeof(choices[value][i]) == 'boolean')
                            {
                                boolean = true;
                            }
                        }

                        if (boolean)
                        {
                            new_type = "boolean";
                            if (choices[value].length == 1)
                            {
                                var boolean_default = choices[value][0];
                                override_opt.default = boolean_default;
                                override_opt.readOnly = true;
                            }
                        }
                        else
                        {
                            new_type = "enum";
                            override_opt = {enum: choices[value]};
                        }
                    }
                }
            }
        }

        thisObj.setType(new_type, override_opt);
    });

    /**
     * Функция вызываемая из тестов для установки значения
     * @param {string} value
     */
    this.insertTestValue = function()
    {
        return this.realElement.insertTestValue.apply(this.realElement, arguments);
    }

}

guiElements.dynamic.prepareProperties = function(value)
{

    if(!value.dynamic_properties)
    {
        value.dynamic_properties = {}
    }

    if(value.additionalProperties)
    {
        let dynamic_properties = mergeDeep(
            value.dynamic_properties,
            {
                types:value.additionalProperties.types,
                choices:value.additionalProperties.choices,
            })
        value.dynamic_properties = dynamic_properties
    }

    return value
}


guiElements.crontab = function (opt = {}, value)
{
    this.name = 'crontab'
    guiElements.base.apply(this, arguments)

    this.model = {}

    this.model.MonthsNames = ['January', 'February', 'March', 'April', 'May', 'June', 'July', 'August', 'September', 'October', 'November', 'December']
    this.model.DaysOfWeekNames = ['Sunday', 'Monday', 'Tuesday', 'Wednesday', 'Thursday', 'Friday', 'Saturday', 'Sunday']

    this.model.Months = {}
    this.model.DayOfMonth = {}
    this.model.DaysOfWeek = {}
    this.model.Hours = {}
    this.model.Minutes = {}

    this.model.MonthsStr = "*"
    this.model.DayOfMonthStr = "*"
    this.model.DaysOfWeekStr = "*"
    this.model.HoursStr = "*"
    this.model.MinutesStr = "*"

    this.render = function(render_options)
    {
        if(render_options !== undefined)
        {
            this.render_options = $.extend({}, opt, render_options)
        }
        else if(this.render_options === undefined)
        {
            this.render_options = $.extend({}, opt)
        }

        if(this.render_options.description === undefined)
        {
            this.render_options.description = "Time must be specified according to " + window.timeZone + " time zone";
        }
        this.parseCronString(this.db_value);
        return spajs.just.render("guiElements."+this.name, {opt:this.render_options, guiElement: this, value: this.value }, () => {
            this._onRender();
            this._callAllonChangeCallback();
        });
    }

    this._onRender = function ()
    {
        $("#"+this.element_id).on('change', false, () => {
            this.parseCronString($("#"+this.element_id).val());
        })

        $("#"+this.element_id).on('paste', () => {

            setTimeout(
                () => {
                    let val = $("#"+this.element_id).val();
                    this.parseCronString(val);
                },100)
        })
    }

    this.parseCronString = function(string)
    {
        if(string !== undefined)
        {
            this.value = string
        }

        var string = trim(this.value).split(" ");
        if(string.length != 5 || /[A-z]/.test(this.value))
        {
            this.value = "* * * * *";
            string = trim(this.value).split(" ");

        }

        this.model.MinutesStr = string[0]
        this.model.HoursStr = string[1]
        this.model.DayOfMonthStr = string[2]
        this.model.MonthsStr = string[3]
        this.model.DaysOfWeekStr = string[4]


        this.parseItem(this.model.Minutes, this.model.MinutesStr, 0, 59)
        this.parseItem(this.model.Hours, this.model.HoursStr, 0, 23)
        this.parseItem(this.model.DayOfMonth, this.model.DayOfMonthStr, 1, 31)
        this.parseItem(this.model.Months, this.model.MonthsStr, 1, 12)
        this.parseItem(this.model.DaysOfWeek, this.model.DaysOfWeekStr, 0, 6)

    }

    this.setDaysOfWeek = function(value)
    {
        this.value = this.value.replace(/^([^ ]+) +([^ ]+) +([^ ]+) +([^ ]+) +([^ ]+)/img, '$1 $2 $3 $4 '+value);
        this.parseCronString();
        this.setValue();
    }

    this.setMonths = function(value)
    {
        this.value = this.value.replace(/^([^ ]+) +([^ ]+) +([^ ]+) +([^ ]+) +([^ ]+)/img, '$1 $2 $3 '+value+' $5');
        this.parseCronString();
        this.setValue();
    }

    this.setDayOfMonth = function(value)
    {
        this.value = this.value.replace(/^([^ ]+) +([^ ]+) +([^ ]+) +([^ ]+) +([^ ]+)/img, '$1 $2 '+value+' $4 $5');
        this.parseCronString();
        this.setValue();
    }

    this.setHours = function(value)
    {
        this.value = this.value.replace(/^([^ ]+) +([^ ]+) +([^ ]+) +([^ ]+) +([^ ]+)/img, '$1 '+value+' $3 $4 $5');
        this.parseCronString();
        this.setValue();
    }

    this.setMinutes = function(value)
    {
        this.value = this.value.replace(/^([^ ]+) +([^ ]+) +([^ ]+) +([^ ]+) +([^ ]+)/img, value+' $2 $3 $4 $5');
        this.parseCronString();
        this.setValue();
    }

    /**
     * Парсит отдельный элемент в cron строке
     * @param {type} resArr
     * @param {type} str
     * @param {type} minInt
     * @param {type} maxInt
     * @returns {Array}
     */
    this.parseItem = function(resArr, str, minInt, maxInt)
    {
        for(var i=minInt; i< maxInt; i++)
        {
            resArr[i] = false;
        }

        for(var i in resArr)
        {
            resArr[i] = false;
        }

        if(!str)
        {
            str = "*";
        }

        var Parts = str.split(",")
        for(var i in Parts)
        {
            if(/^\*$/.test(Parts[i]))
            {
                if(minInt < maxInt)
                {
                    for(var j = minInt; j <= maxInt; j++)
                    {
                        resArr[j] = true
                    }
                }
            }
            else if(/^\*\/([0-9]+)$/.test(Parts[i]))
            {
                var match = /^\*\/([0-9]+)$/.exec(Parts[i])
                if(minInt < maxInt && match[1]/1 >= 1)
                {
                    for(var j = minInt; j <= maxInt; j+= match[1]/1)
                    {
                        resArr[j] = true
                    }
                }
            }
            else if(/^([0-9]+)-([0-9]+)$/.test(Parts[i]))
            {
                var match = /^([0-9]+)-([0-9]+)$/.exec(Parts[i])
                if(match[1]/1 > maxInt)
                {
                    match[1] = minInt
                }
                if(match[2]/1 > maxInt)
                {
                    match[2] = maxInt
                }

                if(match[1]/1 < match[2]/1)
                {
                    for(var j = match[1]/1; j <= match[2]/1; j++)
                    {
                        resArr[j] = true
                    }
                }
            }
            else if(/^([0-9]+)$/.test(Parts[i]))
            {
                if(Parts[i]/1 <= maxInt && Parts[i]/1 >= minInt)
                {
                    resArr[Parts[i]/1] = true
                }
            }
            else if(/^([0-9]+)\/([0-9]+)$/.test(Parts[i]))
            {
                var match = /^([0-9]+)\/([0-9]+)$/.exec(Parts[i])
                if(match[1]/1 > maxInt)
                {
                    match[1] = minInt
                }
                if(match[1]/1 < maxInt && match[2]/1 >= 1)
                {
                    for(var j = match[1]/1; j <= maxInt; j+=match[2]/1)
                    {
                        resArr[j] = true
                    }
                }
            }
            else if(/^([0-9]+)-([0-9]+)\/([0-9]+)$/.test(Parts[i]))
            {
                var match = /^([0-9]+)-([0-9]+)\/([0-9]+)$/.exec(Parts[i])
                if(match[1]/1 > maxInt)
                {
                    match[1] = minInt
                }
                if(match[2]/1 > maxInt)
                {
                    match[2] = maxInt
                }

                if(match[1]/1 < match[2]/1 && match[3]/1 >= 1)
                {
                    for(var j = match[1]/1; j <= match[2]/1; j+=match[3]/1)
                    {
                        resArr[j] = true
                    }
                }
            }
        }



        return resArr;
    }

    this.getValue = function()
    {
        this.setValue()
        return this.reductionToType(this.value);
    }

    this.compileItem = function(resArr, minInt, maxInt)
    {
        var itemResults = []
        itemResults.push(resArr.join(","))
        if(!resArr || !resArr.length || resArr.length == maxInt - minInt + 1)
        {
            return "*";
        }

        if(resArr.length)
        {
            var division = [];
            for(var j=2; j<maxInt/2; j++)
            {
                var isInner = false
                for(var k in division)
                {
                    if(j % division[k] == 0)
                    {
                        isInner = true;
                    }
                }

                if(isInner)
                {
                    continue;
                }

                var isOk = true
                for(var i=minInt; i<maxInt; i+=j)
                {
                    if(resArr.indexOf(i) == -1)
                    {
                        isOk = false;
                        break;
                    }
                }

                if(isOk)
                {
                    division.push(j);
                }
            }

            var exclude = []
            var includeParts = []
            for(var i in division)
            {
                for(var j=minInt; j<maxInt; j+=division[i])
                {
                    exclude.push(j)
                }
                includeParts.push("*/"+division[i])
            }

            var lastVal = -1;
            var range = [];

            for(var i in resArr)
            {
                if(exclude.indexOf(resArr[i]) != -1)
                {
                    continue;
                }

                if(lastVal + 1 == resArr[i] )
                {
                    range.push(resArr[i])
                }
                else
                {
                    if(range.length > 2)
                    {
                        includeParts.push(range[0] + "-" + range[range.length-1])
                    }
                    else if(range.length)
                    {
                        for(var l in range)
                        {
                            includeParts.push(range[l])
                        }
                    }
                    range = [resArr[i]]
                }

                lastVal = resArr[i]
            }

            if(range.length > 2)
            {
                includeParts.push(range[0] + "-" + range[range.length-1])
            }
            else if(range.length)
            {
                for(var l in range)
                {
                    includeParts.push(range[l])
                }
            }
            itemResults.push(includeParts.join(","))
        }

        if(resArr.length)
        {
            var lastVal = -1;
            var includeParts = []
            var range = []
            for(var i in resArr)
            {
                if(lastVal + 1 == resArr[i] )
                {
                    range.push(resArr[i])
                }
                else
                {
                    if(range.length > 2)
                    {
                        includeParts.push(range[0] + "-" + range[range.length-1])
                    }
                    else if(range.length)
                    {
                        for(var l in range)
                        {
                            includeParts.push(range[l])
                        }
                    }
                    range = [resArr[i]]
                }

                lastVal = resArr[i]
            }

            if(range.length > 2)
            {
                includeParts.push(range[0] + "-" + range[range.length-1])
            }
            else if(range.length)
            {
                for(var l in range)
                {
                    includeParts.push(range[l])
                }
            }

            itemResults.push(includeParts.join(","))
        }

        var minLength = 99999;
        var minLengthResult = "";
        for(var i in itemResults)
        {
            if(itemResults[i].length < minLength )
            {
                minLength = itemResults[i].length
                minLengthResult = itemResults[i]
            }
        }

        return minLengthResult;
    }

    this.setValue = function()
    {
        //
        // DaysOfWeek
        //
        var DaysOfWeek = []
        for(var i in this.model.DaysOfWeek)
        {
            if(this.model.DaysOfWeek[i])
            {
                DaysOfWeek.push(i/1);
            }
        }
        this.model.DaysOfWeekStr = this.compileItem(DaysOfWeek, 0, 6);

        //
        // Months
        //
        var Months = []
        for(var i in this.model.Months)
        {
            if(this.model.Months[i])
            {
                Months.push(i/1);
            }
        }
        this.model.MonthsStr = this.compileItem(Months, 1, 12);

        //
        // DayOfMonth
        //
        var DayOfMonth = []
        for(var i in this.model.DayOfMonth)
        {
            if(this.model.DayOfMonth[i])
            {
                DayOfMonth.push(i/1);
            }
        }
        this.model.DayOfMonthStr = this.compileItem(DayOfMonth, 1, 31);

        //
        // Hours
        //
        var Hours = []
        for(var i in this.model.Hours)
        {
            if(this.model.Hours[i])
            {
                Hours.push(i/1);
            }
        }
        this.model.HoursStr = this.compileItem(Hours, 0, 23);

        //
        // Minutes
        //
        var Minutes = []
        for(var i in this.model.Minutes)
        {
            if(this.model.Minutes[i])
            {
                Minutes.push(i/1);
            }
        }
        this.model.MinutesStr = this.compileItem(Minutes, 0, 59);

        this.value =  this.model.MinutesStr
            + " " + this.model.HoursStr
            + " " + this.model.DayOfMonthStr
            + " " + this.model.MonthsStr
            + " " + this.model.DaysOfWeekStr;

        $("#"+this.element_id).val(this.value)
    }
}

function set_api_options(options, guiElement)
{
    let additional_options = "";
    if (options.readOnly) {
        additional_options += "readonly disabled "
    }

    if (options.minLength) {
        additional_options += "minlength=" + options.minLength + " "
    }

    if (options.maxLength) {
        additional_options += "maxlength=" + options.maxLength + " "
    }

    if (options.min) {
        additional_options += "min=" + options.min + " "
    }

    if (options.max) {
        additional_options += "max=" + options.max + " "
    }

    if (guiElement && guiElement.isRequired()) {
        additional_options += "required "
    }

    if (options.default) {
        additional_options += "placeholder=" + options.default + " "
    }

    if (options.pattern) {
        additional_options += "pattern=" + options.pattern + " "
    }

    return additional_options;
}

function getInfoFromAdditionalProperties(options)
{
    let obj, value_field, view_field;

    obj = options.autocomplete_properties.list_obj

    if(options.autocomplete_properties.value_field && options.autocomplete_properties.view_field)
    {
        value_field = options.autocomplete_properties.value_field;
        view_field = options.autocomplete_properties.view_field;
    }

    return {
        obj: obj,
        value_field: value_field,
        view_field: view_field,
    }
}

function getFiltersForAutocomplete(list, search_str, view_field)
{
    let filters = {
        limit:20,
        offset:0,
        search_query:{

        }
    };

    if(search_str)
    {
        filters['search_query'][view_field] = search_str;
    }

    return filters;
}

/**
 * Function makes search through the list in hybrid_autocomplete modal.
 * @param object - obj - list of objects, that is used in hybrid_autocomplete modal.
 * @param object - guiElement - hybrid_autocomplete guiElement.
 * @param object - opt - object of options for modal rendering.
 * @param string - query - search query value.
 */
function goToSearchModal(obj, guiElement, opt, query)
{
    let def = new $.Deferred();
    if (obj.isEmptySearchQuery(query))
    {
        $.when(guiElement.renderModal(opt)).done(d => {
            def.resolve();
        }).fail(e => {
            def.reject(e);
        })
    }
    else
    {
        opt.search_query = obj.searchStringToObject(obj.searchObjectToString(trim(query)));

        $.when(guiElement.renderModal(opt)).done(d => {
            def.resolve();
        }).fail(e => {
            def.reject(e);
        })
    }

    return def.promise();
}

/**
 *
 TYPE_OBJECT = "object"  #:
 TYPE_STRING = "string"  #:
 TYPE_NUMBER = "number"  #:
 TYPE_INTEGER = "integer"  #:
 TYPE_BOOLEAN = "boolean"  #:
 TYPE_ARRAY = "array"  #:
 TYPE_FILE = "file"  #:

 # officially supported by Swagger 2.0 spec
 FORMAT_DATE = "date"  #:
 FORMAT_DATETIME = "date-time"  #:
 FORMAT_PASSWORD = "password"  #:
 FORMAT_BINARY = "binary"  #:
 FORMAT_BASE64 = "bytes"  #:
 FORMAT_FLOAT = "float"  #:
 FORMAT_DOUBLE = "double"  #:
 FORMAT_INT32 = "int32"  #:
 FORMAT_INT64 = "int64"  #:

 # defined in JSON-schema
 FORMAT_EMAIL = "email"  #:
 FORMAT_IPV4 = "ipv4"  #:
 FORMAT_IPV6 = "ipv6"  #:
 FORMAT_URI = "uri"  #:

 # pulled out of my ass
 FORMAT_UUID = "uuid"  #:
 FORMAT_SLUG = "slug"  #:
 FORMAT_DECIMAL = "decimal"
 *
 */<|MERGE_RESOLUTION|>--- conflicted
+++ resolved
@@ -129,7 +129,7 @@
         {
             return this.opt.default || '';
         }
- 
+
         if(typeof value == 'object')
         {
             if($.isArray(value))
@@ -702,9 +702,6 @@
     this.getValue = function()
     {
         let value = $("#"+this.element_id).val();
-<<<<<<< HEAD
-        return this.reductionToType(moment(value).tz(window.timeZone).format());
-=======
 
         let reg_arr = [
             /(?<y>[0-9]+)[y] (?<m>[0-9]+)[m] (?<d>[0-9]+)[d] (?<hh>[0-9]+):(?<mm>[0-9]+):(?<ss>[0-9]+)/,
@@ -729,11 +726,12 @@
                     months: Number(time_parts.groups['m'] || 0),
                     years: Number(time_parts.groups['y'] || 0),
                 }
-                return uptime_in_seconds = moment.duration(duration_obj).asSeconds();
-            }
-        }
-
-        return uptime_in_seconds;
+                uptime_in_seconds = moment.duration(duration_obj).asSeconds();
+                return this.reductionToType(uptime_in_seconds)
+            }
+        }
+
+        return this.reductionToType(uptime_in_seconds);
     }
 
     this.getValueInSeconds = function()
@@ -996,9 +994,9 @@
             this.mousePress($('#uptime-up'), thisObj.doIncrease);
             this.mousePress($('#uptime-down'),thisObj.doDecrease);
         }
->>>>>>> daea99cc
-    }
-}
+    }
+}
+
 
 /*
  * Field that gets time in milliseconds and convert it into seconds before render.

--- conflicted
+++ resolved
@@ -80,7 +80,6 @@
     <%! guiElements.base %>
 </script>
 
-<<<<<<< HEAD
 <!-- guiElements.json -->
 <script type="text/x-just" data-just="guiElements.json">
     <!-- guiElements.json -->
@@ -105,8 +104,6 @@
     <%! guiElements.base %>
 </script>
 
-=======
->>>>>>> 06c381ed
 <!-- guiElements.string -->
 <script type="text/x-just" data-just="guiElements.string">
     <!-- guiElements.string [type=<%- opt.type %>, format=<%- opt.format %>] -->

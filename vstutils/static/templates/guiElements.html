--- conflicted
+++ resolved
@@ -39,10 +39,7 @@
 
 <!-- guiElements.dynamic -->
 <script type="text/x-just" data-just="guiElements.dynamic">
-<<<<<<< HEAD
-=======
     <!-- guiElements.dynamic -->
->>>>>>> d0f267ab
     <div id="gui<%- guiElement.element_id %>" >
     <%= guiElement.realElement.render(opt) %>
     </div>
@@ -57,14 +54,9 @@
     <%! guiElements.base %>
 </script>
 
-<<<<<<< HEAD
-<!-- guiElements.string -->
-<script type="text/x-just" data-just="guiElements.password">
-=======
 <!-- guiElements.password -->
 <script type="text/x-just" data-just="guiElements.password">
     <!-- guiElements.password -->
->>>>>>> d0f267ab
     <%[ main_input %>
         <input type="password" class="form-control" <%- set_api_options(opt) %> id="<%- guiElement.element_id %>" value="<%- value || '' %>">
     <%] %>

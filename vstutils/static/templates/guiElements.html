--- conflicted
+++ resolved
@@ -58,10 +58,6 @@
 <!-- guiElements.prefetch -->
 <script type="text/x-just" data-just="guiElements.prefetch">
     <!-- guiElements.prefetch -->
-<<<<<<< HEAD
-
-=======
->>>>>>> e840d1be
     <%[ main_input %>
       <div class="form-control disabled" disabled="" maxlength="255" id="<%- guiElement.element_id %>" attr-value="<%- value %>">
         <a href="<%- window.hostname %>/?<%- opt[opt.name + '_info']['prefetch_path'] %>/<%- value %>"
@@ -73,8 +69,6 @@
     <%! guiElements.base %>
 </script>
 
-<<<<<<< HEAD
-=======
 <!-- guiElements.date -->
 <script type="text/x-just" data-just="guiElements.date">
     <!-- guiElements.date -->
@@ -105,7 +99,6 @@
     <%! guiElements.base %>
 </script>
 
->>>>>>> e840d1be
 <!-- guiElements.password -->
 <script type="text/x-just" data-just="guiElements.password">
     <!-- guiElements.password -->

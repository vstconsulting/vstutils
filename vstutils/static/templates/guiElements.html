--- conflicted
+++ resolved
@@ -183,8 +183,6 @@
     <%! guiElements.base %>  
 </script>
 
-<<<<<<< HEAD
-=======
 <!-- guiElements.secretfile -->
 <script type="text/x-just" data-just="guiElements.secretfile">
     <!-- guiElements.secretfile -->
@@ -192,7 +190,6 @@
     <%! guiElements.file %>
 </script>
 
->>>>>>> ef2e6827
 <!-- guiElements.textarea -->
 <script type="text/x-just" data-just="guiElements.textarea">
     <!-- guiElements.textarea -->
@@ -213,8 +210,6 @@
          <div class="html_content"> <%= value || opt.default || '' %> </div>
     <%] %>
     <%! guiElements.base %>
-<<<<<<< HEAD
-=======
 </script>
 
 <!-- guiElements.crontab -->
@@ -447,5 +442,4 @@
     <%] %>
 
     <%! guiElements.base %>
->>>>>>> ef2e6827
 </script>
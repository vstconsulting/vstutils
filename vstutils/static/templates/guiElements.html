--- conflicted
+++ resolved
@@ -169,23 +169,15 @@
     <%! guiElements.base %>  
 </script>
 
-<<<<<<< HEAD
 <script type="text/x-just" data-just="guiElements.html">
-    <!-- guiElements.html_textarea -->
-    <%[ main_input %>
-        <div "value=<%= value || opt.default || '' %> ></div>
-    <%] %> 
-    <%! guiElements.base %>   
-</script>
-
-=======
->>>>>>> 65b7d694
+    <!-- guiElements.html -->
 <!-- guiElements.textarea -->
 <script type="text/x-just" data-just="guiElements.textarea">
     <!-- guiElements.textarea -->
     <%[ main_input %>
+        <div "value=<%= value || opt.default || '' %> ></div>
         <textarea rows="3" cols="50" <%- set_api_options(opt) %>  id="<%- guiElement.element_id %>" class='form-control' style="resize:vertical;"><%= value || '' %></textarea>
-    <%] %> 
+    <%] %>
     <%! guiElements.base %>   
 </script>
 

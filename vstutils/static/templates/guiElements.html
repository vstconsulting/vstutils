
<script type="text/x-just" data-just="guiElements.base">

    <%[ element %>
        <div class="form-group

            <%[ wrapper_classes %>
                col-lg-4 col-xs-12 col-sm-6 col-md-6
            <%] %>
            <%* wrapper_classes %>

            gui-element-<%- guiElement.name %>
            gui-field-<%- opt.name %>

            <% if(opt.hidden){ %> hidden-field <% } %>

            <% if(opt.required){ %>gui-required<% }else{ %>gui-not-required<% } %> "

            data-title="<%- opt.title || capitalizeString(opt.name) %>"
            id="gui<%- guiElement.element_id %>"
        >

            <%[ title %>
                <label class="control-label"><%- opt.title || capitalizeString(opt.name) %></label>
            <%] %>
            <%* title %>

            <%[ main_input_group %>
                    <%[ main_input %>
                        <div>guiElements.base</div>
                    <%] %>
                    <%[ readonly_input %>
                        <~ guiElement.db_value>
                            <input type="text"
                                style="width: 100%;"
                                class="form-control"
                                <%- set_api_options(opt) %>
                                id="<%- guiElement.element_id %>"
                                value="<%- insertValue(guiElement.db_value)  %>">
                        <~>
                    <%] %>

                    <% if(opt.readOnly){ %>
                        <%* readonly_input %>
                    <% }else{ %>
                        <%* main_input %>
                    <% } %>
            <%] %>
            <%* main_input_group %>

            <%[ description %>
                <div class="help-block"><%- opt.description || '' %></div>
            <%] %>
            <%* description %>
        </div>
    <%] %>
    <%* element %>
</script>

<!-- guiElements.dynamic -->
<script type="text/x-just" data-just="guiElements.dynamic">
    <!-- guiElements.dynamic -->
    <div id="gui<%- guiElement.element_id %>" >
    <%= guiElement.realElement.render(opt) %>
    </div>
</script>

<!-- guiElements.inner_api_object -->
<script type="text/x-just" data-just="guiElements.inner_api_object">
    <!-- guiElements.inner_api_object -->
    <%[ wrapper_classes %>
       col-lg-12 col-xs-12 col-sm-12 col-md-12
    <%] %>
    <%[ main_input %>
        <div id="gui<%- guiElement.element_id %>" class="row">
            <% for(var i in guiElement.realElements) { %>
                <% if(Object.keys(guiElement.realElements[i]).length > 1) { %>
                    <div class="col-lg-12 col-xs-12 col-sm-12 col-md-12">
                        <div>
                            <label class="control-label"><%- capitalizeString(i) %></label>
                        </div>
                        <div class="row">
                            <% for(var j in guiElement.realElements[i]) { %>
                                    <%= guiElement.realElements[i][j].render() %>
                            <% } %>
                        </div>
                    </div>
                <% } else { %>
                    <div>
                        <% for(var j in guiElement.realElements[i]) { %>
                                <%= guiElement.realElements[i][j].render() %>
                        <% } %>
                    </div>
                <% } %>
            <% } %>
        </div>
    <%] %>
    <%! guiElements.base %>
</script>

<!-- guiElements.json -->
<script type="text/x-just" data-just="guiElements.json">
    <!-- guiElements.json -->
    <% if(Object.keys(guiElement.realElements).length > 0) { %>
        <%[ wrapper_classes %>
           col-lg-12 col-xs-12 col-sm-12 col-md-12
        <%] %>
    <% } %>
    <%[ main_input %>
        <~ guiElement.realElements>
            <div id="gui<%- guiElement.element_id %>" class="row">
                <% if(Object.keys(guiElement.realElements).length > 0) { %>
                    <% for(var i in guiElement.realElements) { %>
                        <%= guiElement.realElements[i].render() %>
                    <% } %>
                <% } else { %>
                    <div class="col-lg-12 col-xs-12 col-sm-12 col-md-12">
                        <input type="text" class="form-control" readonly disabled  value="This field is empty">
                    </div>
                <% } %>
            </div>
        <~>
    <%] %>

    <%[ readonly_input %>
        <%* main_input %>
    <%] %>

    <%! guiElements.base %>
</script>

<!-- guiElements.string -->
<script type="text/x-just" data-just="guiElements.string">
    <!-- guiElements.string [type=<%- opt.type %>, format=<%- opt.format %>] -->

    <%[ main_input %>
        <div class="input-group">
            <~ guiElement.db_value>
                <% if(guiElement.rendered && guiElement.db_value != guiElement.getValue()){ %>
                    <span class="input-group-addon db_value_input">
                        <% if(guiElement.db_value && typeof guiElement.db_value == 'object'){ %>
                            <% if($.isArray(guiElement.db_value)){ %>
                                <%- guiElement.db_value.join() %>
                            <% }else{ %>
                                <%- JSON.stringify(guiElement.db_value) %>
                            <% } %>
                        <% }else{ %>
                            <%- guiElement.db_value || '' %>
                        <% } %>
                        <i class="glyphicon glyphicon-arrow-right"></i>
                    </span>
                <% }else{ %>
                    <span class="input-group-addon" style="display: table-column;"></span>
                <% } %>
            <~>
            <input type="text"
                    style="width: 100%;"
                    class="form-control"
                    <%- set_api_options(opt) %>
                    id="<%- guiElement.element_id %>"
                    value="<%- insertValue(value) %>">
        </div>
    <%] %>
    <%! guiElements.base %>
</script>

<!-- guiElements.integer -->
<script type="text/x-just" data-just="guiElements.integer">
    <!-- guiElements.integer [type=<%- opt.type %>, format=<%- opt.format %>] -->
    <%[ main_input %>
        <input type="number"
        class="form-control"
        <%- set_api_options(opt) %>
        id="<%- guiElement.element_id %>"
        value="<%- insertValue(value) %>">
    <%] %>
    <%! guiElements.base %>
</script>

<!-- guiElements.hidden -->
<script type="text/x-just" data-just="guiElements.hidden">
    <!-- guiElements.hidden [type=<%- opt.type %>, format=<%- opt.format %>] -->
    <div style="display:none;">
        <%[ main_input %>
            <input type="text"
            class="form-control"
            <%- set_api_options(opt) %>
            id="<%- guiElement.element_id %>"
            value="<% if(value && typeof value == 'object'){ if($.isArray(value)){ %><%- value.join() %><% }else{ %><%- JSON.stringify(value) %><% }}else{ %><%- value || '' %><% } %>">
        <%] %>
        <%! guiElements.base %>
    </div>
</script>

<!-- guiElements.null -->
<script type="text/x-just" data-just="guiElements.null">
    <!-- guiElements.null [type=<%- opt.type %>, format=<%- opt.format %>] -->
</script>

<!-- guiElements.prefetch -->
<script type="text/x-just" data-just="guiElements.prefetch">
    <!-- guiElements.prefetch -->
    <%[ main_input %>
        <~ guiElement.db_value>
            <div class="form-control disabled" disabled="" maxlength="255" id="<%- guiElement.element_id %>" attr-value="<%- value %>">
              <% if(opt[opt.name + '_info']){ %>
                  <a href="<%- vstMakeLocalApiUrl([opt[opt.name + '_info']['prefetch_path'], value], guiElement.parent_object.url_vars)%>"
                     class="item-name" onclick="return vstGO(this.href);">
                      <% if(!opt.prefetch || !opt.prefetch.field_name || opt[opt.name + '_info'][opt.prefetch.field_name] === undefined ){ %>
                          <%- opt[opt.name + '_info'].name || opt[opt.name + '_info'].username %>
                      <%}else{ %>
                          <%- opt[opt.name + '_info'][opt.prefetch.field_name] %>
                      <%} %>
                  </a>
              <%}else{ %>
                  <%- value %>
              <%} %>
            </div>
        <~>
    <%] %>

    <%[ readonly_input %>
        <%* main_input %>
    <%] %>

    <%! guiElements.base %>
</script>

<!-- guiElements.date -->
<script type="text/x-just" data-just="guiElements.date">
    <!-- guiElements.date -->
    <%[ main_input %>
        <input type="date" class="form-control" <%- set_api_options(opt) %> id="<%- guiElement.element_id %>"
        value="<%- moment(value).tz(window.timeZone).format("YYYY-MM-DD") || '' %>">
    <%] %>

    <%[ readonly_input %>
        <~ guiElement.db_value>
            <input type="date"
                    class="form-control"
                    <%- set_api_options(opt) %>
                    id="<%- guiElement.element_id %>
                    style="width: 100%;"
                    class="form-control"
                    value="<%- moment(guiElement.db_value).tz(window.timeZone).format("YYYY-MM-DD") || '' %>">
        <~>
    <%] %>

    <%! guiElements.base %>
</script>

<!-- guiElements.date_time -->
<script type="text/x-just" data-just="guiElements.date_time">
    <!-- guiElements.date_time -->
    <%[ main_input %>
        <input type="datetime-local" class="form-control" <%- set_api_options(opt) %> id="<%- guiElement.element_id %>"
        value="<%- moment(value).tz(window.timeZone).format("YYYY-MM-DD") + 'T' + moment(value).tz(window.timeZone).format("HH:mm")  || '' %>">
    <%] %>

    <%[ readonly_input %>
        <~ guiElement.db_value>
            <input type="datetime-local" class="form-control" <%- set_api_options(opt) %> id="<%- guiElement.element_id %>"
            value="<%- moment(guiElement.db_value).tz(window.timeZone).format("YYYY-MM-DD") + 'T' + moment(guiElement.db_value).tz(window.timeZone).format("HH:mm")  || '' %>">

        <~>
    <%] %>

    <%! guiElements.base %>
</script>

<!-- guiElements.uptime -->
<script type="text/x-just" data-just="guiElements.uptime">
    <!-- guiElements.uptime -->
    <%[ main_input %>
        <div class="input-group">
            <input type="text" class="form-control" sec-value="<%- value || 0 %>" <%- set_api_options(opt) %> id="<%- guiElement.element_id %>"
            value="<%- guiElement.getTimeInUptimeFormat(value)  || '' %>"
                <%= justOn('change', guiElement.changeOnChangeByHands, guiElement.element_id)
                %>
            >
            <span class="input-group-addon" id="uptime-down">
                <span class="glyphicon glyphicon-chevron-left"></span>
            </span>
            <span class="input-group-addon" id="uptime-up">
                <span class="glyphicon glyphicon-chevron-right"></span>
            </span>
        </div>
    <%] %>

    <%[ readonly_input %>
        <~ guiElement.db_value>
            <input type="text" class="form-control" <%- set_api_options(opt) %> id="<%- guiElement.element_id %>"
<<<<<<< HEAD
                    value="<%- guiElement.getTimeInUptimeFormat(guiElement.db_value)  || '' %>">
=======
                    value="<%- getUptime(guiElement.db_value)  || '' %>">
>>>>>>> b1e6726e
        <~>
    <%] %>

    <%! guiElements.base %>
</script>

<!-- guiElements.password -->
<script type="text/x-just" data-just="guiElements.password">
    <!-- guiElements.password -->
    <%[ main_input %>
        <input type="password" class="form-control" <%- set_api_options(opt) %> id="<%- guiElement.element_id %>" value="<%- value || '' %>">
    <%] %>

    <%[ readonly_input %>
        <~ guiElement.db_value>
            <input type="password" class="form-control" <%- set_api_options(opt) %> id="<%- guiElement.element_id %>" value="<%- guiElement.db_value || '' %>">
        <~>
    <%] %>

    <%! guiElements.base %>
</script>

<!-- guiElements.button -->
<script type="text/x-just" data-just="guiElements.button">
    <!-- guiElements.button -->
    <button
        id="<%- guiElement.element_id %>"
        type="button"
        class="
                gui-element-<%- guiElement.name %>
                <% if(typeof opt.class == 'function'){ %>
                    <%- opt.class.apply(guiElement, [opt]) %>
                <% }else{ %>
                    <%- opt.class %>
                <% } %>
                <%- addCssClassesToElement('btn', opt.title) %>"

        title="<%- opt.title || '' %>"
        >
            <% if(typeof opt.text == 'function'){ %>
                <%= opt.text.apply(guiElement, [opt]) %>
            <% }else{ %>
                <%= opt.text %>
            <% } %>
    </button>
</script>

<!-- guiElements.enum -->
<script type="text/x-just" data-just="guiElements.enum">
    <!-- guiElements.enum -->
    <%[ main_input %>
        <select id="<%- guiElement.element_id %>"  class="form-control" >
            <% for(var i in opt.enum){ %>
                <option value='<%- opt.enum[i] %>' <% if(value == opt.enum[i]) { %>selected<% } %> ><%- opt.enum[i] %></option>
            <% } %>
        </select>
    <%] %>
    <%! guiElements.base %>
</script>

<!-- guiElements.select2 -->
<script type="text/x-just" data-just="guiElements.select2">
    <!-- guiElements.select2 -->
    <%[ main_input %>
        <select id="<%- guiElement.element_id %>"  class="form-control select2" ></select>
    <%] %>
    <%! guiElements.base %>
</script>

<!-- guiElements.apiObject -->
<script type="text/x-just" data-just="guiElements.apiObject">
    <!-- guiElements.apiObject -->
    <%[ readonly_input %>
        <~ guiElement.db_value>
            <div
                class="form-control"
                <%- set_api_options(opt) %>
                id="<%- guiElement.element_id %>"
            >
                <a href="<%- guiElement.getLink() %>" onclick="return vstGO(this.href);" ><%- guiElement.getName() %></a>
            </div>
        <~>
    <%] %>

    <%[ main_input %>
        <%* readonly_input %>
    <%] %>

    <%! guiElements.base %>
</script>

<!-- guiElements.apiData -->
<script type="text/x-just" data-just="guiElements.apiData">
    <!-- guiElements.apiData [type=<%- opt.type %>, format=<%- opt.format %>] -->
    <%! guiElements.string %>
</script>

<!-- guiElements.apiUser
<script type="text/x-just" data-just="guiElements.apiUser">
    <!-- guiElements.apiUser -- >
    <%[ main_input %>
        <% if (!opt.readOnly) { %>
            <select id="<%- guiElement.element_id %>"  class="form-control select2" ></select>
        <% }else{ %>
            <input
                    type="text"
                    class="form-control"
                    <%- set_api_options(opt) %>
                    id="<%- guiElement.element_id %>"
                    value="<% if(value && typeof value == 'object'){ %><%- value.username %><% }else{ %><%- JSON.stringify(value) %><% } %>"
            >
        <% } %>
    <%] %>
    <%! guiElements.base %>
</script>-->


<!-- guiElements.boolean -->
<script type="text/x-just" data-just="guiElements.boolean">
    <!-- guiElements.boolean -->
    <%[ main_input %>
        <div class="form-control <% if (value || opt.default) { %> selected <% } %> boolean-select"
                onclick="$(this).toggleClass('selected');"
                onselectstart="return false"
                onmousedown="return false"
                style="cursor: pointer;"
                id="<%- guiElement.element_id %>" >
            <div class="ico-on fa fa-toggle-on" ></div>
            <div class="ico-off fa  fa-toggle-off" ></div>
            <div class="boolean-title" >Boolean value</div>
        </div>
    <%] %>

     <%[ readonly_input %>
        <div class="form-control <% if (value || opt.default) { %> selected <% } %> boolean-select"
                onselectstart="return false"
                onmousedown="return false"
                style="cursor: not-allowed!important;"
                id="<%- guiElement.element_id %>" >
            <div class="ico-on fa fa-toggle-on" style="cursor: not-allowed!important;" ></div>
            <div class="ico-off fa  fa-toggle-off" style="cursor: not-allowed!important;" ></div>
            <div class="boolean-title" style="cursor: not-allowed!important;">Boolean value</div>
        </div>
    <%] %>

    <%! guiElements.base %>
</script>


<!-- guiElements.autocomplete -->
<script type="text/x-just" data-just="guiElements.autocomplete">
    <!-- guiElements.autocomplete -->
    <%[ main_input %>
        <div class="input-group">
            <input
            type="text"
            value="<%- value || '' %>"
            class="form-control"
            <%- set_api_options(opt) %>
            id="<%- guiElement.element_id %>">

            <span class="input-group-addon" onclick="$('#<%- guiElement.element_id %>').val('');" style="cursor: pointer;" >
                <span class='glyphicon glyphicon-remove' ></span>
            </span>
        </div>
    <%] %>
    <%! guiElements.base %>
</script>

<!-- guiElements.hybrid_autocomplete -->
<script type="text/x-just" data-just="guiElements.hybrid_autocomplete">
    <!-- guiElements.hybrid_autocomplete -->
    <%[ main_input %>
        <div class="input-group">
            <input
            type="text"
            value="<%- value || '' %>"
            class="form-control"
            <%- set_api_options(opt) %>
            id="<%- guiElement.element_id %>"
            onkeydown="$('#<%- guiElement.element_id %>').attr('value','');"
            >

            <span class="input-group-addon"
                <%= justOn('click', function()
                    {
                        return spajs.showLoader(guiElement.renderModal(opt));
                    })
                %>
                style="cursor: pointer;"
            >
                <span class='glyphicon glyphicon-chevron-down' ></span>
            </span>
            <span class="input-group-addon" onclick="$('#<%- guiElement.element_id %>').val(''); $('#<%- guiElement.element_id %>').attr('value','');" style="cursor: pointer;" >
                <span class='glyphicon glyphicon-remove' ></span>
            </span>
        </div>
    <%] %>
    <%! guiElements.base %>
</script>


<!-- guiElements.file -->
<script type="text/x-just" data-just="guiElements.file">
    <!-- guiElements.file -->
    <%[ main_input %>
        <span id="deleteFileId_<%- guiElement.element_id %>" onclick="$('#fileContent_<%- guiElement.element_id %>').val('');" class='btn btn-default btn-right textfile'  style='float: right; margin-left: 10px; margin-bottom:10px;'>
            <span class='glyphicon glyphicon-remove'>
            </span>
        </span>

        <span id="<%- guiElement.element_id %>" class='btn btn-default btn-right textfile' style='float: right; margin-left: 10px;  margin-bottom:10px;'>
            <input type='file' class='input-file' <%= justOn('change', ()=>{ guiElement.readFile(event, '#fileContent_' + guiElement.element_id); return false; }, guiElement.element_id) %> >
            <span class='glyphicon glyphicon-file'>
            </span>
        </span>
        <textarea placeholder='Enter value' <%- set_api_options(opt) %>  id="fileContent_<%- guiElement.element_id %>" class='form-control' style="resize:vertical;"><%= value || '' %></textarea>
    <%] %>
    <%! guiElements.base %>
</script>

<!-- guiElements.secretfile -->
<script type="text/x-just" data-just="guiElements.secretfile">
    <!-- guiElements.secretfile -->

    <%! guiElements.file %>
</script>

<!-- guiElements.textarea -->
<script type="text/x-just" data-just="guiElements.textarea">
    <!-- guiElements.textarea -->
    <%[ main_input %>
        <textarea rows="3" cols="50" <%- set_api_options(opt) %>  id="<%- guiElement.element_id %>" class='form-control' style="resize:vertical;"><%= value || '' %></textarea>
    <%] %>
    <%! guiElements.base %>
</script>

<!-- guiElements.html -->
<script type="text/x-just" data-just="guiElements.html">
    <!-- guiElements.html -->
    <%[ wrapper_classes %>
       col-lg-12 col-xs-12 col-sm-12 col-md-12
    <%] %>

    <%[ main_input %>
         <div class="html_content"> <%= value || opt.default || '' %> </div>
    <%] %>

    <%[ readonly_input %>
        <~ guiElement.db_value>
            <div class="html_content"> <%= guiElement.db_value || opt.default || '' %> </div>
        <~>
    <%] %>

    <%! guiElements.base %>
</script>

<!-- guiElements.crontab -->
<script type="text/x-just" data-just="guiElements.crontab">
    <!-- guiElements.crontab -->
     <%[ wrapper_classes %>
       col-lg-12 col-xs-12 col-sm-12 col-md-12
    <%] %>

    <%[ main_input %>
        <div class="row" >
            <div class="col-lg-12">
                <div class="input-group">
                    <input type="text"
                            class="form-control"
                            value="<%- value || '' %>"
                            id="<%- guiElement.element_id %>"
                            >
                    <span class="input-group-addon" onclick="$('#guiElement-gui').toggle();" >
                        <span class="glyphicon glyphicon-pencil"></span>
                    </span>
                </div>
            </div>
        </div>

        <div class="row crontabEditor" id="guiElement-gui" style="margin-top: 15px; display:none;" >

            <div class="form-group col-lg-4 col-xs-12 col-sm-6 col-md-6 col-xs-12 col-md-6 col-sm-6">

                <div class="btn-group" role="group" style="width: 100%;">
                    <button type="button" style="width: 100%;" class="btn btn-default dropdown-toggle" data-toggle="dropdown" aria-haspopup="true" aria-expanded="true">
                        Minutes
                        <span class="caret"></span>
                    </button>
                    <ul class="dropdown-menu dropdown-menu-right">
                        <li>
                            <a href="#"  <%= justOn('click', ()=>{ guiElement.setMinutes('*'); return false; }) %>  >All</a>
                        </li>
                        <li>
                            <a href="#" <%= justOn('click', ()=>{ guiElement.setMinutes('*/2'); return false; }) %> >*/2</a>
                        </li>
                        <li>
                            <a href="#" <%= justOn('click', ()=>{ guiElement.setMinutes('*/3'); return false; }) %> >*/3</a>
                        </li>
                        <li>
                            <a href="#" <%= justOn('click', ()=>{ guiElement.setMinutes('*/5'); return false; }) %> >*/5</a>
                        </li>
                        <li>
                            <a href="#" <%= justOn('click', ()=>{ guiElement.setMinutes('*/10'); return false; }) %> >*/10</a>
                        </li>
                        <li>
                            <a href="#" <%= justOn('click', ()=>{ guiElement.setMinutes('*/15'); return false; }) %> >*/15</a>
                        </li>
                        <li>
                            <a href="#" <%= justOn('click', ()=>{ guiElement.setMinutes('*/20'); return false; }) %> >*/20</a>
                        </li>
                        <li>
                            <a href="#" <%= justOn('click', ()=>{ guiElement.setMinutes('0'); return false; }) %> >At the beginning</a>
                        </li>
                    </ul>
                </div>

                <div class="control-label " style="margin-top:15px;">
                    <% for(let i = 0; i< 60; i+=1){ %>
                        <button class="btn btn-default <%- guiElement.model.Minutes.justClass(i, 'selected') %>"
                                style="width: calc(20% - 4px);"
                                <%= justOn('click', ()=>{ guiElement.model.Minutes[i] = !guiElement.model.Minutes[i]; guiElement.setValue(); }) %>
                                ><%- i %></button>
                    <% } %>
                </div>
            </div>

            <div class="form-group col-lg-4 col-xs-12 col-sm-6 col-md-6 col-xs-12 col-md-6 col-sm-6">

                <div class="btn-group" role="group" style="width: 100%;">
                    <button type="button" style="width: 100%;" class="btn btn-default dropdown-toggle" data-toggle="dropdown" aria-haspopup="true" aria-expanded="true">
                        Hours
                        <span class="caret"></span>
                    </button>
                    <ul class="dropdown-menu dropdown-menu-right">
                        <li>
                            <a href="#" <%= justOn('click', ()=>{ guiElement.setHours('*'); return false; }) %> >All</a>
                        </li>
                        <li>
                            <a href="#" <%= justOn('click', ()=>{ guiElement.setHours('*/2'); return false; }) %> >*/2</a>
                        </li>
                        <li>
                            <a href="#" <%= justOn('click', ()=>{ guiElement.setHours('*/3'); return false; }) %> >*/3</a>
                        </li>
                        <li>
                            <a href="#" <%= justOn('click', ()=>{ guiElement.setHours('*/4'); return false; }) %> >*/4</a>
                        </li>
                        <li>
                            <a href="#" <%= justOn('click', ()=>{ guiElement.setHours('*/5'); return false; }) %> >*/5</a>
                        </li>
                        <li>
                            <a href="#" <%= justOn('click', ()=>{ guiElement.setHours('*/6'); return false; }) %> >*/6</a>
                        </li>
                        <li>
                            <a href="#" <%= justOn('click', ()=>{ guiElement.setHours('*/8'); return false; }) %> >*/8</a>
                        </li>
                        <li>
                            <a href="#" <%= justOn('click', ()=>{ guiElement.setHours('0'); return false; }) %> >At the beginning</a>
                        </li>
                    </ul>
                </div>

                <div class="control-label " style="margin-top:15px;">
                    <% for(let i = 0; i<= 23; i++){ %>
                        <button class="btn btn-default <%- guiElement.model.Hours.justClass(i, 'selected') %>"
                                style="width: calc(20% - 4px);"
                                <%= justOn('click', ()=>{ guiElement.model.Hours[i] = !guiElement.model.Hours[i]; guiElement.setValue(); }) %>
                                ><%- i %></button>
                    <% } %>
                </div>
            </div>

            <div class="form-group col-lg-4 col-xs-12 col-sm-6 col-md-6 col-xs-12 col-md-6 col-sm-6">

                <div class="btn-group" role="group" style="width: 100%;">
                    <button type="button" style="width: 100%;" class="btn btn-default dropdown-toggle" data-toggle="dropdown" aria-haspopup="true" aria-expanded="true">
                        Day of Month
                        <span class="caret"></span>
                    </button>
                    <ul class="dropdown-menu dropdown-menu-right">
                        <li>
                            <a href="#" <%= justOn('click', ()=>{ guiElement.setDayOfMonth('*'); return false; }) %> >All</a>
                        </li>
                        <li>
                            <a href="#" <%= justOn('click', ()=>{ guiElement.setDayOfMonth('*/2'); return false; }) %> >*/2</a>
                        </li>
                        <li>
                            <a href="#" <%= justOn('click', ()=>{ guiElement.setDayOfMonth('*/3'); return false; }) %> >*/3</a>
                        </li>
                        <li>
                            <a href="#" <%= justOn('click', ()=>{ guiElement.setDayOfMonth('*/4'); return false; }) %> >*/4</a>
                        </li>
                        <li>
                            <a href="#" <%= justOn('click', ()=>{ guiElement.setDayOfMonth('*/5'); return false; }) %> >*/5</a>
                        </li>
                        <li>
                            <a href="#" <%= justOn('click', ()=>{ guiElement.setDayOfMonth('*/7'); return false; }) %> >*/7</a>
                        </li>
                        <li>
                            <a href="#" <%= justOn('click', ()=>{ guiElement.setDayOfMonth('1'); return false; }) %> >At the beginning</a>
                        </li>
                    </ul>
                </div>

                <div class="control-label " style="margin-top:15px;">
                    <% for(let i = 1; i<= 31; i++){ %>
                        <button class="btn btn-default <%- guiElement.model.DayOfMonth.justClass(i, 'selected') %>"
                                <%= justOn('click', ()=>{ guiElement.model.DayOfMonth[i] = !guiElement.model.DayOfMonth[i]; guiElement.setValue(); }) %>
                                style="width: calc(20% - 4px);"
                                ><%- i %></button>
                    <% } %>
                </div>
            </div>

            <div class="form-group col-lg-3 col-xs-12 col-md-6 col-sm-6">

                <div class="btn-group" role="group" style="width: 100%;">
                    <button type="button" style="width: 100%;" class="btn btn-default dropdown-toggle" data-toggle="dropdown" aria-haspopup="true" aria-expanded="true">
                        Months
                        <span class="caret"></span>
                    </button>
                    <ul class="dropdown-menu dropdown-menu-right">
                        <li>
                            <a href="#" <%= justOn('click', ()=>{ guiElement.setMonths('*'); return false; }) %> >All</a>
                        </li>
                        <li>
                            <a href="#" <%= justOn('click', ()=>{ guiElement.setMonths('*/2'); return false; }) %> >*/2</a>
                        </li>
                        <li>
                            <a href="#" <%= justOn('click', ()=>{ guiElement.setMonths('*/3'); return false; }) %> >*/3</a>
                        </li>
                        <li>
                            <a href="#" <%= justOn('click', ()=>{ guiElement.setMonths('*/4'); return false; }) %> >*/4</a>
                        </li>
                        <li>
                            <a href="#" <%= justOn('click', ()=>{ guiElement.setMonths('*/6'); return false; }) %> >*/6</a>
                        </li>
                        <li>
                            <a href="#" <%= justOn('click', ()=>{ guiElement.setMonths('1'); return false; }) %> >At the beginning</a>
                        </li>
                    </ul>
                </div>
                <div class="control-label " style="margin-top:15px;">
                    <% for(let i = 1; i<= 12; i++){ %>
                        <button
                                class="btn btn-default col-xs-6 col-lg-6 <%- guiElement.model.Months.justClass(i, 'selected') %>"
                                <%= justOn('click', ()=>{ guiElement.model.Months[i] = !guiElement.model.Months[i]; guiElement.setValue(); }) %>
                                > <%- guiElement.model.MonthsNames[i-1] %></button>
                    <% } %>
                </div>
            </div>

            <div class="form-group col-lg-3 col-xs-12 col-md-6 col-sm-6">

                <div class="btn-group" role="group" style="width: 100%;">
                    <button type="button" style="width: 100%;" class="btn btn-default dropdown-toggle" data-toggle="dropdown" aria-haspopup="true" aria-expanded="true">
                        Days of Week
                        <span class="caret"></span>
                    </button>
                    <ul class="dropdown-menu dropdown-menu-right">
                        <li>
                            <a href="#" <%= justOn('click', ()=>{ guiElement.setDaysOfWeek('*'); return false; }) %> >All</a>
                        </li>
                        <li>
                            <a href="#" <%= justOn('click', ()=>{ guiElement.setDaysOfWeek('*/2'); return false; }) %> >*/2</a>
                        </li>
                        <li>
                            <a href="#" <%= justOn('click', ()=>{ guiElement.setDaysOfWeek('*/3'); return false; }) %> >*/3</a>
                        </li>
                        <li>
                            <a href="#" <%= justOn('click', ()=>{ guiElement.setDaysOfWeek('1'); return false; }) %> >At the beginning</a>
                        </li>
                    </ul>
                </div>

                <div class="control-label " style="margin-top:15px;">
                    <% for(let i = 0; i<= 6; i++){ %>
                        <button class="btn btn-default col-xs-6 col-lg-6 <%- guiElement.model.DaysOfWeek.justClass(i, 'selected') %>"
                                <%= justOn('click', ()=>{ guiElement.model.DaysOfWeek[i] = !guiElement.model.DaysOfWeek[i]; guiElement.setValue(); }) %>
                                ><%- guiElement.model.DaysOfWeekNames[i] %></button>
                    <% } %>
                </div>
            </div>
        </div>
    <%] %>

    <%! guiElements.base %>
</script>

<!-- guiElements.time_interval -->
<script type="text/x-just" data-just="guiElements.time_interval">
    <%[ main_input %>
        <div class="row" >
            <div class="col-lg-12">
                <div class="input-group">
                    <input type="number"
                            class="form-control"
                            value="<%- value || '' %>"
                            id="<%- guiElement.element_id %>"
                            <%= set_api_options(opt) %>
                            >
                    <span class="input-group-addon">
                        sec
                    </span>
                </div>
            </div>
        </div>
    <%] %>

     <%[ readonly_input %>
        <~ guiElement.db_value>
            <div class="row" >
                <div class="col-lg-12">
                    <div class="input-group">
                        <input type="number"
                                class="form-control"
                                value="<%- guiElement.db_value || '' %>"
                                id="<%- guiElement.element_id %>"
                                <%= set_api_options(opt) %>
                                >
                        <span class="input-group-addon">
                            sec
                        </span>
                    </div>
                </div>
            </div>
        <~>
    <%] %>

    <%! guiElements.base %>
</script><|MERGE_RESOLUTION|>--- conflicted
+++ resolved
@@ -286,15 +286,11 @@
             </span>
         </div>
     <%] %>
-
-    <%[ readonly_input %>
+    
+    <%[ readonly_input %>  
         <~ guiElement.db_value>
             <input type="text" class="form-control" <%- set_api_options(opt) %> id="<%- guiElement.element_id %>"
-<<<<<<< HEAD
                     value="<%- guiElement.getTimeInUptimeFormat(guiElement.db_value)  || '' %>">
-=======
-                    value="<%- getUptime(guiElement.db_value)  || '' %>">
->>>>>>> b1e6726e
         <~>
     <%] %>
 

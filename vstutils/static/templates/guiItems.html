--- conflicted
+++ resolved
@@ -167,12 +167,12 @@
     <%[ page_header %>
         <section class="content-header">
             <h1>
-                
+
                 <a href="<%- getUpLink() %>" onclick="return spajs.openURL(this.href);" class="btn btn-default">
                     <span class="glyphicon glyphicon-arrow-left"></span>
                 </a>
-                  
-                <span class="h1-header"><%= guiObj.getTitle('title') %></span> 
+
+                <span class="h1-header"><%= guiObj.getTitle('title') %></span>
             </h1>
             <%* breadcrumb %>
         </section>
@@ -205,13 +205,13 @@
 <script type="text/x-just" data-just="entity_list">
     
     <%[ buttons_row %>
-       
+
         <% if(guiObj.api.canCreate){ %>
-            <a href="<%- getUrlBasePath() %>/new" class="btn btn-primary" onclick="return spajs.openURL(this.href);" title="Create new <%- 'Add '+guiObj.api.name %>" >Create</a> 
+            <a href="<%- getUrlBasePath() %>/new" class="btn btn-primary" onclick="return spajs.openURL(this.href);" title="Create new <%- 'Add '+guiObj.api.name %>" >Create</a>
         <% } %>
-        
+
         <% if(guiObj.api.canAdd){%>
-            <a href="<%- getUrlBasePath() %>/add" class="btn btn-primary" onclick="return spajs.openURL(this.href);" title="Add <%- 'Add '+guiObj.api.name %>" >Add</a> 
+            <a href="<%- getUrlBasePath() %>/add" class="btn btn-primary" onclick="return spajs.openURL(this.href);" title="Add <%- 'Add '+guiObj.api.name %>" >Add</a>
         <% } %>
  
         <%* buttons %>
@@ -256,19 +256,12 @@
                                         <% for(var j in opt.fields){ %>
                                             <th
                                                 <% if(opt.fields[j].style){ %><%= opt.fields[j].style.apply(guiObj,[undefined, opt]) %><% } %>
-                                                <% if(opt.fields[j].class){ %><%= opt.fields[j].class.apply(guiObj,[undefined, opt]) %><% } else { %> class='<%= addCssClassesToElement('column', opt.fields[j].title || opt.fields[j].name, guiObj.view.bulk_name) %>' <% } %>  >
-
+                                                <% if(opt.fields[j].class){ %><%= opt.fields[j].class.apply(guiObj,[undefined, opt]) %><% } %>  >
                                                     <%- opt.fields[j].title %>
                                             </th>
                                         <% } %>
-<<<<<<< HEAD
-                                        <% if(!isEmptyObject(guiObj.model.sublinks)){ %>
-                                            <th style="width: 95px;" class="<%- addCssClassesToElement('column', 'actions', guiObj.view.bulk_name) %>">Actions</th>
-                                            <% console.log(guiObj) %>
-=======
                                         <% if(!isEmptyObject(guiObj.api.sublinks_l2)){ %>
                                             <th style="width: 95px;" >Actions</th>
->>>>>>> a8c2b50e
                                         <% } %>
                                     </tr>
                                     <% for(var i in guiObj.model.data.results){ %>
@@ -282,7 +275,7 @@
                                             <% for(var j in opt.fields){ %>
                                                 <td
                                                     <% if(opt.fields[j].style){ %><%= opt.fields[j].style.apply(guiObj, [guiObj.model.data.results[i], opt]) %><% } %>
-                                                    <% if(opt.fields[j].class){ %><%= opt.fields[j].class.apply(guiObj, [guiObj.model.data.results[i], opt]) %><% } else { %> class='<%= addCssClassesToElement('column', opt.fields[j].title || opt.fields[j].name, guiObj.view.bulk_name) %>' <% } %>
+                                                    <% if(opt.fields[j].class){ %><%= opt.fields[j].class.apply(guiObj, [guiObj.model.data.results[i], opt]) %><% } %>
                                                 >
                                                     <% if(!opt.fields[j].value){ %>
                                                         <a href="<%- window.hostname %><%- opt.base_path + '/' + guiObj.model.data.results[i].id %>" class="item-name"
@@ -300,13 +293,8 @@
                                                     <% } %>
                                                 </td>
                                             <% } %>
-<<<<<<< HEAD
-                                            <% if(!isEmptyObject(guiObj.model.sublinks)){ %>
-                                                <td class="<%- addCssClassesToElement('column', 'actions', guiObj.view.bulk_name) %>">
-=======
                                             <% if(!isEmptyObject(guiObj.api.sublinks_l2)){ %>
                                                 <td>
->>>>>>> a8c2b50e
                                                     <div class="btn-group" role="group">
                                                         <button type="button" class="btn btn-primary dropdown-toggle" data-toggle="dropdown" aria-haspopup="true" aria-expanded="false">
                                                             Actions
@@ -318,13 +306,8 @@
                                                                     <a
                                                                         href="<%- window.hostname %><%- opt.base_path + '/' + guiObj.model.data.results[i].id + '/'+ guiObj.api.sublinks_l2[k].name %>"
                                                                         onclick="return spajs.openURL(this.href);"
-<<<<<<< HEAD
-                                                                        class="sublink-btn <%- addCssClassesToElement('table-btn', guiObj.model.sublinks[k].name.replace('_', ' '), guiObj.view.bulk_name) %>">
-                                                                            <%- guiObj.model.sublinks[k].name.replace('_', ' ') %>
-=======
                                                                         class="sublink-btn">
                                                                             <%- guiObj.api.sublinks_l2[k].name.replace('_', ' ') %>
->>>>>>> a8c2b50e
                                                                     </a>
                                                                 </li>
                                                             <% } %>
@@ -348,7 +331,7 @@
                                 <span class="caret"></span>
                             </button>
                             <ul class="dropdown-menu">
-                                <% for(var k in guiObj.api.multi_actions){   %> 
+                                <% for(var k in guiObj.api.multi_actions){   %>
                                     <% if(guiObj.api.multi_actions[k].onClick){ %>
                                         <li>
                                             <a
@@ -538,26 +521,22 @@
     <!-- entity_one -->
     
     <%[ sublink_buttons %>
-        <% for(var k in guiObj.api.links){  %> 
+        <% for(var k in guiObj.api.links){  %>
             <a
                 href="<%- window.hostname %><%- opt.base_path+'/'+ guiObj.api.links[k].name %>"
                 onclick="return spajs.openURL(this.href);"
                 class="btn btn-default sublink-btn"
             >
                 <%- guiObj.api.links[k].name.replace('_', ' ') %>
-            </a> 
+            </a>
         <% } %>
-        
-        <% for(var k in guiObj.api.actions){  %> 
+
+        <% for(var k in guiObj.api.actions){  %>
                 <% if  (!guiObj.api.actions[k].isEmptyAction) { %>
                     <a
                         href="<%- window.hostname %><%- opt.base_path+'/'+ guiObj.api.actions[k].name %>"
                         onclick="return spajs.openURL(this.href);"
-<<<<<<< HEAD
-                        class="btn btn-default sublink-btn <%- addCssClassesToElement('btn', guiObj.model.sublinks[k].name.replace('_', ' ')) %>"
-=======
                         class="btn btn-warning sublink-btn"
->>>>>>> a8c2b50e
                     >
                     <%- guiObj.api.sublinks[k].name.replace('_', ' ') %>
                     </a>
@@ -616,7 +595,7 @@
         
         <%= new guiElements.button({onclick:function(){createAndGoEdit(guiObj)}, class:'btn btn-primary', title:'Create', text:'Create'}).render() %>
             
-        <%* buttons %> 
+        <%* buttons %>
     <%] %>
     
     <%! entity_one %>

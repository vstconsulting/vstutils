--- conflicted
+++ resolved
@@ -22,11 +22,7 @@
     <!-- show_not_required_fields -->
     <div class="form-group col-lg-4 col-xs-12 col-sm-6 col-md-6">
         <label class="control-label">Add field</label>
-<<<<<<< HEAD
         <select class="form-control" onchange="$('#'+this.value).removeClass('hide'); this.options[this.selectedIndex].disabled = true;" >
-=======
-        <select class="form-control" onchange="$('#'+this.value).show(); this.options[this.selectedIndex].disabled = true;" >
->>>>>>> c1a92b3f
             <option disabled selected >Select field</option>
             <% for(var i = 0; i < fields.length; i++){  %>
                 <option value="<%- $(fields[i]).attr('id') %>" ><%- $(fields[i]).attr('data-title') %></option>
@@ -171,21 +167,12 @@
     <%[ page_header %>
         <section class="content-header">
             <h1>
-<<<<<<< HEAD
-                
+
                 <a href="<%- getUpLink() %>" onclick="return spajs.openURL(this.href);" class="btn btn-default">
                     <span class="glyphicon glyphicon-arrow-left"></span>
                 </a>
-                  
-                <span class="h1-header"><%= guiObj.getTitle('title') %></span> 
-=======
-
-                <a href="<%- getUpLink() %>" onclick="return spajs.openURL(this.href);" class="btn btn-default">
-                    <span class="glyphicon glyphicon-arrow-left"></span>
-                </a>
 
                 <span class="h1-header"><%= guiObj.getTitle('title') %></span>
->>>>>>> c1a92b3f
             </h1>
             <%* breadcrumb %>
         </section>
@@ -218,15 +205,6 @@
 <script type="text/x-just" data-just="entity_list">
     
     <%[ buttons_row %>
-<<<<<<< HEAD
-       
-        <% if(guiObj.api.canCreate){ %>
-            <a href="<%- getUrlBasePath() %>/new" class="btn btn-primary" onclick="return spajs.openURL(this.href);" title="Create new <%- 'Add '+guiObj.api.name %>" >Create</a> 
-        <% } %>
-        
-        <% if(guiObj.api.canAdd){%>
-            <a href="<%- getUrlBasePath() %>/add" class="btn btn-primary" onclick="return spajs.openURL(this.href);" title="Add <%- 'Add '+guiObj.api.name %>" >Add</a> 
-=======
 
         <% if(guiObj.api.canCreate){ %>
             <a href="<%- getUrlBasePath() %>/new" class="btn btn-primary" onclick="return spajs.openURL(this.href);" title="Create new <%- 'Add '+guiObj.api.name %>" >Create</a>
@@ -234,7 +212,6 @@
 
         <% if(guiObj.api.canAdd){%>
             <a href="<%- getUrlBasePath() %>/add" class="btn btn-primary" onclick="return spajs.openURL(this.href);" title="Add <%- 'Add '+guiObj.api.name %>" >Add</a>
->>>>>>> c1a92b3f
         <% } %>
  
         <%* buttons %>
@@ -354,11 +331,7 @@
                                 <span class="caret"></span>
                             </button>
                             <ul class="dropdown-menu">
-<<<<<<< HEAD
-                                <% for(var k in guiObj.api.multi_actions){   %> 
-=======
                                 <% for(var k in guiObj.api.multi_actions){   %>
->>>>>>> c1a92b3f
                                     <% if(guiObj.api.multi_actions[k].onClick){ %>
                                         <li>
                                             <a
@@ -369,17 +342,10 @@
                                             </a>
                                         </li>
                                     <% }else{ %>
-<<<<<<< HEAD
-                                        <li>
-                                            <a
-                                                href="#"
-                                                onclick="questionForAllSelectedOrNot(window.guiListSelections.getSelection('<%- opt.selectionTag %>'), '<%- guiObj.api.multi_actions[k].name %>'); return false;">
-=======
                                          <li>
                                             <a
                                                 href="#"
                                                 onclick="questionForAllSelectedOrNot('<%- opt.selectionTag %>', '<%- guiObj.api.multi_actions[k].name %>', <% if(guiObj.api.multi_actions[k].isEmptyAction) { %> true <% } else { %> false <% } %>); return false;">
->>>>>>> c1a92b3f
                                                     <%- k %> <% if(guiObj.api.multi_actions[k].description) { %> <%- guiObj.api.multi_actions[k].description %> <% } %>
                                             </a>
                                         </li>
@@ -555,28 +521,17 @@
     <!-- entity_one -->
     
     <%[ sublink_buttons %>
-<<<<<<< HEAD
-        <% for(var k in guiObj.api.links){  %> 
-=======
         <% for(var k in guiObj.api.links){  %>
->>>>>>> c1a92b3f
             <a
                 href="<%- window.hostname %><%- opt.base_path+'/'+ guiObj.api.links[k].name %>"
                 onclick="return spajs.openURL(this.href);"
                 class="btn btn-default sublink-btn"
             >
                 <%- guiObj.api.links[k].name.replace('_', ' ') %>
-<<<<<<< HEAD
-            </a> 
-        <% } %>
-        
-        <% for(var k in guiObj.api.actions){  %> 
-=======
             </a>
         <% } %>
 
         <% for(var k in guiObj.api.actions){  %>
->>>>>>> c1a92b3f
                 <% if  (!guiObj.api.actions[k].isEmptyAction) { %>
                     <a
                         href="<%- window.hostname %><%- opt.base_path+'/'+ guiObj.api.actions[k].name %>"
@@ -640,11 +595,7 @@
         
         <%= new guiElements.button({onclick:function(){createAndGoEdit(guiObj)}, class:'btn btn-primary', title:'Create', text:'Create'}).render() %>
             
-<<<<<<< HEAD
-        <%* buttons %> 
-=======
         <%* buttons %>
->>>>>>> c1a92b3f
     <%] %>
     
     <%! entity_one %>

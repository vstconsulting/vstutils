--- conflicted
+++ resolved
@@ -274,17 +274,6 @@
                                                     <% if(opt.fields[j].style){ %><%= opt.fields[j].style.apply(guiObj, [guiObj.model.data.results[i], opt]) %><% } %>
                                                     <% if(opt.fields[j].class){ %><%= opt.fields[j].class.apply(guiObj, [guiObj.model.data.results[i], opt]) %><% } else { %> class='<%= addCssClassesToElement('column', opt.fields[j].title || opt.fields[j].name, guiObj.view.bulk_name) %>' <% } %>
                                                 >
-<<<<<<< HEAD
-                                                    <% if(!opt.fileds[j].value){ %>
-                                                        <a href="<%- window.hostname %><%- window.location.search + '/' + guiObj.model.data.results[i].id %>" class="item-name"
-                                                            onclick="return spajs.openURL(this.href);" >
-                                                            <!-- если есть имя объекта, то выводим его имя, в противном случае, выводим его значение -->
-                                                            <% if(opt.fileds[j].prefetch && guiObj.model.data.results[i][opt.fileds[j].name + '_info']) { %>
-                                                               <%- sliceLongString(guiObj.model.data.results[i][opt.fileds[j].name + '_info'].name) ||
-                                                                   sliceLongString(guiObj.model.data.results[i][opt.fileds[j].name + '_info'].username) %>
-                                                            <% } else { %>
-                                                               <%- sliceLongString(guiObj.model.data.results[i][opt.fileds[j].name]) %>
-=======
                                                     <% if(!opt.fields[j].value){ %>
                                                         <a href="<%- window.hostname %><%- window.location.search + '/' + guiObj.model.data.results[i].id %>" class="item-name"
                                                             onclick="return spajs.openURL(this.href);" >
@@ -294,7 +283,6 @@
                                                                    sliceLongString(guiObj.model.data.results[i][opt.fields[j].name + '_info'].username) %>
                                                             <% } else { %>
                                                                <%- sliceLongString(guiObj.model.data.results[i][opt.fields[j].name]) %>
->>>>>>> 65d305d7
                                                             <% } %>
                                                         </a>
                                                     <% }else{ %>
@@ -468,15 +456,9 @@
                                                     <% if(opt.fields[j].style){ %><%= opt.fields[j].style.apply(guiObj, [guiObj.model.data.results[i], opt]) %><% } %>
                                                     <% if(opt.fields[j].class){ %><%= opt.fields[j].class.apply(guiObj, [guiObj.model.data.results[i], opt]) %><% } %>
                                                 >
-<<<<<<< HEAD
-                                                    <% if(!opt.fileds[j].value){ %>
-                                                        <a href="<%- window.hostname %><%- window.location.search + '/' + guiObj.model.data.results[i].id %>" class="item-name"
-                                                            onclick="return spajs.openURL(this.href);" ><%- guiObj.model.data.results[i][opt.fileds[j].name] %></a>
-=======
                                                     <% if(!opt.fields[j].value){ %>
                                                         <a href="<%- window.hostname %><%- window.location.search + '/' + guiObj.model.data.results[i].id %>" class="item-name"
                                                             onclick="return spajs.openURL(this.href);" ><%- guiObj.model.data.results[i][opt.fields[j].name] %></a>
->>>>>>> 65d305d7
                                                     <% }else{ %>
                                                         <%= opt.fields[j].value.apply(guiObj, [guiObj.model.data.results[i], opt.fields[j].name, opt]) %>
                                                     <% } %>

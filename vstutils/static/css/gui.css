--- conflicted
+++ resolved
@@ -690,10 +690,6 @@
     color: #C1801A;
 }
 
-<<<<<<< HEAD
-/* menu */
-=======
->>>>>>> a22c0864
 /*styles for sidebar */
 .skin-black-light .sidebar-menu>li:hover>a, .skin-black-light .sidebar-menu>li.active>a {
     color: #000;
@@ -919,10 +915,6 @@
     border-top-right-radius: 4px;
 }
 
-<<<<<<< HEAD
-/* end styles for sidebar */
-=======
->>>>>>> a22c0864
 /* styles for sidebar on small screens*/
 
 .open-pm-treeview-button {

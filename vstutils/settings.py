import typing as _t
import os
import gc
import pwd
import sys
from tempfile import gettempdir

import environ
from django.contrib import admin
from django.utils.functional import lazy
from drf_yasg import errors
import rest_framework
import orjson
import ormsgpack

from configparserc import config as cconfig
from .tools import get_file_value

from . import __version__, __file__ as vstutils_file


SIMPLE_OBJECT_SETTINGS_TYPE = _t.Dict[_t.Text, _t.Dict[_t.Text, _t.Any]]
VSTUTILS_VERSION = __version__

class Env(dict):
    def __getitem__(self, item):
        if item in self:
            return super().__getitem__(item)
        default = ''
        if ':-' in item:
            item, default = item.split(':-')
        return os.environ.get(item, default)


# MAIN Variables
##############################################################
interpreter_dir: _t.Text = os.path.dirname(sys.executable or 'python')
PYTHON_INTERPRETER: _t.Text = '/'.join([interpreter_dir, 'python'] if interpreter_dir else 'python')
VSTUTILS_DIR: _t.Text = os.path.dirname(os.path.abspath(vstutils_file))
VST_PROJECT: _t.Text = os.getenv("VST_PROJECT", "vstutils")
VST_PROJECT_LIB_NAME: _t.Text = os.getenv("VST_PROJECT_LIB_NAME", VST_PROJECT)
VST_PROJECT_LIB: _t.Text = os.getenv("VST_PROJECT_LIB", VST_PROJECT_LIB_NAME)
ENV_NAME: _t.Text = os.getenv("VST_PROJECT_ENV", VST_PROJECT_LIB.upper())
vst_project_module = __import__(VST_PROJECT)
vst_lib_module = __import__(VST_PROJECT_LIB_NAME) if VST_PROJECT != VST_PROJECT_LIB else vst_project_module
PROJECT_LIB_VERSION: _t.Text = getattr(vst_lib_module, '__version__', VSTUTILS_VERSION)
PROJECT_VERSION: _t.Text = getattr(vst_project_module, '__version__', PROJECT_LIB_VERSION)
FULL_VERSION: _t.Text = f'{PROJECT_VERSION}_{PROJECT_LIB_VERSION}_{VSTUTILS_VERSION}'
PROJECT_GUI_NAME: _t.Text = os.getenv("VST_PROJECT_GUI_NAME", ENV_NAME[0].upper()+ENV_NAME[1:].lower())

PY_VER: _t.SupportsInt = sys.version_info.major
TMP_DIR: _t.Text = gettempdir() or '/tmp'  # nosec
BASE_DIR: _t.Text = os.path.dirname(os.path.abspath(vst_lib_module.__file__))  # type: ignore
VST_PROJECT_DIR: _t.Text = os.path.dirname(os.path.abspath(vst_project_module.__file__))  # type: ignore
VST_PROJECT_LIB_DIR: _t.Text = os.path.dirname(os.path.abspath(vst_lib_module.__file__))  # type: ignore
__kwargs: _t.Dict[_t.Text, _t.Any] = dict(
    PY=PY_VER,
    PY_VER='.'.join([str(i) for i in sys.version_info[:2]]),
    INTERPRETER=PYTHON_INTERPRETER,
    TMP=TMP_DIR,
    HOME=BASE_DIR,
    PROG=VST_PROJECT_DIR,
    LIB=BASE_DIR,
    VST=VSTUTILS_DIR,
    PROG_NAME=VST_PROJECT,
    LIB_NAME=VST_PROJECT_LIB_NAME,
    FULL_VERSION=FULL_VERSION,
    ENV=Env()
)
KWARGS: _t.Dict[_t.Text, _t.Any] = __kwargs

# Get settings from config
##############################################################
DEV_SETTINGS_FILE: _t.Text = os.getenv(
    f"{ENV_NAME}_DEV_SETTINGS_FILE",
    os.path.join(BASE_DIR, str(os.getenv("VST_DEV_SETTINGS")))
)
CONFIG_FILE: _t.Text = os.getenv(
    f"{ENV_NAME}_SETTINGS_FILE",
    f"/etc/{VST_PROJECT_LIB}/settings.ini"
)
PROJECT_CONFIG_FILE: _t.Text = os.getenv(
    f"{ENV_NAME}_LIB_SETTINGS_FILE",
    f"/etc/{VST_PROJECT}/settings.ini"
)
PROJECT_LIB_DEFAULTS_CONFIG = os.path.join(VST_PROJECT_LIB_DIR, 'settings.ini')
PROJECT_DEFAULTS_CONFIG = os.path.join(VST_PROJECT_DIR, 'settings.ini')
CONFIG_ENV_DATA_NAME: _t.Text = f"{ENV_NAME}_SETTINGS_DATA"

CONFIG_FILES = tuple(filter(bool, (
    PROJECT_LIB_DEFAULTS_CONFIG,
    PROJECT_DEFAULTS_CONFIG if PROJECT_DEFAULTS_CONFIG != PROJECT_LIB_DEFAULTS_CONFIG else None,
    '/etc/vstutils/settings.ini' if VST_PROJECT != 'test_proj' else None,
    '/etc/vstutils/settings.yml' if VST_PROJECT != 'test_proj' else None,
    CONFIG_FILE,
    os.path.splitext(CONFIG_FILE)[0] + '.yml' if CONFIG_FILE else None,
    PROJECT_CONFIG_FILE,
    os.path.splitext(PROJECT_CONFIG_FILE)[0] + '.yml' if PROJECT_CONFIG_FILE else None,
    DEV_SETTINGS_FILE,
    os.path.splitext(DEV_SETTINGS_FILE)[0] + '.yml' if DEV_SETTINGS_FILE else None,
)))


class BoolOrStringType(cconfig.BaseType):
    def convert(self, value: _t.Any) -> _t.Optional[_t.Union[bool, _t.Text]]:
        if value is None or value == '':  # nocv
            return None
        elif value in ('false', 'False', False):
            return False
        return str(value)  # nocv


class FloatType(cconfig.BaseType):
    def convert(self, value: _t.Any) -> _t.SupportsFloat:
        return float(value)


class LocationsType(cconfig.ListType):
    def convert(self, value: _t.Any) -> _t.Union[_t.Iterable, _t.Text]:  # type: ignore
        result: _t.Iterable[_t.Text] = super().convert(value)
        if any(filter(lambda x: x.startswith('redis'), result)):  # type: ignore
            return result
        return value


ConfigBoolType = cconfig.BoolType()
ConfigIntType = cconfig.IntType()
ConfigFloatType = FloatType()
ConfigIntSecondsType = cconfig.IntSecondsType()
ConfigListType = cconfig.ListType()
ConfigStringType = cconfig.StrType()


class BackendSection(cconfig.Section):
    def key_handler_to_all(self, key):
        return super().key_handler_to_all(key).upper()


class BaseAppendSection(cconfig.AppendSection):
    get: _t.Callable[..., _t.Any]


class MainSection(BaseAppendSection):
    types_map = {
        'debug': ConfigBoolType,
        'enable_admin_panel': ConfigBoolType,
        'enable_registration': ConfigBoolType,
        'enable_custom_translations': ConfigBoolType,
        'allowed_hosts': ConfigListType,
        'first_day_of_week': ConfigIntType,
        'enable_agreement_terms': ConfigBoolType,
        'agreement_terms_path': ConfigStringType,
        'enable_consent_to_processing': ConfigBoolType,
        'consent_to_processing_path': ConfigStringType,
    }


class WebSection(BaseAppendSection):
    types_map = {
        'allow_cors': ConfigBoolType,
        'cors_allowed_origins': ConfigListType,
        'cors_allowed_origins_regexes': ConfigListType,
        'cors_expose_headers': ConfigListType,
        'cors_allow_methods': ConfigListType,
        'cors_allow_headers': ConfigListType,
        'cors_preflight_max_age': ConfigIntSecondsType,
        'session_timeout': ConfigIntSecondsType,
        'page_limit': ConfigIntType,
        'rest_page_limit': ConfigIntType,
        'public_openapi': ConfigBoolType,
        'openapi_cache_timeout': ConfigIntType,
        'enable_gravatar': ConfigBoolType,
        'rest_swagger': ConfigBoolType,
        'request_max_size': cconfig.BytesSizeType(),
        'x_frame_options': cconfig.StrType(),
        'use_x_forwarded_host': ConfigBoolType,
        'use_x_forwarded_port': ConfigBoolType,
        'password_reset_timeout_days': ConfigIntType,
        'secure_browser_xss_filter': ConfigBoolType,
        'secure_content_type_nosniff': ConfigBoolType,
        'secure_hsts_include_subdomains': ConfigBoolType,
        'secure_hsts_preload': ConfigBoolType,
        'secure_hsts_seconds': ConfigIntSecondsType,
        'health_throttle_rate': ConfigIntType,
        'bulk_threads': ConfigIntType,
        'max_tfa_attempts': ConfigIntType,
        'etag_default_timeout': ConfigIntSecondsType,
        'allow_auto_image_resize': ConfigBoolType,
        'enable_metrics': ConfigBoolType,
    }


class UvicornSection(cconfig.Section):
    types_map = {
        'ws_max_size': ConfigIntType,
        'ws_ping_interval': ConfigFloatType,
        'ws_ping_timeout': ConfigFloatType,
        'ws_per_message_deflate': ConfigBoolType,
        'access_log': ConfigBoolType,
        'use_colors': ConfigBoolType,
        'reload': ConfigBoolType,
        'reload_dirs': ConfigListType,
        'workers': ConfigIntType,
        'proxy_headers': ConfigBoolType,
        'server_header': ConfigBoolType,
        'date_header': ConfigBoolType,
        'limit_concurrency': ConfigIntType,
        'limit_max_requests': ConfigIntType,
        'backlog': cconfig.BytesSizeType(),
        'timeout_keep_alive': ConfigIntSecondsType,
        'factory': ConfigBoolType,
    }


class DatabasesSection(BaseAppendSection):
    types_map = {
        'databases_without_cte_support': ConfigListType,
    }


class DBSection(BackendSection):
    types_map = {
        'conn_max_age': ConfigIntSecondsType,
        'conn_health_checks': ConfigBoolType,
        'atomic_requests': ConfigBoolType,
        'autocommit': ConfigBoolType,
        'disable_server_side_cursors': ConfigBoolType,
    }


class DBTestSection(DBSection):
    type_serialize = ConfigBoolType
    type_create_db = ConfigBoolType
    type_create_user = ConfigBoolType
    type_dependencies = ConfigListType


class DBOptionsSection(cconfig.Section):
    types_map = {
        'timeout': ConfigIntSecondsType,
        'connect_timeout': ConfigIntSecondsType,
        'read_timeout': ConfigIntSecondsType,
        'write_timeout': ConfigIntSecondsType,
        'isolation_level': ConfigIntType,
    }


class CacheSection(BackendSection):
    types_map = {
        'timeout': ConfigIntSecondsType,
        'location': LocationsType(),
    }


class CacheOptionsSection(BackendSection):
    parent: BaseAppendSection
    types_map = {
        'binary': ConfigBoolType,
        'no_delay': ConfigBoolType,
        'ignore_exc': ConfigBoolType,
        'ignore_exceptions': ConfigBoolType,
        'use_pooling': ConfigBoolType,
        'close_connection': ConfigBoolType,
        'max_entries': ConfigIntType,
        'cull_frequency': ConfigIntType,
        'max_pool_size': ConfigIntType,
        'pickle_version': ConfigIntType,
        'socket_connect_timeout': ConfigIntSecondsType,
        'socket_timeout': ConfigIntSecondsType,
    }

    def key_handler_to_all(self, key):
        backend = self.parent['backend']
        if backend.split('.')[-1] in ('PyLibMCCache', 'PyMemcacheCache'):
            return key
        return super(CacheOptionsSection, self).key_handler_to_all(key)


class SentinelsSection(cconfig.Section):
    def all(self) -> _t.List[_t.Tuple[_t.Text, _t.SupportsInt]]:  # type: ignore
        return list((k, int(v)) for k, v in super().all().items())


class CachePoolKwargsSection(cconfig.Section):
    types_map = {
        'max_connections': ConfigIntType,
        'retry_on_timeout': ConfigBoolType,
        'skip_full_coverage_check': ConfigBoolType,
        'socket_keepalive': ConfigBoolType,
        'socket_connect_timeout': ConfigIntSecondsType,
        'socket_timeout': ConfigIntSecondsType,
    }


class CacheBehaviorsSection(cconfig.Section):
    types_map = {
        'ketama': ConfigBoolType,
        'no_block': ConfigBoolType,
        'tcp_nodelay': ConfigBoolType,
        'tcp_keepalive': ConfigBoolType,
        'connect_timeout': ConfigIntType,
        'send_timeout': ConfigIntType,
        'receive_timeout': ConfigIntType,
        '_poll_timeout': ConfigIntType,
        'remove_failed': ConfigIntType,
        'retry_timeout': ConfigIntType,
        'dead_timeout': ConfigIntType,
    }


class MailSection(BaseAppendSection):
    types_map = {
        'port': ConfigIntType,
        'tls': ConfigBoolType,
        'ssl': ConfigBoolType,
        'send_confirmation': ConfigBoolType,
        'authenticate_after_registration': ConfigBoolType,
        'agreement_terms': ConfigBoolType,
    }


class UWSGISection(cconfig.Section):
    type_daemon = ConfigBoolType


class RPCSection(BaseAppendSection):
    types_map = {
        'concurrency': ConfigIntType,
        'prefetch_multiplier': ConfigIntType,
        'max_tasks_per_child': ConfigIntType,
        'heartbeat': ConfigIntType,
        'results_expiry_days': ConfigIntType,
        'create_instance_attempts': ConfigIntType,
        'enable_worker': ConfigBoolType,
        'task_send_sent_event': ConfigBoolType,
        'worker_send_task_events': ConfigBoolType,
    }


class RPCBrokerSection(BaseAppendSection):
    types_map = {
        'visibility_timeout': ConfigIntSecondsType,
        'wait_time_seconds': ConfigIntSecondsType,
        'max_retries': ConfigIntType,
        'polling_interval': FloatType(),
    }


class WorkerSection(BaseAppendSection):
    types_map = {
        'beat': ConfigBoolType,
        'events': ConfigBoolType,
        'task-events': ConfigBoolType,
        'without-gossip': ConfigBoolType,
        'without-mingle': ConfigBoolType,
        'without-heartbeat': ConfigBoolType,
        'purge': ConfigBoolType,
        'discard': ConfigBoolType,
    }


class CentrifugoSection(cconfig.Section):
    type_address = cconfig.StrType()
    type_public_address = cconfig.StrType()
    type_api_key = cconfig.StrType()
    type_token_hmac_secret_key = cconfig.StrType()
    type_timeout = ConfigIntSecondsType
    type_verify = ConfigBoolType


class ThrottleSection(BaseAppendSection):
    types_map = {
        'rate': ConfigStringType,
        'actions': ConfigListType,
    }


class Boto3Subsection(BackendSection):
    types_map = {
        'querystring_auth': ConfigBoolType,
        'querystring_expire': ConfigIntSecondsType,
        'is_gzipped': ConfigBoolType,
        's3_use_ssl': ConfigBoolType,
        's3_secure_urls': ConfigBoolType,
        's3_verify': BoolOrStringType(),
        's3_max_memory_size': ConfigIntType,
        's3_file_overwrite': ConfigBoolType,
        'content_types': ConfigListType,
        'gzip_content_types': ConfigListType,
    }

    def key_handler_to_all(self, key):
        key_uppercase = super().key_handler_to_all(key).upper()
        if key_uppercase != 'GZIP_CONTENT_TYPES':
            return f'AWS_{key_uppercase}'
        return key_uppercase

environ.environ.REDIS_DRIVER = 'django.core.cache.backends.redis.RedisCache'

class DjangoEnv(environ.Env):
<<<<<<< HEAD
    CACHE_SCHEMES = {
        **environ.Env.CACHE_SCHEMES,
        'rediscache': 'django.core.cache.backends.redis.RedisCache',
        'redis': 'django.core.cache.backends.redis.RedisCache',
        'rediss': 'django.core.cache.backends.redis.RedisCache',
    }
    BOOLEAN_TRUE_STRINGS = environ.Env.BOOLEAN_TRUE_STRINGS + ('enable', 'ENABLE')
=======
    ...
>>>>>>> e18fcd76


env = DjangoEnv(
    # set casting, default value
    DEBUG=(bool, False),
    DJANGO_LOG_LEVEL=(str, 'WARNING'),
    TIMEZONE=(str, 'UTC'),
)

config: cconfig.ConfigParserC = cconfig.ConfigParserC(
    format_kwargs=KWARGS,
    section_defaults={
        'main': {
            'debug': env('DEBUG'),
            'allowed_hosts': ('*',),
            'timezone': env('TIMEZONE'),
            'first_day_of_week': env.int(f'{ENV_NAME}_FIRST_DAY_OF_WEEK', default=0),
            'log_level': env('DJANGO_LOG_LEVEL'),
            'enable_admin_panel': env.bool(f'{ENV_NAME}_ENABLE_ADMIN_PANEL', default=False),
            'enable_registration': env.bool(f'{ENV_NAME}_ENABLE_REGISTRATION', default=False),
            'enable_custom_translations': False,
            'ldap-server': env.str(f'{ENV_NAME}_LDAP_CONNECTION', default=None),
            'ldap-default-domain': env.str(f'{ENV_NAME}_LDAP_DOMAIN', default=''),
            'ldap-auth_format': env.str(f'{ENV_NAME}_LDAP_AUTH_FORMAT', default='cn=<username>,<domain>'),
            'language_cookie_name': env.str(f'{ENV_NAME}_LANGUAGE_COOKIE_NAME', default='lang'),
            'agreement_terms_path': env.str(f'{ENV_NAME}_TERMS_PATH', default=f'/etc/{VST_PROJECT_LIB}/terms.md'),
            'consent_to_processing_path': env.str(
                f'{ENV_NAME}_CONSENT_TO_PROCESSING_PATH', default=f'/etc/{VST_PROJECT_LIB}/consent_to_processing.md'
            ),
        },
        'web': {
            'allow_cors': env.bool(f'{ENV_NAME}_WEB_ALLOW_CORS', default=False),
            'cors_allowed_origins': env.list(f'{ENV_NAME}_WEB_CORS_ALLOWED_ORIGINS', default=[]),
            'cors_allowed_origins_regexes': env.list(f'{ENV_NAME}_WEB_CORS_ALLOWED_ORIGINS_REGEXES', default=[]),
            'cors_expose_headers': env.list(f'{ENV_NAME}_WEB_CORS_EXPOSE_HEADERS', default=[]),
            'cors_preflight_max_age': env.str(f'{ENV_NAME}_WEB_CORS_PREFLIGHT_MAX_AGE', default='1d'),
            'session_timeout': env.str(f"{ENV_NAME}_SESSION_TIMEOUT", default='2w'),
            'static_files_url': '/static/',
            'page_limit': env.int(f'{ENV_NAME}_WEB_PAGE_LIMIT', default=20),
            'rest_page_limit': env.int(f'{ENV_NAME}_WEB_REST_PAGE_LIMIT', default=1000),
            'rest_swagger_description': (
                    vst_project_module.__doc__ or vst_lib_module.__doc__ or ''
            ).replace('\n', '\\n').replace('\r', '\\r'),
            'public_openapi': False,
            'openapi_cache_timeout': env.int(f'{ENV_NAME}_WEB_OPENAPI_CACHE_TIMEOUT', default=120),
            'enable_gravatar': env.bool(f'{ENV_NAME}_WEB_ENABLE_GRAVATAR', default=True),
            'request_max_size': env.int(f'{ENV_NAME}_WEB_REQUEST_MAX_SIZE', default=2621440),
            'x_frame_options': 'SAMEORIGIN',
            'use_x_forwarded_host': env.bool(f'{ENV_NAME}_WEB_USE_X_FORWARDED_HOST', default=False),
            'use_x_forwarded_port': env.bool(f'{ENV_NAME}_WEB_USE_X_FORWARDED_PORT', default=False),
            'password_reset_timeout_days': env.int(f'{ENV_NAME}_WEB_PASSWORD_RESET_TIMEOUT_DAYS', default=1),
            'secure_browser_xss_filter': env.bool(f'{ENV_NAME}_WEB_SECURE_BROWSER_XSS_FILTER', default=False),
            'secure_content_type_nosniff': env.bool(f'{ENV_NAME}_WEB_SECURE_CONTENT_TYPE_NOSNIFF', default=False),
            'secure_hsts_include_subdomains': env.bool(f'{ENV_NAME}_WEB_SECURE_HSTS_INCLUDE_SUBDOMAINS', default=False),
            'secure_hsts_preload': env.bool(f'{ENV_NAME}_WEB_SECURE_HSTS_PRELOAD', default=False),
            'secure_hsts_seconds': env.int(f'{ENV_NAME}_WEB_SECURE_HSTS_SECONDS', default=0),
            'health_throttle_rate': env.int(f'{ENV_NAME}_WEB_HEALTH_THROTTLE_RATE', default=60),
            'metrics_throttle_rate': env.int(f'{ENV_NAME}_WEB_METRICS_THROTTLE_RATE', default=120),
            'bulk_threads': 3,
            'max_tfa_attempts': ConfigIntType(os.getenv(f'{ENV_NAME}_MAX_TFA_ATTEMPTS', 5)),
            'etag_default_timeout': ConfigIntSecondsType(os.getenv(f'{ENV_NAME}_ETAG_TIMEOUT', '1d')),
            'allow_auto_image_resize': env.bool(f'{ENV_NAME}_WEB_ALLOW_AUTO_IMAGE_RESIZE', default=True),
            'enable_metrics': env.bool(f'{ENV_NAME}_WEB_ENABLE_METRICS', default=True),
        },
        'database': {
            **env.db(default=f'sqlite:///{KWARGS["PROG"]}/db.{KWARGS["PROG_NAME"]}.sqlite3'),
            'test': {
                'serialize': 'false'
            }
        },
        'databases': {
            "default_db": "default",
            "default_tablespace": "",
            "default_index_tablespace": "",
            "databases_without_cte_support": [],
            'default': {},
        },
        'cache': {
            **env.cache(
                default=f'filecache://{TMP_DIR}/{KWARGS["PROG_NAME"]}_django_cache_default_{KWARGS["PY_VER"]}'
            ),
            'timeout': '10m'
        },
        **{
            cache_name: {
                **env.cache(
                    var=f'{cache_name.upper()}_CACHE_URL',
                    default=f'filecache://{TMP_DIR}/{KWARGS["PROG_NAME"]}_django_cache_{cache_name}_{KWARGS["PY_VER"]}'
                ),
                'timeout': '10m'
            }
            for cache_name in ('locks', 'session', 'etag')
            if f'{cache_name.upper()}_CACHE_URL' in os.environ
        },
        'mail': {
            'port': 25,
            'user': "",
            'password': "",
            'tls': False,
            'host': None,
            'send_confirmation': os.getenv(f'{ENV_NAME}_SEND_CONFIRMATION_EMAIL', False),
            'send_email_retries': os.getenv(f'{ENV_NAME}_SEND_EMAIL_RETRIES', 3),
            'send_email_retry_delay': os.getenv(f'{ENV_NAME}_SEND_EMAIL_RETRY_DELAY', 10),
            'authenticate_after_registration': os.getenv(f'{ENV_NAME}_AUTHENTICATE_AFTER_REGISTRATION', False),
        },
        'contact': {
            'name': 'System Administrator'
        },
        'uwsgi': {
            'daemon': env.bool(f'{ENV_NAME}_DAEMON', default=True)
        },
        'rpc': {
            'concurrency': env.int(f'{ENV_NAME}_RPC_CONCURRENCY', default=4),
            'prefetch_multiplier': env.int(f'{ENV_NAME}_RPC_PREFETCH_MULTIPLIER', default=1),
            'max_tasks_per_child': env.int(f'{ENV_NAME}_RPC_MAX_TASKS_PER_CHILD', default=1),
            'heartbeat': env.int(f'{ENV_NAME}_RPC_HEARTBEAT', default=10),
            'results_expiry_days': env.int(f'{ENV_NAME}_RPC_RESULTS_EXPIRY_DAYS', default=1),
            'create_instance_attempts': env.int(f'{ENV_NAME}_RPC_CREATE_INSTANCE_ATTEMPTS', default=10),
            'default_delivery_mode': "persistent",
            'broker_transport_options': {},
            'enable_worker': env.bool(f'{ENV_NAME}_ENABLE_WORKER', default=env.bool('WORKER', default=True)),
            'task_send_sent_event': env.bool(f'{ENV_NAME}_RPC_TASK_SEND_SENT_EVENT', default=True),
            'worker_send_task_events': env.bool(f'{ENV_NAME}_RPC_WORKER_SEND_TASK_EVENTS', default=True),
        },
        'worker': {
            'app': os.getenv('VST_CELERY_APP', '{PROG_NAME}.wapp:app'),
            'loglevel': '{this[main][log_level]}',
            'pidfile': env.str(f'{ENV_NAME}_WORKER_PID', default='/run/{PROG_NAME}_worker.pid'),
            'autoscale': '{this[rpc][concurrency]},1',
            'hostname': f'{pwd.getpwuid(os.getuid()).pw_name}@%h',
            'beat': env.bool(f'{ENV_NAME}_SCHEDULER_ENABLE', default=True)
        },
        'storages': {
            'filesystem': {
                'media_url': '/media/',
                'media_root': os.getenv(f'{ENV_NAME}_MEDIA_ROOT', os.path.join(VST_PROJECT_DIR, "media"))
            }
        },
        'throttle': {
            'rate': os.getenv(f'{ENV_NAME}_GLOBAL_THROTTLE_RATE', ''),
            'actions': ConfigListType(os.getenv(f'{ENV_NAME}_GLOBAL_THROTTLE_ACTIONS', ('update', 'partial_update'))),
            'views': {},
        },
        'uvicorn': {
            'loop': 'auto',
        }
    },
    section_overload={
        'main': MainSection,
        'web': WebSection,
        'databases': DatabasesSection,
        'database': DBSection,
        'database.options': DBOptionsSection,
        'database.test': DBTestSection,
        'worker': WorkerSection,
        'cache': CacheSection,
        'cache.options': CacheOptionsSection,
        'cache.options.sentinels': SentinelsSection,
        'cache.options.connection_pool_kwargs': CachePoolKwargsSection,
        'cache.options.behaviors': CacheBehaviorsSection,
        'locks': CacheSection,
        'locks.options': CacheOptionsSection,
        'locks.options.sentinels': SentinelsSection,
        'locks.options.connection_pool_kwargs': CachePoolKwargsSection,
        'locks.options.behaviors': CacheBehaviorsSection,
        'session': CacheSection,
        'session.options': CacheOptionsSection,
        'session.options.sentinels': SentinelsSection,
        'session.options.connection_pool_kwargs': CachePoolKwargsSection,
        'session.options.behaviors': CacheBehaviorsSection,
        'etag': CacheSection,
        'etag.options': CacheOptionsSection,
        'etag.options.sentinels': SentinelsSection,
        'etag.options.connection_pool_kwargs': CachePoolKwargsSection,
        'etag.options.behaviors': CacheBehaviorsSection,
        'mail': MailSection,
        'uwsgi': UWSGISection,
        'rpc': RPCSection,
        'rpc.broker_transport_options': RPCBrokerSection,
        'centrifugo': CentrifugoSection,
        'throttle': ThrottleSection,
        'storages.boto3': Boto3Subsection,
        'uvicorn': UvicornSection,
    },
    format_exclude_sections=('uwsgi',)
)

config.parse_files(tuple(reversed(CONFIG_FILES)))
config.parse_text(os.getenv(CONFIG_ENV_DATA_NAME, ''))

main: MainSection = config['main']
web: WebSection = config['web']

CONFIG = config

# Secret file with key for hashing passwords
SECRET_FILE = os.getenv(
    f"{ENV_NAME}_SECRET_FILE",
    f"/etc/{VST_PROJECT_LIB}/secret"
)
SECRET_FILE_FALLBACK = os.getenv(
    f"{ENV_NAME}_SECRET_FILE_FALLBACK",
    f"/etc/{VST_PROJECT_LIB}/secret.fallback"
)


def secret_key(secret_file, default='*sg17)9wa_e+4$n%7n7r_(kqwlsc^^xdoc3&px$hs)sbz(-ml1'):
    return get_file_value(secret_file, default)


SECRET_KEY: _t.Text = lazy(secret_key, str)(SECRET_FILE)
SECRET_KEY_FALLBACKS: _t.List[str] = [
    lazy(secret_key, str)(SECRET_FILE_FALLBACK, '3r4Edsgz9PSCSZCe7rRPD6KMkZg23EGK+nknCYjgIh3tkvcjoP27W+dKqtynMpTtwkU=')
]

# Main settings
##############################################################
# SECURITY WARNING: don't run with debug turned on in production!
TESTS_RUN: bool = any([True for i in sys.argv if i in ['testserver', 'test']])
LOCALRUN: bool = any([True for i in sys.argv if i not in ['collectstatic', 'runserver']]) or TESTS_RUN
TESTSERVER_RUN: bool = 'testserver' in sys.argv
DEBUG: bool = ConfigBoolType(os.getenv('DJANGO_DEBUG', main["debug"]))
ALLOWED_HOSTS: _t.Iterable = main["allowed_hosts"]
SECURE_PROXY_SSL_HEADER: _t.Tuple[_t.Text, _t.Text] = (
    web.get('secure_proxy_ssl_header_name', fallback='HTTP_X_FORWARDED_PROTOCOL'),
    web.get('secure_proxy_ssl_header_value', fallback='https')
)

# Include some addons if packages exists in env
##############################################################
# :django_celery_beat:
has_django_celery_beat = False
try:
    import django_celery_beat
    has_django_celery_beat = True
except ImportError:  # nocv
    pass
RPC_ENABLED: bool = has_django_celery_beat

# Applications definition
##############################################################
INSTALLED_APPS: _t.List[_t.Text] = [
    'django.contrib.admin',
    'django.contrib.auth',
    'django.contrib.contenttypes',
    'django.contrib.sessions',
    'django.contrib.messages',
    'vstutils',
    'django.contrib.staticfiles',
    'corsheaders',
]

if has_django_celery_beat:
    INSTALLED_APPS.append('django_celery_beat')

INSTALLED_APPS += [
    'crispy_forms',
    'rest_framework',
    'rest_framework.authtoken',
    'django_filters',
]

INSTALLED_APPS += ['drf_yasg']

ADDONS: _t.List[_t.Text] = [
    'vstutils.api',
]

INSTALLED_APPS += ADDONS

# Additional middleware and auth
##############################################################
MIDDLEWARE: _t.List[_t.Text] = [
    'vstutils.middleware.ExecuteTimeHeadersMiddleware',
    'vstutils.middleware.FrontendChangesNotifications',
    'htmlmin.middleware.HtmlMinifyMiddleware',
    'htmlmin.middleware.MarkRequestMiddleware',
    'django.middleware.security.SecurityMiddleware',
    'django.contrib.sessions.middleware.SessionMiddleware',
    'corsheaders.middleware.CorsMiddleware',
    'django.middleware.common.CommonMiddleware',
    'django.middleware.csrf.CsrfViewMiddleware',
    'django.contrib.auth.middleware.AuthenticationMiddleware',
    'django.contrib.messages.middleware.MessageMiddleware',
    'django.middleware.clickjacking.XFrameOptionsMiddleware',
    'vstutils.middleware.LangMiddleware',
    'vstutils.middleware.TwoFaMiddleware',
]

EXCLUDE_FROM_MINIFYING = []

MIDDLEWARE_ENDPOINT_CONTROL = {
    'remove': [
        'vstutils.middleware.FrontendChangesNotifications',
        'htmlmin.middleware.HtmlMinifyMiddleware',
        'htmlmin.middleware.MarkRequestMiddleware',
        'django.middleware.security.SecurityMiddleware',
        'django.contrib.sessions.middleware.SessionMiddleware',
        'corsheaders.middleware.CorsMiddleware',
        'django.middleware.common.CommonMiddleware',
        'django.middleware.csrf.CsrfViewMiddleware',
        'django.contrib.auth.middleware.AuthenticationMiddleware',
        'django.contrib.messages.middleware.MessageMiddleware',
        'django.middleware.clickjacking.XFrameOptionsMiddleware',
        'vstutils.middleware.LangMiddleware',
        'vstutils.middleware.TwoFaMiddleware',
    ],
    'prepend': [
        'vstutils.api.endpoint.BulkMiddleware'
    ],
    'append': []
}

MAX_TFA_ATTEMPTS: int = web['max_tfa_attempts']

# Allow cross-domain access
CORS_ORIGIN_ALLOW_ALL: bool = web['allow_cors']
CORS_ALLOWED_ORIGINS: _t.Sequence[str] = web['cors_allowed_origins']
CORS_ALLOWED_ORIGIN_REGEXES: _t.Sequence[_t.Union[str, _t.Pattern[str]]] = web['cors_allowed_origins_regexes']
CORS_EXPOSE_HEADERS: _t.Sequence = web['cors_expose_headers']
CORS_PREFLIGHT_MAX_AGE: int = web['cors_preflight_max_age']
if 'cors_allow_methods' in web:
    CORS_ALLOW_METHODS = web['cors_allow_methods']
if 'cors_allow_headers' in web:
    CORS_ALLOW_HEADERS = web['cors_allow_headers']

LDAP_SERVER: _t.Optional[_t.Text] = main["ldap-server"]
LDAP_DOMAIN: _t.Optional[_t.Text] = main["ldap-default-domain"]
LDAP_FORMAT: _t.Text = main["ldap-auth_format"]

DEFAULT_AUTH_PLUGINS: SIMPLE_OBJECT_SETTINGS_TYPE = {
    'LDAP': {
        "BACKEND": "vstutils.auth.LdapBackend"
    },
    'DJANGO': {
        "BACKEND": "django.contrib.auth.backends.ModelBackend"
    },
}

DEFAULT_AUTH_PLUGIN_LIST: _t.Text = 'DJANGO,LDAP'


def get_plugins():
    plugins = {}
    for plugin_name in main.getlist('auth-plugins', fallback=DEFAULT_AUTH_PLUGIN_LIST):
        if plugin_name in DEFAULT_AUTH_PLUGINS:
            data = DEFAULT_AUTH_PLUGINS[plugin_name]
            name = plugin_name
        else:
            data = {"BACKEND": plugin_name}
            name = list(filter(bool, plugin_name.split('.')))[-1].lower().replace('backend', '')
        plugins[name] = data
    return plugins


AUTH_PLUGINS: SIMPLE_OBJECT_SETTINGS_TYPE = lazy(get_plugins, dict)()

AUTHENTICATION_BACKENDS: _t.List[_t.Text] = [
    'vstutils.auth.AuthPluginsBackend'
]
CACHE_AUTH_USER = main.getboolean('auth-cache-user', fallback=False)

# Sessions settings
# https://docs.djangoproject.com/en/3.2/ref/settings/#sessions
SESSION_COOKIE_AGE: int = web["session_timeout"]
SESSION_ENGINE: _t.Text = 'django.contrib.sessions.backends.cached_db'
SESSION_CACHE_ALIAS: _t.Text = 'session'
SESSION_COOKIE_DOMAIN: _t.Optional[_t.Text] = os.getenv(
    'DJANGO_SESSION_COOKIE_DOMAIN',
    _t.cast(_t.Any, web.get('session_cookie_domain', fallback=None))
)
SESSION_SERIALIZER = 'vstutils.session.YamlSessionSerializer'

CSRF_COOKIE_AGE: int = SESSION_COOKIE_AGE
CSRF_COOKIE_DOMAIN: _t.Optional[_t.Text] = SESSION_COOKIE_DOMAIN
CSRF_TRUSTED_ORIGINS: _t.List = web.getlist('csrf_trusted_origins', fallback=SESSION_COOKIE_DOMAIN)
CSRF_COOKIE_SECURE: bool = web.getboolean('csrf_cookie_secure', fallback=False)

SECURE_BROWSER_XSS_FILTER = web['secure_browser_xss_filter']
SECURE_CONTENT_TYPE_NOSNIFF = web['secure_content_type_nosniff']
SECURE_HSTS_INCLUDE_SUBDOMAINS = web['secure_hsts_include_subdomains']
SECURE_HSTS_PRELOAD = web['secure_hsts_preload']
SECURE_HSTS_SECONDS = web['secure_hsts_seconds']


# Password validation
# https://docs.djangoproject.com/en/3.2/ref/settings/#auth-password-validators
AUTH_PASSWORD_VALIDATORS: _t.List[_t.Dict] = [
    {
        'NAME': 'django.contrib.auth.password_validation.UserAttributeSimilarityValidator',
    },
    {
        'NAME': 'django.contrib.auth.password_validation.MinimumLengthValidator',
        'OPTIONS': {
            'min_length': 0,
        },
    },
]
LOGIN_URL: _t.Text = '/login/'
LOGOUT_URL: _t.Text = '/logout/'
LOGIN_REDIRECT_URL: _t.Text = '/'

PASSWORD_RESET_TIMEOUT_DAYS: int = web['password_reset_timeout_days']

# Main controller settings
##############################################################
# Module with urls
ROOT_URLCONF: _t.Text = os.getenv('VST_ROOT_URLCONF', f'{VST_PROJECT}.urls')

# wsgi appilcation settings
UWSGI_WORKER_PATH: _t.Text = f'{VSTUTILS_DIR}/asgi_worker.py'

ASGI: _t.Text = os.getenv('VST_ASGI', 'vstutils.asgi')
ASGI_APPLICATION: _t.Text = f'{ASGI}.application'

uwsgi_settings: cconfig.Section = config['uwsgi']
WEB_DAEMON = uwsgi_settings.getboolean('daemon', fallback=True)
WEB_DAEMON_LOGFILE: _t.Text = uwsgi_settings.get('log_file', fallback='/dev/null')  # type: ignore
WEB_ADDRPORT: _t.Text = uwsgi_settings.get('addrport', fallback=':8080')  # type: ignore

DATA_UPLOAD_MAX_MEMORY_SIZE = web['request_max_size']
X_FRAME_OPTIONS = web['x_frame_options']
USE_X_FORWARDED_HOST = web['use_x_forwarded_host']
USE_X_FORWARDED_PORT = web['use_x_forwarded_port']


# Templates settings
##############################################################
TEMPLATES: _t.List[_t.Dict] = [
    {
        'BACKEND': 'django.template.backends.django.DjangoTemplates',
        'DIRS': [
            os.path.join(VST_PROJECT_DIR, 'api/templates'),
            os.path.join(VST_PROJECT_DIR, 'gui/templates'),
            os.path.join(VST_PROJECT_DIR, 'templates'),
            os.path.join(BASE_DIR, 'api/templates'),
            os.path.join(BASE_DIR, 'gui/templates'),
            os.path.join(BASE_DIR, 'templates'),
            os.path.join(VSTUTILS_DIR, 'templates'),
        ],
        'APP_DIRS': True,
        'OPTIONS': {
            'context_processors': [
                'django.template.context_processors.debug',
                'django.template.context_processors.request',
                'django.contrib.auth.context_processors.auth',
                'django.contrib.messages.context_processors.messages',
                'vstutils.gui.context.settings_constants',
                'vstutils.gui.context.project_args',
                'vstutils.gui.context.pwa_context',
                'vstutils.gui.context.headers_context',
            ],
            'builtins': [
                'vstutils.templatetags.translation',
            ]
        },
    },
]


# Static files (CSS, JavaScript, Images)
# https://docs.djangoproject.com/en/3.2/howto/static-files/
##############################################################
STATIC_URL: _t.Text = web["static_files_url"]

PROJECT_STATIC_DIRS = lazy(lambda: list(filter(bool, (
    os.path.join(VST_PROJECT_DIR, 'static'),
    os.path.join(BASE_DIR, 'static') if BASE_DIR != VST_PROJECT_DIR else None,
    os.path.join(VSTUTILS_DIR, 'static'),
))), tuple)()
STATIC_FILES_FOLDERS = lazy(lambda: list(filter(bool, (
    *PROJECT_STATIC_DIRS,
    os.path.join(os.path.dirname(admin.__file__), 'static'),
    os.path.join(os.path.dirname(errors.__file__), 'static'),
    os.path.join(os.path.dirname(rest_framework.__file__), 'static')
))), list)()

STATICFILES_DIRS = list(STATIC_FILES_FOLDERS)

STATICFILES_FINDERS: _t.Tuple[_t.Text, _t.Text] = (
    'django.contrib.staticfiles.finders.FileSystemFinder',
    'django.contrib.staticfiles.finders.AppDirectoriesFinder',
)

# Documentation files
# http://django-docs.readthedocs.io/en/latest/#docs-access-optional
##############################################################
DOCS_ROOT: _t.Text = os.path.join(BASE_DIR, 'doc/html')
DOC_URL: _t.Text = "/docs/"

# :docs:
HAS_DOCS: bool = os.path.exists(DOCS_ROOT)

if HAS_DOCS:
    EXCLUDE_FROM_MINIFYING.append(DOC_URL.lstrip('/'))


# Database settings.
# Read more: https://docs.djangoproject.com/en/3.2/ref/settings/#databases
##############################################################
DATABASES: SIMPLE_OBJECT_SETTINGS_TYPE


def parse_db(params):
    db_name, param_data = params
    data: DBSection = config.get_section_instance('database')
    db_url_env = f'{db_name.upper().replace("-", "_")}_{env.DEFAULT_DATABASE_ENV}'
    default_data_from_env = (
        env.db_url(db_url_env, default='')
        if db_url_env in os.environ
        else {}
    )
    data.update({
        **config['database'].all(),
        **default_data_from_env,
        **param_data.all()
    })
    data_all: _t.Dict[_t.Text, _t.Union[_t.Optional[_t.Text], _t.Dict]] = data.all()
    USED_ENGINES.add(_t.cast(str, data_all.get('ENGINE')))
    return db_name, data_all


USED_ENGINES: _t.Set[_t.Text] = set()
DATABASES = dict(map(parse_db, filter(lambda x: isinstance(x[1], cconfig.Section), config['databases'].items())))

if 'django.db.backends.mysql' in USED_ENGINES:  # nocv
    try:
        import mysql
    except ImportError:
        try:
            import pymysql
            pymysql.install_as_MySQLdb()
        except ImportError:
            pass

for db in filter(lambda x: x.get('ENGINE', None) == 'django.db.backends.sqlite3', DATABASES.values()):
    try:
        db['OPTIONS'].setdefault('timeout', 20)
    except Exception:  # nocv
        pass

DEFAULT_AUTO_FIELD = 'django.db.models.AutoField'
DEFAULT_TABLESPACE = config['databases'].get('default_tablespace', fallback='')
DEFAULT_INDEX_TABLESPACE = config['databases'].get('default_index_tablespace', fallback='')
DATABASES_WITHOUT_CTE_SUPPORT = config['databases'].get('databases_without_cte_support', fallback='')
# Cache settings.
# Read more: https://docs.djangoproject.com/en/3.2/ref/settings/#caches
##############################################################
default_cache = config['cache'].all()
session_cache = config['session'].all() or config['cache'].all()
session_cache['TIMEOUT'] = SESSION_COOKIE_AGE
etag_cache = config['etag'].all() or config['cache'].all()
etag_cache['TIMEOUT'] = web['etag_default_timeout']

CACHES: SIMPLE_OBJECT_SETTINGS_TYPE = {
    'default': default_cache,
    "locks": config['locks'].all() or default_cache,
    "session": session_cache,
    "etag": etag_cache,
}

if any([True for c in CACHES.values() if 'OPTIONS' in c and c['OPTIONS'].get('SENTINELS')]):
    DJANGO_REDIS_CONNECTION_FACTORY = 'django_redis.pool.SentinelConnectionFactory'


# E-Mail settings
# https://docs.djangoproject.com/en/3.2/ref/settings/#email-host
##############################################################
mail = config['mail']
EMAIL_HOST_USER = mail["user"]

if 'EMAIL_URL' in os.environ:
    vars().update(env.email('EMAIL_URL'))  # nocv
else:
    EMAIL_BACKEND: _t.Text = 'django.core.mail.backends.smtp.EmailBackend'
    EMAIL_PORT = mail["port"]
    EMAIL_HOST_PASSWORD = mail["password"]
    if mail.get('tls', None) is not None:
        EMAIL_USE_TLS = mail['tls']  # nocv
    if mail.get('ssl', None) is not None:
        EMAIL_USE_SSL = mail['ssl']  # nocv
    EMAIL_HOST = mail["host"]
    if EMAIL_HOST is None:
        EMAIL_BACKEND = 'django.core.mail.backends.console.EmailBackend'

EMAIL_FROM_ADDRESS = mail.get("from_address", EMAIL_HOST_USER)

SEND_CONFIRMATION_EMAIL: bool = mail["send_confirmation"]
SEND_EMAIL_RETRIES: int = mail['send_email_retries']
SEND_MESSAGE_RETRY_DELAY: int = mail['send_email_retry_delay']
AUTHENTICATE_AFTER_REGISTRATION: bool = mail["authenticate_after_registration"]
REGISTRATION_HASHERS: tuple = mail.getlist(
    'send_confirmation_uid_hashers',
    'django.contrib.auth.hashers.MD5PasswordHasher'
)

EMAIL_CONFIRMATION_MESSAGE: _t.Text = (
    'Please confirm your {application_name} account by verifying your email address. '
    'Simply click the link below, and you activate your account.'
)

# API settings
##############################################################
VST_API_URL: _t.Text = os.getenv("VST_API_URL", "api")
VST_API_VERSION: _t.Text = os.getenv("VST_API_VERSION", r'v1')
API_URL: _t.Text = VST_API_URL
ENDPOINT_VIEW_CLASS: _t.Text = 'vstutils.api.endpoint.EndpointViewSet'
HAS_COREAPI: bool = False
API_CREATE_SWAGGER: bool = web.getboolean('rest_swagger', fallback=('drf_yasg' in INSTALLED_APPS))
SWAGGER_API_DESCRIPTION: _t.Text = web['rest_swagger_description'].replace('\\n', '\n').replace('\\r', '\r')
TERMS_URL: _t.Text = ''
CONTACT: _t.Dict = config['contact'].all()
SCHEMA_CACHE_TIMEOUT = web['openapi_cache_timeout']
HEALTH_THROTTLE_RATE: _t.Text = f"{web['health_throttle_rate']}/minute"
METRICS_THROTTLE_RATE: _t.Text = f"{web['metrics_throttle_rate']}/minute"
OPENAPI_VIEW_CLASS: _t.Text = 'vstutils.api.schema.views.OpenApiView'
BULK_THREADS = web['bulk_threads']

OPENAPI_EXTRA_LINKS: SIMPLE_OBJECT_SETTINGS_TYPE = {
    'vstutils': {
        'url': 'https://github.com/vstconsulting/vstutils.git',
        'name': 'VST Utils sources'
    }
}

SWAGGER_SETTINGS: _t.Dict = {
    'DEFAULT_INFO': 'vstutils.api.schema.info.api_info',
    'DEFAULT_AUTO_SCHEMA_CLASS': 'vstutils.api.schema.schema.VSTAutoSchema',
    'DEFAULT_GENERATOR_CLASS': 'vstutils.api.schema.generators.VSTSchemaGenerator',
    'DEEP_LINKING': True,
    'SECURITY_DEFINITIONS': {
        'basic': {
            'type': 'basic'
        }
    },
    'LOGIN_URL': 'login',
    'LOGOUT_URL': 'logout',
}


API: SIMPLE_OBJECT_SETTINGS_TYPE = {
    VST_API_VERSION: {}
}

HEALTH_BACKEND_CLASS: _t.Text = 'vstutils.api.health.DefaultBackend'
METRICS_BACKEND_CLASS: _t.Text = web.get('metrics_backend', fallback='vstutils.api.metrics.DefaultBackend')
ENABLE_METRICS_VIEW: bool = web['enable_metrics']

# Rest Api settings
# http://www.django-rest-framework.org/api-guide/settings/
##############################################################
PAGE_LIMIT: int = web["page_limit"]
REST_FRAMEWORK: _t.Dict = {
    'DEFAULT_AUTHENTICATION_CLASSES': (
        'rest_framework.authentication.SessionAuthentication',
        'rest_framework.authentication.BasicAuthentication',
        'rest_framework.authentication.TokenAuthentication',
    ),
    'DEFAULT_RENDERER_CLASSES': (
        "vstutils.api.renderers.ORJSONRenderer",
        "vstutils.api.renderers.MsgpackRenderer",
        'rest_framework.renderers.BrowsableAPIRenderer',
        'rest_framework.renderers.MultiPartRenderer',
    ),
    'DEFAULT_PARSER_CLASSES': (
        "drf_orjson_renderer.parsers.ORJSONParser",
        "vstutils.api.parsers.MsgpackParser",
        'rest_framework.parsers.FormParser',
        'rest_framework.parsers.MultiPartParser'
    ),
    'DEFAULT_PERMISSION_CLASSES': [
        'vstutils.api.permissions.IsAuthenticatedOpenApiRequest'
    ],
    "ORJSON_RENDERER_OPTIONS": (
        orjson.OPT_NON_STR_KEYS,
        orjson.OPT_SERIALIZE_DATACLASS,
        orjson.OPT_SERIALIZE_NUMPY,
        orjson.OPT_SERIALIZE_UUID,
    ),
    "MSGPACK_RENDERER_OPTIONS": (
        ormsgpack.OPT_NON_STR_KEYS,
        ormsgpack.OPT_SERIALIZE_NUMPY,
        ormsgpack.OPT_NAIVE_UTC,
    ),
    'EXCEPTION_HANDLER': 'vstutils.api.base.exception_handler',
    'DEFAULT_FILTER_BACKENDS': [
        'vstutils.api.filter_backends.DjangoFilterBackend',
        'vstutils.api.filter_backends.OrderingFilterBackend',
        'vstutils.api.filter_backends.HideHiddenFilterBackend',
        'vstutils.api.filter_backends.SelectRelatedFilterBackend',
        'rest_framework.filters.SearchFilter',
    ],
    'SEARCH_PARAM': '__search',
    'DEFAULT_PAGINATION_CLASS': 'vstutils.api.pagination.LimitOffsetPagination',
    'PAGE_SIZE': web["rest_page_limit"],
    'DEFAULT_SCHEMA_CLASS': 'vstutils.api.base.AutoSchema',
    'DEFAULT_METADATA_CLASS': 'vstutils.api.meta.VSTMetadata',
    'DEFAULT_VERSIONING_CLASS': 'rest_framework.versioning.NamespaceVersioning',
    'SCHEMA_COERCE_PATH_PK': False,
    'SCHEMA_COERCE_METHOD_NAMES': {
        'create': 'add',
        'list': 'list',
        'retrieve': 'get',
        'update': 'update',
        'partial_update': 'edit',
        'destroy': 'remove',
    },
    'DEFAULT_THROTTLE_CLASSES': (
        'vstutils.api.throttling.ActionBasedThrottle',
    )
}

OPTIMIZE_GET_BY_VALUES = True


# Internationalization
# https://docs.djangoproject.com/en/3.2/topics/i18n/
##############################################################
LANGUAGE_CODE: _t.Text = 'en'

LANGUAGES: _t.Tuple = (
    ('en', 'English'),
    ('ru', 'Русский'),
    ('cn', '简体中文'),
    ('vi', 'Tiếng Việt'),
)

TIME_ZONE: _t.Text = main["timezone"]
USE_I18N: bool = True
USE_L10N: bool = True
USE_TZ: bool = True
FIRST_DAY_OF_WEEK = main['first_day_of_week']
LANGUAGE_COOKIE_NAME = main['language_cookie_name']
ENABLE_CUSTOM_TRANSLATIONS = main['enable_custom_translations']


# LOGGING settings
##############################################################
LOG_LEVEL: _t.Text = os.getenv('DJANGO_LOG_LEVEL', main["log_level"])
LOG_LEVEL = os.getenv(f'{VST_PROJECT_LIB.upper()}_LOG_LEVEL', LOG_LEVEL).upper()
LOG_FORMAT: _t.Text = "[%(asctime)s] %(levelname)s [%(name)s.%(funcName)s:%(lineno)d] %(message)s"
LOG_DATE_FORMAT: _t.Text = "%d/%b/%Y %H:%M:%S"

default_logger_data = {
    'handlers': ['console', 'file'],
    'level': LOG_LEVEL,
    'propagate': True,
}

LOGGING: _t.Dict = {
    'version': 1,
    'disable_existing_loggers': False,
    'formatters': {
        'standard': {
            'format': LOG_FORMAT,
            'datefmt': LOG_DATE_FORMAT
        },
    },
    'handlers': {
        'console': {
            'level': LOG_LEVEL,
            'formatter': 'standard',
            'class': 'logging.StreamHandler',
            'stream': sys.stdout,
        },
        'file': {
            'level': LOG_LEVEL,
            'class': 'logging.FileHandler',
            'filename': WEB_DAEMON_LOGFILE
        } if WEB_DAEMON_LOGFILE != '/dev/null' else {'class': 'logging.NullHandler', 'level': LOG_LEVEL},
    },
    'loggers': {
        VST_PROJECT_LIB: default_logger_data,
        VST_PROJECT_LIB_NAME: default_logger_data,
        VST_PROJECT: default_logger_data,
        'vstutils': default_logger_data,
        'drf_yasg.generators': default_logger_data,
    }
}

if main.getboolean('enable_django_logs', fallback=False):  # nocv
    LOGGING['loggers']['django'] = default_logger_data

CASE_SENSITIVE_API_FILTER = web.getboolean('case_sensitive_api_filter', fallback=True)

SILENCED_SYSTEM_CHECKS: _t.List = [
    "urls.W005",
    "fields.W122",
    "staticfiles.W004",
]


# Celery broker settings
# Read more: http://docs.celeryproject.org/en/latest/userguide/configuration.html#conf-broker-settings
##############################################################
if RPC_ENABLED:
    rpc: RPCSection = config['rpc']
    CELERY_BROKER_TRANSPORT_OPTIONS: _t.Dict = rpc['broker_transport_options'].all()
    __broker_url = rpc.get("connection", fallback="file:///tmp")
    if __broker_url.startswith("file://"):
        __broker_folder = __broker_url.split("://", 1)[1]
        CELERY_BROKER_URL = "filesystem://"
        CELERY_BROKER_TRANSPORT_OPTIONS.update({
            "data_folder_in": __broker_folder,
            "data_folder_out": __broker_folder,
            "data_folder_processed": __broker_folder,
        })
        CELERY_RESULT_BACKEND = __broker_url
    else:  # nocv
        CELERY_BROKER_URL = __broker_url
        CELERY_RESULT_BACKEND = rpc.get("result_backend", fallback=CELERY_BROKER_URL)

    CELERY_WORKER_CONCURRENCY = rpc["concurrency"]
    CELERY_WORKER_HIJACK_ROOT_LOGGER = False
    CELERY_TASK_IGNORE_RESULT = True
    CELERYD_PREFETCH_MULTIPLIER = rpc["prefetch_multiplier"]
    CELERYD_MAX_TASKS_PER_CHILD = rpc["max_tasks_per_child"]
    CELERY_BROKER_HEARTBEAT = rpc["heartbeat"]
    CELERY_ACCEPT_CONTENT = ['pickle', 'json']
    CELERY_TASK_SERIALIZER = 'pickle'
    CELERY_RESULT_EXPIRES = rpc["results_expiry_days"]
    CELERY_SEND_SENT_EVENT = rpc["task_send_sent_event"]
    CELERY_SEND_EVENTS = rpc["worker_send_task_events"]
    CELERY_DEFAULT_DELIVERY_MODE = rpc["default_delivery_mode"]
    CELERY_BEAT_SCHEDULER = 'vstutils.celery_beat_scheduler:SingletonDatabaseScheduler'
    CELERY_TASK_CREATE_MISSING_QUEUES = True
    CELERY_TIMEZONE = TIME_ZONE

    CREATE_INSTANCE_ATTEMPTS = rpc.getint("create_instance_attempts", fallback=10)
    CONCURRENCY = rpc["concurrency"]
    WORKER_QUEUES = ['celery']
    RUN_WORKER = rpc['enable_worker']

    WORKER_OPTIONS = config['worker'].all()

# View settings
##############################################################
ENABLE_ADMIN_PANEL = main['enable_admin_panel']
MANIFEST_CLASS = 'vstutils.gui.pwa_manifest.PWAManifest'

VIEWS: SIMPLE_OBJECT_SETTINGS_TYPE = {
    "GUI": {
        "BACKEND": 'vstutils.gui.views.GUIView',
        "OPTIONS": {
            'name': 'gui'
        }
    },
    "MANIFEST": {
        "BACKEND": 'vstutils.gui.views.ManifestView',
        "OPTIONS": {
            'name': 'pwa_manifest'
        }
    },
    "SERVICE_WORKER": {
        "BACKEND": 'vstutils.gui.views.SWView',
        "OPTIONS": {
            'name': 'service_worker'
        }
    },
    "OFFLINE": {
        "BACKEND": 'vstutils.gui.views.OfflineView',
        "OPTIONS": {
            'name': 'offline_gui'
        }
    },
    "LOGIN": {
        "BACKEND": 'vstutils.gui.views.Login',
        "OPTIONS": {
            'name': 'login'
        }
    },
    "LOGOUT": {
        "BACKEND": 'vstutils.gui.views.Logout',
        "OPTIONS": {
            'view_args': [{'next_page': '/'}],
            'name': 'logout'
        }
    },
    "PASSWORD_RESET": {
        "BACKEND": 'django.contrib.auth.views.PasswordResetView',
        "OPTIONS": {
            'name': 'password_reset',
            'view_kwargs': {
                'from_email': EMAIL_FROM_ADDRESS
            }
        }
    },
    "PASSWORD_RESET_CONFIRM": {
        "BACKEND": 'django.contrib.auth.views.PasswordResetConfirmView',
        "OPTIONS": {
            'name': 'password_reset_confirm'
        }
    },
    "PASSWORD_RESET_DONE": {
        "BACKEND": 'django.contrib.auth.views.PasswordResetDoneView',
        "OPTIONS": {
            'name': 'password_reset_done'
        }
    },
    "PASSWORD_RESET_COMPLETE": {
        "BACKEND": 'django.contrib.auth.views.PasswordResetCompleteView',
        "OPTIONS": {
            'name': 'password_reset_complete'
        }
    },
    "USER_REGISTRATION": {
        "BACKEND": 'vstutils.gui.views.Registration',
        "OPTIONS": {
            'name': 'user_registration'
        }
    },
    "TERMS": {
        "BACKEND": 'vstutils.gui.views.TermsView',
        "OPTIONS": {
            'name': 'terms'
        }
    },
    "CONSENT_TO_PROCESSING": {
        "BACKEND": 'vstutils.gui.views.ConsentToProcessingView',
        "OPTIONS": {
            'name': 'consent_to_processing'
        }
    }
}

GUI_VIEWS: _t.Dict[_t.Text, _t.Union[_t.Text, _t.Dict]] = {
    r'': 'GUI',
    'manifest.json': 'MANIFEST',
    'service-worker.js': 'SERVICE_WORKER',
    'offline.html': 'OFFLINE',
}

ACCOUNT_VIEWS: _t.Dict[_t.Text, _t.Union[_t.Text, _t.Dict]] = {
    'LOGIN_URL': 'LOGIN',
    'LOGOUT_URL': 'LOGOUT',
    'password_reset/': 'PASSWORD_RESET',
    'password_reset_done/': 'PASSWORD_RESET_DONE',
    'password_reset_complete/': 'PASSWORD_RESET_COMPLETE',
    'password_reset_confirm/<uidb64>/<token>/': 'PASSWORD_RESET_CONFIRM',
}


def get_accounts_views_mapping():
    mapping = {**ACCOUNT_VIEWS}
    if REGISTRATION_URL not in mapping and REGISTRATION_URL not in ACCOUNT_VIEWS and REGISTRATION_ENABLED:
        mapping[REGISTRATION_URL] = 'USER_REGISTRATION'

    if REGISTRATION_URL in mapping:
        if ENABLE_AGREEMENT_TERMS and AGREEMENT_TEMRS_URL:
            mapping[AGREEMENT_TEMRS_URL] = 'TERMS'

        if ENABLE_CONSENT_TO_PROCESSING and CONSENT_TO_PROCESSING_URL:
            mapping[CONSENT_TO_PROCESSING_URL] = 'CONSENT_TO_PROCESSING'

    return mapping


URLS = lazy(lambda: {**GUI_VIEWS}, dict)()
ACCOUNT_URLS = lazy(get_accounts_views_mapping, dict)()
ACCOUNT_URL = 'account/'

REGISTRATION_URL = 'registration/'
REGISTRATION_ENABLED = main['enable_registration']

AGREEMENT_TEMRS_URL = 'terms/'
ENABLE_AGREEMENT_TERMS: bool = main.getboolean('enable_agreement_terms', fallback=REGISTRATION_ENABLED)
AGREEMENT_TERMS_PATH: str = main['agreement_terms_path']

CONSENT_TO_PROCESSING_URL = 'consent_to_processing/'
ENABLE_CONSENT_TO_PROCESSING: bool = main.getboolean('enable_consent_to_processing', fallback=REGISTRATION_ENABLED)
CONSENT_TO_PROCESSING_PATH: str = main['consent_to_processing_path']

ENABLE_USER_SELF_REMOVE: bool = main.getboolean('enable_user_self_remove', fallback=False)


PROJECT_GUI_MENU: _t.List[_t.Dict] = [
    {
        'name': 'System',
        'span_class': 'fa fa-cog',
        'sublinks': [
            {
                'name': 'Users',
                'url': '/user',
                'span_class': 'fa fa-user',
            },
        ]
    },
]

SPA_STATIC: _t.List[_t.Dict] = []

SPA_STATIC_FILES_PROVIDERS = {
    'vstutils': {
        'BACKEND': 'vstutils.static_files.WebpackJsonStaticObjectHandler',
        'OPTIONS': {
            'priority': 1,
            'entrypoint_name': 'spa',
        }
    },
    'oldstyle': {
        'BACKEND': 'vstutils.static_files.SPAStaticObjectHandler',
    }
}

# Centrifugo settings
CENTRIFUGO_CLIENT_KWARGS = config['centrifugo'].all()
CENTRIFUGO_PUBLIC_HOST = CENTRIFUGO_CLIENT_KWARGS.pop('public_address', None) or CENTRIFUGO_CLIENT_KWARGS.get('address')
NOTIFICATOR_CLIENT_CLASS = web.get(
    'notificator_client_class',
    fallback='vstutils.models.cent_notify.Notificator'
)
SUBSCRIPTIONS_PREFIX = CENTRIFUGO_CLIENT_KWARGS.pop('subscriptions_prefix', f'{VST_PROJECT}.update')

THROTTLE = config['throttle'].all()


# Storage settings
def get_default_storage_class():
    if LIBCLOUD_PROVIDERS.get('default'):
        return 'storages.backends.apache_libcloud.LibCloudStorage'  # nocv
    elif all([i in globals() for i in ['AWS_ACCESS_KEY_ID', 'AWS_SECRET_ACCESS_KEY', 'AWS_STORAGE_BUCKET_NAME']]):
        return 'storages.backends.s3boto3.S3Boto3Storage'

    return 'django.core.files.storage.FileSystemStorage'  # nocv


storages = config['storages']
LIBCLOUD_PROVIDERS: _t.Dict[_t.Text, _t.Dict] = {}
MEDIA_ROOT = storages['filesystem']['media_root']
MEDIA_URL = storages['filesystem']['media_url']

if 'libcloud' in storages:

    LIBCLOUD_PROVIDERS = {
        store_name: store_settings
        for store_name, store_settings in storages['libcloud'].all().items()
        if isinstance(store_settings, dict)
    }

    if LIBCLOUD_PROVIDERS and 'default' not in LIBCLOUD_PROVIDERS:
        DEFAULT_LIBCLOUD_PROVIDER = next(iter(LIBCLOUD_PROVIDERS))

if 'boto3' in storages:
    globals().update( storages['boto3'].all())

DEFAULT_FILE_STORAGE = storages.get('default', fallback=get_default_storage_class())

DOCKERRUN_MIGRATE_LOCK_ID = config['docker'].get('migrate_lock_id', VST_PROJECT_LIB_NAME)

DOCKERRUN_MIGRATE_LOCK_TIMEOUT = config['docker'].getint('migrate_lock_timeout', 15)

# Test settings for speedup tests
##############################################################
if TESTS_RUN:
    gc.disable()
    gc.set_threshold(0)
    CELERY_TASK_ALWAYS_EAGER = True
    EMAIL_BACKEND = 'django.core.mail.backends.locmem.EmailBackend'
    PASSWORD_HASHERS = ['django.contrib.auth.hashers.MD5PasswordHasher', ]
    REGISTRATION_HASHERS = ('django.contrib.auth.hashers.MD5PasswordHasher',)
    CONTACT = dict(
        some_extra_url='https://pypi.org/project/vstutils/', **CONTACT
    )
    CELERY_RESULT_BACKEND = 'cache'
    CELERY_CACHE_BACKEND = 'memory'
    CACHES = {
        name: {'BACKEND': 'django.core.cache.backends.locmem.LocMemCache'}
        for name in CACHES
    }
    BULK_THREADS = 10
    SEND_EMAIL_RETRIES = 10
    DEFAULT_FILE_STORAGE = lazy(lambda: 'inmemorystorage.InMemoryStorage', str)()
    CENTRIFUGO_CLIENT_KWARGS = {}


if not TESTSERVER_RUN and TESTS_RUN:
    SESSION_ENGINE = 'django.contrib.sessions.backends.cache'

# User settings
##############################################################
ENABLE_GRAVATAR: bool = web["enable_gravatar"]

# Auto resize image settings
##############################################################
ALLOW_AUTO_IMAGE_RESIZE = web['allow_auto_image_resize']<|MERGE_RESOLUTION|>--- conflicted
+++ resolved
@@ -398,17 +398,7 @@
 environ.environ.REDIS_DRIVER = 'django.core.cache.backends.redis.RedisCache'
 
 class DjangoEnv(environ.Env):
-<<<<<<< HEAD
-    CACHE_SCHEMES = {
-        **environ.Env.CACHE_SCHEMES,
-        'rediscache': 'django.core.cache.backends.redis.RedisCache',
-        'redis': 'django.core.cache.backends.redis.RedisCache',
-        'rediss': 'django.core.cache.backends.redis.RedisCache',
-    }
     BOOLEAN_TRUE_STRINGS = environ.Env.BOOLEAN_TRUE_STRINGS + ('enable', 'ENABLE')
-=======
-    ...
->>>>>>> e18fcd76
 
 
 env = DjangoEnv(

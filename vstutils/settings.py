import os
import sys
from warnings import warn

from configparser import ConfigParser, NoSectionError, NoOptionError

from . import __version__ as VSTUTILS_VERSION, __file__ as vstutils_file

VSTUTILS_DIR = os.path.dirname(os.path.abspath(vstutils_file))
VST_PROJECT = os.getenv("VST_PROJECT", "vstutils")
VST_PROJECT_LIB = os.getenv("VST_PROJECT_LIB", VST_PROJECT)
ENV_NAME = os.getenv("VST_PROJECT_ENV", VST_PROJECT_LIB.upper())
vst_project_module = __import__(VST_PROJECT)
vst_lib_module = __import__(VST_PROJECT_LIB) if VST_PROJECT != VST_PROJECT_LIB else vst_project_module
PROJECT_LIB_VERSION = getattr(vst_lib_module, '__version__', VSTUTILS_VERSION)
PROJECT_VERSION = getattr(vst_project_module, '__version__', PROJECT_LIB_VERSION)
PROJECT_GUI_NAME = os.getenv("VST_PROJECT_GUI_NAME", ENV_NAME)

PY_VER = sys.version_info[0]
TMP_DIR = "/tmp"
BASE_DIR = os.path.dirname(os.path.abspath(vst_lib_module.__file__))
VST_PROJECT_DIR = os.path.dirname(os.path.abspath(vst_project_module.__file__))
__kwargs = dict(
    HOME=BASE_DIR, PY=PY_VER, TMP=TMP_DIR, PROG=VST_PROJECT_DIR, VST=VSTUTILS_DIR
)
KWARGS = __kwargs

DEV_SETTINGS_FILE = os.getenv("{}_DEV_SETTINGS_FILE".format(ENV_NAME),
                              os.path.join(BASE_DIR, os.getenv("VST_DEV_SETTINGS")))
CONFIG_FILE = os.getenv(
    "{}_SETTINGS_FILE".format(ENV_NAME),
    "/etc/{}/settings.ini".format(VST_PROJECT_LIB)
)
config = ConfigParser()
config.read([CONFIG_FILE, DEV_SETTINGS_FILE])

SECRET_FILE = os.getenv(
    "{}_SECRET_FILE".format(ENV_NAME), "/etc/{}/secret".format(VST_PROJECT_LIB)
)
SECRET_KEY = '*sg17)9wa_e+4$n%7n7r_(kqwlsc^^xdoc3&px$hs)sbz(-ml1'
try:
    with open(SECRET_FILE, "r") as secret_file:
        SECRET_KEY = secret_file.read().strip()  # nocv
except IOError:
    pass

# SECURITY WARNING: don't run with debug turned on in production!
DEBUG = os.getenv('DJANGO_DEBUG', config.getboolean("main", "debug", fallback=False))

ALLOWED_HOSTS = [item for item in config.get("web",
                                             "allowed_hosts",
                                             fallback="*").split(",") if item != ""]
SECURE_PROXY_SSL_HEADER = ('HTTP_X_FORWARDED_PROTOCOL', 'https')

# Include some addons if packages exists in env
# :django_celery_beat:
has_django_celery_beat = False
try:
    import django_celery_beat
    has_django_celery_beat = True
except ImportError:  # nocv
    pass

# :docs:
HAS_DOCS = False
try:
    import docs
<<<<<<< HEAD
    HAS_DOCS = True  # nocv
except ImportError:
=======
    HAS_DOCS = True
except ImportError:  # nocv
>>>>>>> 74ddd1fa
    pass

# Application definition
INSTALLED_APPS = [
    'django.contrib.admin',
    'django.contrib.auth',
    'django.contrib.contenttypes',
    'django.contrib.sessions',
    'django.contrib.messages',
    'django.contrib.staticfiles',
]
INSTALLED_APPS += ['django_celery_beat'] if has_django_celery_beat else []
INSTALLED_APPS += [
    'crispy_forms',
    'rest_framework',
    'rest_framework.authtoken',
    'django_filters',
]
INSTALLED_APPS += ['docs'] if HAS_DOCS else []
<<<<<<< HEAD
=======


try:
    import drf_yasg
    INSTALLED_APPS += ['drf_yasg']
except:  # pragma: no cover
    pass

>>>>>>> 74ddd1fa

try:
    import mod_wsgi
except ImportError:  # pragma: no cover
    pass
else:
    INSTALLED_APPS += ['mod_wsgi.server',]  # pragma: no cover

ADDONS = ['vstutils', ]

INSTALLED_APPS += ADDONS

MIDDLEWARE = [
    'django.middleware.security.SecurityMiddleware',
    'django.contrib.sessions.middleware.SessionMiddleware',
    'django.middleware.common.CommonMiddleware',
    'django.middleware.csrf.CsrfViewMiddleware',
    'django.contrib.auth.middleware.AuthenticationMiddleware',
    'django.contrib.messages.middleware.MessageMiddleware',
    'django.middleware.clickjacking.XFrameOptionsMiddleware',
    'vstutils.middleware.TimezoneHeadersMiddleware',
]
# Fix for django 1.8-9
MIDDLEWARE_CLASSES = MIDDLEWARE

try:
    import ldap
    AUTHENTICATION_BACKENDS = [
        'vstutils.auth.LdapBackend',
        'django.contrib.auth.backends.ModelBackend',
    ]
    LDAP_SERVER = config.get("main", "ldap-server", fallback=None)
    LDAP_DOMAIN = config.get("main", "ldap-default-domain", fallback='')
except ImportError:  # nocv
    pass

ROOT_URLCONF = os.getenv('VST_ROOT_URLCONF', '{}.urls'.format(VST_PROJECT))

TEMPLATES = [
    {
        'BACKEND': 'django.template.backends.django.DjangoTemplates',
        'DIRS': [
            os.path.join(VST_PROJECT_DIR, 'api/templates'),
            os.path.join(VST_PROJECT_DIR, 'gui/templates'),
            os.path.join(VST_PROJECT_DIR, 'templates'),
            os.path.join(BASE_DIR, 'api/templates'),
            os.path.join(BASE_DIR, 'gui/templates'),
            os.path.join(BASE_DIR, 'templates'),
            os.path.join(VSTUTILS_DIR, 'templates'),
            os.path.join(VSTUTILS_DIR, 'api/templates'),
            os.path.join(VSTUTILS_DIR, 'gui/templates'),
        ],
        'APP_DIRS': True,
        'OPTIONS': {
            'context_processors': [
                'django.template.context_processors.debug',
                'django.template.context_processors.request',
                'django.contrib.auth.context_processors.auth',
                'django.contrib.messages.context_processors.messages',
                'vstutils.gui.context.settings_constants',
                'vstutils.gui.context.project_args',
                'vstutils.gui.context.headers_context',
            ],
        },
    },
]

WSGI = os.getenv('VST_WSGI', '{}.wsgi'.format(VST_PROJECT))
WSGI_APPLICATION = "{}.application".format(WSGI)


try:
    __DB_SETTINGS = {k.upper():v.format(**KWARGS) for k,v in config.items('database')}
    if not __DB_SETTINGS: raise NoSectionError('database')
except NoSectionError:  # nocv
    __DB_SETTINGS = {
        'ENGINE': 'django.db.backends.sqlite3',
        'NAME': os.path.join(VST_PROJECT_DIR, 'db.{}.sqlite3'.format(VST_PROJECT_LIB)),
    }

__DB_OPTIONS = { }
try:
    int_values_types = ["timeout", "connect_timeout", "read_timeout", "write_timeout"]
    for k, v in config.items('database.options'):
        if k in int_values_types: #nocv
            __DB_OPTIONS[k] = int(float(v))
            continue
        __DB_OPTIONS[k] = v.format(**KWARGS)  # nocv
    if not __DB_OPTIONS: raise NoSectionError('database.options')
except NoSectionError:  # nocv
    __DB_OPTIONS = {}

if __DB_SETTINGS['ENGINE'] == 'django.db.backends.mysql':  # nocv
    import pymysql
    pymysql.install_as_MySQLdb()

if __DB_SETTINGS['ENGINE'] == 'django.db.{}.sqlite3'.format(VST_PROJECT):
    __DB_OPTIONS["timeout"] = __DB_OPTIONS.get("timeout", 20)  # nocv

__DB_SETTINGS["OPTIONS"] = __DB_OPTIONS

DATABASES = {
    'default': __DB_SETTINGS
}

# E-Mail settings
# https://docs.djangoproject.com/en/1.10/ref/settings/#email-host
try:
    EMAIL_BACKEND = 'django.core.mail.backends.smtp.EmailBackend'
    EMAIL_PORT = config.getint("mail", "port", fallback=25)
    EMAIL_HOST_USER = config.get("mail", "user", fallback="")
    EMAIL_HOST_PASSWORD = config.get("mail", "password", fallback="")
    EMAIL_USE_TLS = config.getboolean("mail", "tls", fallback=False)
    EMAIL_HOST = config.get("mail", "host")
except (NoSectionError, NoOptionError):
    EMAIL_BACKEND = 'django.core.mail.backends.console.EmailBackend'

# Password validation
# https://docs.djangoproject.com/en/1.10/ref/settings/#auth-password-validators

AUTH_PASSWORD_VALIDATORS = [
    {
        'NAME': 'django.contrib.auth.password_validation.UserAttributeSimilarityValidator',
    },
    {
        'NAME': 'django.contrib.auth.password_validation.MinimumLengthValidator',
        'OPTIONS': {
            'min_length': 0,
        },
    },
    {
        'NAME': 'django.contrib.auth.password_validation.CommonPasswordValidator',
    },
    {
        'NAME': 'django.contrib.auth.password_validation.NumericPasswordValidator',
    },
]
LOGIN_URL = '/login/'
LOGOUT_URL = '/logout/'
LOGIN_REDIRECT_URL = '/'


PAGE_LIMIT = config.getint("web", "page_limit", fallback=1000)

# Rest Api settings
REST_FRAMEWORK = {
    'DEFAULT_AUTHENTICATION_CLASSES': (
        'rest_framework.authentication.SessionAuthentication',
        'rest_framework.authentication.BasicAuthentication',
        'rest_framework.authentication.TokenAuthentication',
    ),
    'DEFAULT_RENDERER_CLASSES': (
        'rest_framework.renderers.JSONRenderer',
        'rest_framework.renderers.BrowsableAPIRenderer',
        'rest_framework.renderers.MultiPartRenderer',
    ),
    'EXCEPTION_HANDLER': 'vstutils.api.base.exception_handler',
    'DEFAULT_FILTER_BACKENDS': (
        'django_filters.rest_framework.DjangoFilterBackend',
        'rest_framework.filters.OrderingFilter',
    ),
    'DEFAULT_PAGINATION_CLASS': 'rest_framework.pagination.LimitOffsetPagination',
    'PAGE_SIZE': config.getint("web", "rest_page_limit", fallback=PAGE_LIMIT),
    'SCHEMA_COERCE_PATH_PK': False,
    'SCHEMA_COERCE_METHOD_NAMES': {
        'create': 'add',
        'list': 'list',
        'retrieve': 'get',
        'update': 'update',
        'partial_update': 'edit',
        'destroy': 'remove',
    }
}
# Internationalization
# https://docs.djangoproject.com/en/1.10/topics/i18n/

LANGUAGE_CODE = 'en'

LANGUAGES = (
  ('ru', 'Russian'),
  ('en', 'English'),
)

TIME_ZONE = config.get("main", "timezone", fallback="UTC")

USE_I18N = True

USE_L10N = True

USE_TZ = True


# Static files (CSS, JavaScript, Images)
# https://docs.djangoproject.com/en/1.10/howto/static-files/

STATIC_URL = config.get("web", "static_files_url", fallback="/static/")
if 'collectstatic' not in sys.argv:
    STATICFILES_DIRS = [
        os.path.join(BASE_DIR, 'static'),
        os.path.join(VST_PROJECT_DIR, 'static'),
        os.path.join(VSTUTILS_DIR, 'static')
    ]

STATICFILES_FINDERS = (
  'django.contrib.staticfiles.finders.FileSystemFinder',
  'django.contrib.staticfiles.finders.AppDirectoriesFinder',
)

if 'runserver' not in sys.argv:
    STATIC_ROOT = os.path.join(VST_PROJECT_DIR, 'static')

# Documentation files
# http://django-docs.readthedocs.io/en/latest/#docs-access-optional
DOCS_ROOT = os.path.join(BASE_DIR, 'doc/html')
DOCS_ACCESS = 'public'
DOC_URL = "/docs/"

# Celery settings
__broker_url = config.get("rpc", "connection", fallback="filesystem:///var/tmp").format(**KWARGS)
if __broker_url.startswith("filesystem://"):
    __broker_folder = __broker_url.split("://", 1)[1]
    CELERY_BROKER_URL = "filesystem://"
    CELERY_BROKER_TRANSPORT_OPTIONS = {
        "data_folder_in": __broker_folder,
        "data_folder_out": __broker_folder,
        "data_folder_processed": __broker_folder,
    }
else:
    CELERY_BROKER_URL = __broker_url  # nocv

CELERY_RESULT_BACKEND = config.get("rpc", "result_backend", fallback="file:///tmp").format(**KWARGS)
CELERY_WORKER_CONCURRENCY = config.getint("rpc", "concurrency", fallback=4)
CELERY_WORKER_HIJACK_ROOT_LOGGER = False
CELERY_BROKER_HEARTBEAT = config.getint("rpc", "heartbeat", fallback=10)
CELERY_ACCEPT_CONTENT = ['pickle', 'json']
CELERY_TASK_SERIALIZER = 'pickle'
CELERY_RESULT_EXPIRES = config.getint("rpc", "results_expiry_days", fallback=10)
CELERY_BEAT_SCHEDULER = 'vstutils.celery_beat_scheduler:SingletonDatabaseScheduler'

# Some hacks with logs

LOG_LEVEL = os.getenv('DJANGO_LOG_LEVEL',
                      config.get("main", "log_level",
                                 fallback="WARNING")).upper()
LOG_FORMAT = "[%(asctime)s] %(levelname)s [%(name)s.%(funcName)s:%(lineno)d] %(message)s"
LOG_DATE_FORMAT = "%d/%b/%Y %H:%M:%S"

LOGGING = {
    'version': 1,
    'disable_existing_loggers': False,
    'formatters': {
        'standard': {
            'format': LOG_FORMAT,
            'datefmt': LOG_DATE_FORMAT
        },
    },
    'handlers': {
        'console': {
            'level': LOG_LEVEL,
            'formatter': 'standard',
            'class': 'logging.StreamHandler',
            'stream': sys.stdout,
        },
        'file': {
            'level': LOG_LEVEL,
            'class': 'logging.FileHandler',
            'filename': config.get("uwsgi", "log_file", fallback='/dev/null')
        },
    },
    'loggers': {
        VST_PROJECT_LIB: {
            'handlers': ['console'],
            'level': LOG_LEVEL,
            'propagate': True,
        },
    }
}
SILENCED_SYSTEM_CHECKS = ['fields.W342', 'urls.W001', '1_10.W001',
                          "fields.W340", "urls.W005"]

try:
    __CACHE_DEFAULT_SETTINGS = {k.upper():v.format(**KWARGS) for k, v in config.items('cache')}
    if not __CACHE_DEFAULT_SETTINGS: raise NoSectionError('cache')
except NoSectionError:
    __CACHE_DEFAULT_SETTINGS = {
        'BACKEND': 'django.core.cache.backends.filebased.FileBasedCache',
        'LOCATION': '/tmp/{}_django_cache{}'.format(VST_PROJECT, sys.version_info[0]),
    }

try:
    __CACHE_LOCKS_SETTINGS = {k.upper():v.format(**KWARGS) for k, v in config.items('locks')}
    if not __CACHE_LOCKS_SETTINGS: raise NoSectionError('locks')
except NoSectionError:
    __CACHE_LOCKS_SETTINGS = {
        'BACKEND': 'django.core.cache.backends.filebased.FileBasedCache',
        'LOCATION': '/tmp/{}_django_locks{}'.format(VST_PROJECT, sys.version_info[0]),
    }


CACHES = {
    'default': __CACHE_DEFAULT_SETTINGS,
    "locks": __CACHE_LOCKS_SETTINGS
}

CREATE_INSTANCE_ATTEMPTS = config.getint("rpc", "create_instance_attempts", fallback=10)
CONCURRENCY = config.getint("rpc", "concurrency", fallback=4)

VST_API_URL = os.getenv("VST_API_URL", "api")
VST_API_VERSION = os.getenv("VST_API_VERSION", r'v1')
API_URL = VST_API_URL
HAS_COREAPI = False
API_CREATE_SWAGGER = config.getboolean('web', 'rest_swagger', fallback=('drf_yasg' in INSTALLED_APPS))
SWAGGER_API_DESCRIPTION = config.get('web', 'rest_swagger_description', fallback="{} API-{}".format(PROJECT_GUI_NAME, VST_API_VERSION))
TERMS_URL = ''
try:
    CONTACT = { field: value for field, value in config.items('contact') if field in ['name', 'url', 'email']}
except:
    CONTACT = dict(name='System Administrator')


SWAGGER_SETTINGS = {
    'DEFAULT_INFO': 'vstutils.api.swagger.api_info',
}

API_CREATE_SCHEMA = config.getboolean('web', 'rest_schema', fallback=True)
try:
    import coreapi
    HAS_COREAPI = True
except ImportError:  # nocv
    if API_CREATE_SCHEMA:
        warn('CoreAPI will not enabled, because there is no "coreapi" package installed.')
    API_CREATE_SCHEMA = False

API = {
    VST_API_VERSION: {
        r'settings': {
            'view': 'vstutils.api.views.SettingsViewSet', 'op_types': ['get', 'mod']
        },
        r'users': {
            'view': 'vstutils.api.views.UserViewSet'
        },
        r'_bulk': {
            'view': 'vstutils.api.views.BulkViewSet', 'type': 'view', "name": "_bulk"
        },
    }
}

BULK_OPERATION_TYPES = {
    "get": "get",
    "add": "post",
    "set": "patch",
    "del": "delete",
    "mod": "get"
}


if "test" in sys.argv:
    CELERY_TASK_ALWAYS_EAGER = True
    EMAIL_BACKEND = 'django.core.mail.backends.locmem.EmailBackend'<|MERGE_RESOLUTION|>--- conflicted
+++ resolved
@@ -65,13 +65,8 @@
 HAS_DOCS = False
 try:
     import docs
-<<<<<<< HEAD
-    HAS_DOCS = True  # nocv
-except ImportError:
-=======
     HAS_DOCS = True
 except ImportError:  # nocv
->>>>>>> 74ddd1fa
     pass
 
 # Application definition
@@ -91,8 +86,6 @@
     'django_filters',
 ]
 INSTALLED_APPS += ['docs'] if HAS_DOCS else []
-<<<<<<< HEAD
-=======
 
 
 try:
@@ -101,7 +94,6 @@
 except:  # pragma: no cover
     pass
 
->>>>>>> 74ddd1fa
 
 try:
     import mod_wsgi

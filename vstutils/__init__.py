--- conflicted
+++ resolved
@@ -1,6 +1,2 @@
 # pylint: disable=django-not-available
-<<<<<<< HEAD
-__version__ = '1.0.10'
-=======
-__version__ = '1.0.11'
->>>>>>> 3932efff
+__version__ = '1.0.11'
# pylint: disable=invalid-name
import sys
from django.conf import settings
from django.conf.urls import url, include
from django.contrib import admin
from django.conf.urls.static import static
from django.contrib.staticfiles.urls import staticfiles_urlpatterns
from rest_framework import permissions
from .gui import views
from .api.routers import MainRouter

# Main router for all APIs versions
router = MainRouter(
    perms=(permissions.IsAuthenticated,),
    create_schema=settings.API_CREATE_SCHEMA,
    create_swagger=settings.API_CREATE_SWAGGER
)
router.generate_routers(settings.API)


admin.site.site_header = 'Admin panel'
admin.site.site_title = settings.VST_PROJECT
admin.site.index_title = "{} Settings Panel".format(settings.VST_PROJECT)
admin.site.site_url = "/"
login_url = getattr(settings, 'LOGIN_URL', '/login/')[1:]
logout_url = getattr(settings, 'LOGOUT_URL', '/logout/')[1:]
doc_url = getattr(settings, 'DOC_URL', '/docs/')[1:]

urlpatterns = [
    url(r'^$', views.GUIView.as_view()),
    url(r'^{}'.format(login_url), views.Login.as_view(), name='login'),
    url(r'^{}'.format(logout_url), views.Logout.as_view(), {'next_page': '/'}),
    url(r'^admin/', admin.site.urls),
    url(r'^$', admin.site.urls),
]

<<<<<<< HEAD
urlpatterns += [url(r'^{}/'.format(settings.API_URL), include(router.urls)), ]
if 'runserver' in sys.argv:
=======
urlpatterns += [url(r'^{}/'.format(settings.API_URL), include(router.urls))]
if 'runserver' in sys.argv:  # nocv
>>>>>>> 74ddd1fa
    urlpatterns += staticfiles_urlpatterns(settings.STATIC_URL)
else:
    urlpatterns += static(settings.STATIC_URL, document_root=settings.STATIC_ROOT)
if 'docs' in settings.INSTALLED_APPS:  # nocv
    urlpatterns += [url(r'^{}'.format(doc_url), include('docs.urls'))]<|MERGE_RESOLUTION|>--- conflicted
+++ resolved
@@ -34,13 +34,8 @@
     url(r'^$', admin.site.urls),
 ]
 
-<<<<<<< HEAD
-urlpatterns += [url(r'^{}/'.format(settings.API_URL), include(router.urls)), ]
-if 'runserver' in sys.argv:
-=======
 urlpatterns += [url(r'^{}/'.format(settings.API_URL), include(router.urls))]
 if 'runserver' in sys.argv:  # nocv
->>>>>>> 74ddd1fa
     urlpatterns += staticfiles_urlpatterns(settings.STATIC_URL)
 else:
     urlpatterns += static(settings.STATIC_URL, document_root=settings.STATIC_ROOT)
